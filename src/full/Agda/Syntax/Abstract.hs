--- conflicted
+++ resolved
@@ -1070,28 +1070,6 @@
 lambdaLiftExpr (n:ns) e = Lam exprNoRange (DomainFree defaultArgInfo $ BindName n) $
                             lambdaLiftExpr ns e
 
-<<<<<<< HEAD
-substPattern :: [(Name, Pattern)] -> Pattern -> Pattern
-substPattern = substPattern' (substExpr . (map . second) patternToExpr)
-
--- TODO: express this by a generic traversal.
-substPattern' :: ([(Name, Pattern' e)] -> e -> e) -> [(Name, Pattern' e)] -> Pattern' e -> Pattern' e
-substPattern' subE s p = case p of
-  VarP z       -> fromMaybe p (lookup (unBind z) s)
-  ConP i q ps   -> ConP i q (map (fmap (fmap (substPattern' subE s))) ps)
-  RecP i ps     -> RecP i (map (fmap (substPattern' subE s)) ps)
-  ProjP{}       -> p
-  WildP i       -> p
-  DotP i o e    -> DotP i o (subE s e)
-  AbsurdP i     -> p
-  LitP l        -> p
-  DefP{}        -> p              -- destructor pattern
-  AsP i x p    -> AsP i x (substPattern' subE s p) -- Note: cannot substitute into as-variable
-  PatternSynP{} -> __IMPOSSIBLE__ -- pattern synonyms (already gone)
-  EqualP i es -> EqualP i (map (subE s *** subE s) es)
-  WithAppP i p ps -> WithAppP i (substPattern' subE s p) (map (substPattern' subE s) ps)
-=======
->>>>>>> 7981a889
 
 class SubstExpr a where
   substExpr :: [(Name, Expr)] -> a -> a
