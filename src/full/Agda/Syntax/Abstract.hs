{-# LANGUAGE CPP                   #-}
{-# LANGUAGE DeriveDataTypeable    #-}
{-# LANGUAGE TemplateHaskell       #-}
{-# LANGUAGE GeneralizedNewtypeDeriving #-}

{-| The abstract syntax. This is what you get after desugaring and scope
    analysis of the concrete syntax. The type checker works on abstract syntax,
    producing internal syntax ("Agda.Syntax.Internal").
-}
module Agda.Syntax.Abstract
    ( module Agda.Syntax.Abstract
    , module Agda.Syntax.Abstract.Name
    ) where

import Prelude
import Control.Arrow (first, second, (***))

import Data.Foldable (Foldable)
import qualified Data.Foldable as Fold
import Data.Function (on)
import Data.Map (Map)
import Data.Maybe
import Data.Sequence (Seq, (<|), (><))
import qualified Data.Sequence as Seq
import Data.Traversable
import Data.Void

import Data.Data (Data)
import Data.Monoid (mappend)

import Agda.Syntax.Concrete.Name (NumHoles(..))
import Agda.Syntax.Concrete (FieldAssignment'(..), exprFieldA, HoleContent'(..))
import qualified Agda.Syntax.Concrete as C
import Agda.Syntax.Concrete.Pretty ()
import Agda.Syntax.Info
import Agda.Syntax.Common
import Agda.Syntax.Position
import Agda.Syntax.Abstract.Name
import Agda.Syntax.Abstract.Name as A (QNamed)
import Agda.Syntax.Literal
import Agda.Syntax.Scope.Base
import qualified Agda.Syntax.Internal as I

import Agda.TypeChecking.Positivity.Occurrence

import Agda.Utils.Functor
import Agda.Utils.Geniplate
import Agda.Utils.Lens
import Agda.Utils.NonemptyList
import Agda.Utils.Pretty

#include "undefined.h"
import Agda.Utils.Impossible

-- A name in a binding position: we also compare the nameConcrete
-- when comparing the binders for equality.

-- With --caching on we compare abstract syntax to determine if we can
-- reuse previous typechecking results: during that comparison two
-- names can have the same nameId but be semantically different,
-- e.g. in "{_ : A} -> .." vs "{r : A} -> ..".
newtype BindName = BindName { unBind :: Name }
  deriving (Show, Data, HasRange, SetRange, KillRange)

instance Eq BindName where
  (BindName n) == (BindName m)
    = ((==) `on` nameId) n m
      && ((==) `on` nameConcrete) n m

instance Ord BindName where
  (BindName n) `compare` (BindName m)
    = (compare `on` nameId) n m
      `mappend` (compare `on` nameConcrete) n m

type Args = [NamedArg Expr]

-- | Expressions after scope checking (operators parsed, names resolved).
data Expr
  = Var  Name                          -- ^ Bound variable.
  | Def  QName                         -- ^ Constant: axiom, function, data or record type.
  | Proj ProjOrigin AmbiguousQName     -- ^ Projection (overloaded).
  | Con  AmbiguousQName                -- ^ Constructor (overloaded).
  | PatternSyn AmbiguousQName          -- ^ Pattern synonym.
  | Macro QName                        -- ^ Macro.
  | Lit Literal                        -- ^ Literal.
  | QuestionMark MetaInfo InteractionId
    -- ^ Meta variable for interaction.
    --   The 'InteractionId' is usually identical with the
    --   'metaNumber' of 'MetaInfo'.
    --   However, if you want to print an interaction meta as
    --   just @?@ instead of @?n@, you should set the
    --   'metaNumber' to 'Nothing' while keeping the 'InteractionId'.
  | Underscore   MetaInfo
    -- ^ Meta variable for hidden argument (must be inferred locally).
  | Dot ExprInfo Expr                  -- ^ @.e@, for postfix projection.
  | App  AppInfo Expr (NamedArg Expr)  -- ^ Ordinary (binary) application.
  | WithApp ExprInfo Expr [Expr]       -- ^ With application.
  | Lam  ExprInfo LamBinding Expr      -- ^ @λ bs → e@.
  | AbsurdLam ExprInfo Hiding          -- ^ @λ()@ or @λ{}@.
  | ExtendedLam ExprInfo DefInfo QName [Clause]
  | Pi   ExprInfo Telescope Expr       -- ^ Dependent function space @Γ → A@.
  | Fun  ExprInfo (Arg Expr) Expr      -- ^ Non-dependent function space.
  | Set  ExprInfo Integer              -- ^ @Set@, @Set1@, @Set2@, ...
  | Prop ExprInfo                      -- ^ @Prop@ (no longer supported, used as dummy type).
  | Let  ExprInfo [LetBinding] Expr    -- ^ @let bs in e@.
  | ETel Telescope                     -- ^ Only used when printing telescopes.
  | Rec  ExprInfo RecordAssigns        -- ^ Record construction.
  | RecUpdate ExprInfo Expr Assigns    -- ^ Record update.
  | ScopedExpr ScopeInfo Expr          -- ^ Scope annotation.
  | QuoteGoal ExprInfo Name Expr       -- ^ Binds @Name@ to current type in @Expr@.
  | QuoteContext ExprInfo              -- ^ Returns the current context.
  | Quote ExprInfo                     -- ^ Quote an identifier 'QName'.
  | QuoteTerm ExprInfo                 -- ^ Quote a term.
  | Unquote ExprInfo                   -- ^ The splicing construct: unquote ...
  | Tactic ExprInfo Expr [NamedArg Expr] [NamedArg Expr]
                                       -- ^ @tactic e x1 .. xn | y1 | .. | yn@
  | DontCare Expr                      -- ^ For printing @DontCare@ from @Syntax.Internal@.
  deriving (Data, Show)

-- | Record field assignment @f = e@.
type Assign  = FieldAssignment' Expr
type Assigns = [Assign]
type RecordAssign  = Either Assign ModuleName
type RecordAssigns = [RecordAssign]

-- | Is a type signature a `postulate' or a function signature?
data Axiom
  = FunSig    -- ^ A function signature.
  | NoFunSig  -- ^ Not a function signature, i.e., a postulate (in user input)
              --   or another (e.g. data/record) type signature (internally).
  deriving (Data, Eq, Ord, Show)

-- | Renaming (generic).
type Ren a = [(a, a)]

data ScopeCopyInfo = ScopeCopyInfo
  { renModules :: Ren ModuleName
  , renNames   :: Ren QName }
  deriving (Eq, Show, Data)

initCopyInfo :: ScopeCopyInfo
initCopyInfo = ScopeCopyInfo
  { renModules = []
  , renNames   = []
  }

instance Pretty ScopeCopyInfo where
  pretty i = vcat [ prRen "renModules =" (renModules i)
                  , prRen "renNames   =" (renNames i) ]
    where
      prRen s r = sep [ text s, nest 2 $ vcat (map pr r) ]
      pr (x, y) = pretty x <+> text "->" <+> pretty y

data Declaration
  = Axiom      Axiom DefInfo ArgInfo (Maybe [Occurrence]) QName Expr
    -- ^ Type signature (can be irrelevant, but not hidden).
    --
    -- The fourth argument contains an optional assignment of
    -- polarities to arguments.
  | Field      DefInfo QName (Arg Expr)              -- ^ record field
  | Primitive  DefInfo QName Expr                    -- ^ primitive function
  | Mutual     MutualInfo [Declaration]              -- ^ a bunch of mutually recursive definitions
  | Section    ModuleInfo ModuleName [TypedBindings] [Declaration]
  | Apply      ModuleInfo ModuleName ModuleApplication ScopeCopyInfo ImportDirective
    -- ^ The @ImportDirective@ is for highlighting purposes.
  | Import     ModuleInfo ModuleName ImportDirective
    -- ^ The @ImportDirective@ is for highlighting purposes.
  | Pragma     Range      Pragma
  | Open       ModuleInfo ModuleName ImportDirective
    -- ^ only retained for highlighting purposes
  | FunDef     DefInfo QName Delayed [Clause] -- ^ sequence of function clauses
  | DataSig    DefInfo QName Telescope Expr -- ^ lone data signature
  | DataDef    DefInfo QName [LamBinding] [Constructor]
      -- ^ the 'LamBinding's are 'DomainFree' and bind the parameters of the datatype.
  | RecSig     DefInfo QName Telescope Expr -- ^ lone record signature
  | RecDef     DefInfo QName (Maybe (Ranged Induction)) (Maybe Bool) (Maybe QName) [LamBinding] Expr [Declaration]
      -- ^ The 'LamBinding's are 'DomainFree' and bind the parameters of the datatype.
      --   The 'Expr' gives the constructor type telescope, @(x1 : A1)..(xn : An) -> Prop@,
      --   and the optional name is the constructor's name.
  | PatternSynDef QName [Arg Name] (Pattern' Void)
      -- ^ Only for highlighting purposes
  | UnquoteDecl MutualInfo [DefInfo] [QName] Expr
  | UnquoteDef  [DefInfo] [QName] Expr
  | ScopedDecl ScopeInfo [Declaration]  -- ^ scope annotation
  deriving (Data, Show)

class GetDefInfo a where
  getDefInfo :: a -> Maybe DefInfo

instance GetDefInfo Declaration where
  getDefInfo (Axiom _ i _ _ _ _)    = Just i
  getDefInfo (Field i _ _)          = Just i
  getDefInfo (Primitive i _ _)      = Just i
  getDefInfo (ScopedDecl _ (d:_))   = getDefInfo d
  getDefInfo (FunDef i _ _ _)       = Just i
  getDefInfo (DataSig i _ _ _)      = Just i
  getDefInfo (DataDef i _ _ _)      = Just i
  getDefInfo (RecSig i _ _ _)       = Just i
  getDefInfo (RecDef i _ _ _ _ _ _ _) = Just i
  getDefInfo _ = Nothing

type ImportDirective = ImportDirective' QName ModuleName
type Renaming        = Renaming'        QName ModuleName
type ImportedName    = ImportedName'    QName ModuleName

data ModuleApplication
    = SectionApp Telescope ModuleName [NamedArg Expr]
      -- ^ @tel. M args@:  applies @M@ to @args@ and abstracts @tel@.
    | RecordModuleIFS ModuleName
      -- ^ @M {{...}}@
  deriving (Data, Show, Eq)

data Pragma
  = OptionsPragma [String]
  | BuiltinPragma String ResolvedName
    -- ^ 'ResolvedName' is not 'UnknownName'.
    --   Name can be ambiguous e.g. for built-in constructors.
  | BuiltinNoDefPragma String QName
    -- ^ Builtins that do not come with a definition,
    --   but declare a name for an Agda concept.
  | RewritePragma QName
  | CompilePragma String QName String
  | CompiledPragma QName String
  | CompiledExportPragma QName String
  | CompiledTypePragma QName String
  | CompiledDataPragma QName String [String]
  | CompiledJSPragma QName String
  | CompiledUHCPragma QName String
  | CompiledDataUHCPragma QName String [String]
  | StaticPragma QName
  | EtaPragma QName
    -- ^ For coinductive records, use pragma instead of regular
    --   @eta-equality@ definition (as it is might make Agda loop).
  | InjectivePragma QName
  | InlinePragma QName
  | DisplayPragma QName [NamedArg Pattern] Expr
  deriving (Data, Show, Eq)

-- | Bindings that are valid in a @let@.
data LetBinding
  = LetBind LetInfo ArgInfo BindName Expr Expr
    -- ^ @LetBind info rel name type defn@
  | LetPatBind LetInfo Pattern Expr
    -- ^ Irrefutable pattern binding.
  | LetApply ModuleInfo ModuleName ModuleApplication ScopeCopyInfo ImportDirective
    -- ^ @LetApply mi newM (oldM args) renamings dir@.
    -- The @ImportDirective@ is for highlighting purposes.
  | LetOpen ModuleInfo ModuleName ImportDirective
    -- ^ only for highlighting and abstractToConcrete
  | LetDeclaredVariable BindName
    -- ^ Only used for highlighting. Refers to the first occurrence of
    -- @x@ in @let x : A; x = e@.
  deriving (Data, Show, Eq)


-- | Only 'Axiom's.
type TypeSignature  = Declaration
type Constructor    = TypeSignature
type Field          = TypeSignature

-- | A lambda binding is either domain free or typed.
data LamBinding
  = DomainFree ArgInfo BindName   -- ^ . @x@ or @{x}@ or @.x@ or @.{x}@
  | DomainFull TypedBindings  -- ^ . @(xs:e)@ or @{xs:e}@ or @(let Ds)@
  deriving (Data, Show, Eq)


-- | Typed bindings with hiding information.
data TypedBindings = TypedBindings Range (Arg TypedBinding)
            -- ^ . @(xs : e)@ or @{xs : e}@
  deriving (Data, Show, Eq)

-- | A typed binding.  Appears in dependent function spaces, typed lambdas, and
--   telescopes.  It might be tempting to simplify this to only bind a single
--   name at a time, and translate, say, @(x y : A)@ to @(x : A)(y : A)@
--   before type-checking.  However, this would be slightly problematic:
--
--     1. We would have to typecheck the type @A@ several times.
--
--     2. If @A@ contains a meta variable or hole, it would be duplicated
--        by such a translation.
--
--   While 1. is only slightly inefficient, 2. would be an outright bug.
--   Duplicating @A@ could not be done naively, we would have to make sure
--   that the metas of the copy are aliases of the metas of the original.

data TypedBinding
  = TBind Range [WithHiding BindName] Expr
    -- ^ As in telescope @(x y z : A)@ or type @(x y z : A) -> B@.
  | TLet Range [LetBinding]
    -- ^ E.g. @(let x = e)@ or @(let open M)@.
  deriving (Data, Show, Eq)


type Telescope  = [TypedBindings]

-- | A user pattern together with an internal term that it should be equal to
--   after splitting is complete.
--   Special cases:
--    * User pattern is a variable but internal term isn't:
--      this will be turned into an as pattern.
--    * User pattern is a dot pattern:
--      this pattern won't trigger any splitting but will be checked
--      for equality after all splitting is complete and as patterns have
--      been bound.
--    * User pattern is an absurd pattern:
--      emptiness of the type will be checked after splitting is complete.
data ProblemEq = ProblemEq
  { problemInPat :: Pattern
  , problemInst  :: I.Term
  , problemType  :: Dom I.Type
  } deriving (Data, Show)

-- These are not relevant for caching purposes
instance Eq ProblemEq where _ == _ = True

-- | We could throw away @where@ clauses at this point and translate them to
--   @let@. It's not obvious how to remember that the @let@ was really a
--   @where@ clause though, so for the time being we keep it here.
data Clause' lhs = Clause
  { clauseLHS        :: lhs
  , clauseStrippedPats :: [ProblemEq]
      -- ^ Only in with-clauses where we inherit some already checked patterns from the parent.
      --   These live in the context of the parent clause left-hand side.
  , clauseRHS        :: RHS
  , clauseWhereDecls :: [Declaration]
  , clauseCatchall   :: Bool
  } deriving (Data, Show, Functor, Foldable, Traversable, Eq)

type Clause = Clause' LHS
type SpineClause = Clause' SpineLHS

data RHS
  = RHS
    { rhsExpr     :: Expr
    , rhsConcrete :: Maybe C.Expr
      -- ^ We store the original concrete expression in case
      --   we have to reproduce it during interactive case splitting.
      --   'Nothing' for internally generated rhss.
    }
  | AbsurdRHS
  | WithRHS QName [Expr] [Clause]
      -- ^ The 'QName' is the name of the with function.
  | RewriteRHS
    { rewriteExprs      :: [(QName, Expr)]
      -- ^ The 'QName's are the names of the generated with functions,
      --   one for each 'Expr'.
    , rewriteStrippedPats :: [ProblemEq]
      -- ^ The patterns stripped by with-desugaring. These are only present
      --   if this rewrite follows a with.
    , rewriteRHS        :: RHS
      -- ^ The RHS should not be another @RewriteRHS@.
    , rewriteWhereDecls :: [Declaration]
      -- ^ The where clauses are attached to the @RewriteRHS@ by
      ---  the scope checker (instead of to the clause).
    }
  deriving (Data, Show)

-- | Ignore 'rhsConcrete' when comparing 'RHS's.
instance Eq RHS where
  RHS e _          == RHS e' _            = e == e'
  AbsurdRHS        == AbsurdRHS           = True
  WithRHS a b c    == WithRHS a' b' c'    = and [ a == a', b == b', c == c' ]
  RewriteRHS a b c d == RewriteRHS a' b' c' d' = and [ a == a', b == b', c == c' , d == d' ]
  _                == _                   = False

-- | The lhs of a clause in spine view (inside-out).
--   Projection patterns are contained in @spLhsPats@,
--   represented as @ProjP d@.
data SpineLHS = SpineLHS
  { spLhsInfo     :: LHSInfo             -- ^ Range.
  , spLhsDefName  :: QName               -- ^ Name of function we are defining.
  , spLhsPats     :: [NamedArg Pattern]  -- ^ Elimination by pattern, projections, with-patterns.
  }
  deriving (Data, Show, Eq)

-- | Ignore 'Range' when comparing 'LHS's.
instance Eq LHS where
  LHS _ core == LHS _ core' = core == core'

-- | The lhs of a clause in focused (projection-application) view (outside-in).
--   Projection patters are represented as 'LHSProj's.
data LHS = LHS
  { lhsInfo     :: LHSInfo               -- ^ Range.
  , lhsCore     :: LHSCore               -- ^ Copatterns.
  }
  deriving (Data, Show)

-- | The lhs in projection-application and with-pattern view.
--   Parameterised over the type @e@ of dot patterns.
data LHSCore' e
    -- | The head applied to ordinary patterns.
  = LHSHead  { lhsDefName  :: QName
                 -- ^ Head @f@.
             , lhsPats     :: [NamedArg (Pattern' e)]
                 -- ^ Applied to patterns @ps@.
             }
    -- | Projection.
  | LHSProj  { lhsDestructor :: AmbiguousQName
                 -- ^ Record projection identifier.
             , lhsFocus      :: NamedArg (LHSCore' e)
                 -- ^ Main argument of projection.
             , lhsPats       :: [NamedArg (Pattern' e)]
                 -- ^ Further applied to patterns.
             }
    -- | With patterns.
  | LHSWith  { lhsHead         :: LHSCore' e
                 -- ^ E.g. the 'LHSHead'.
             , lhsWithPatterns :: [Pattern' e]
                 -- ^ Applied to with patterns @| p1 | ... | pn@.
                 --   These patterns are not prefixed with @WithP@!
             , lhsPats         :: [NamedArg (Pattern' e)]
                 -- ^ Further applied to patterns.
             }
  deriving (Data, Show, Functor, Foldable, Traversable, Eq)

type LHSCore = LHSCore' Expr

---------------------------------------------------------------------------
-- * Patterns
---------------------------------------------------------------------------

-- | Parameterised over the type of dot patterns.
data Pattern' e
  = VarP BindName
  | ConP ConPatInfo AmbiguousQName (NAPs e)
  | ProjP PatInfo ProjOrigin AmbiguousQName
    -- ^ Destructor pattern @d@.
  | DefP PatInfo AmbiguousQName (NAPs e)
    -- ^ Defined pattern: function definition @f ps@.
    --   It is also abused to convert destructor patterns into concrete syntax
    --   thus, we put AmbiguousQName here as well.
  | WildP PatInfo
    -- ^ Underscore pattern entered by user.
    --   Or generated at type checking for implicit arguments.
<<<<<<< HEAD
  | AsP PatInfo BindName (Pattern' e)
=======
  | AsP PatInfo Name (Pattern' e)
>>>>>>> d741f2ca
  | DotP PatInfo e
    -- ^ Dot pattern @.e@
  | AbsurdP PatInfo
  | LitP Literal
  | PatternSynP PatInfo AmbiguousQName (NAPs e)
  | RecP PatInfo [FieldAssignment' (Pattern' e)]
  | EqualP PatInfo [(e, e)]
  | WithP PatInfo (Pattern' e)  -- ^ @| p@, for with-patterns.
  deriving (Data, Show, Functor, Foldable, Traversable, Eq)

type NAPs e   = [NamedArg (Pattern' e)]
type Pattern  = Pattern' Expr
type Patterns = [NamedArg Pattern]

instance IsProjP (Pattern' e) where
  isProjP (ProjP _ o d) = Just (o, d)
  isProjP _ = Nothing

instance IsProjP Expr where
  isProjP (Proj o ds)      = Just (o, ds)
  isProjP (ScopedExpr _ e) = isProjP e
  isProjP _ = Nothing

class MaybePostfixProjP a where
  maybePostfixProjP :: a -> Maybe (ProjOrigin, AmbiguousQName)

instance IsProjP e => MaybePostfixProjP (Pattern' e) where
  maybePostfixProjP (DotP _ e)    = isProjP e <&> \ (_o, d) -> (ProjPostfix, d)
  maybePostfixProjP (ProjP _ o d) = Just (o, d)
  maybePostfixProjP _ = Nothing

instance MaybePostfixProjP a => MaybePostfixProjP (Arg a) where
  maybePostfixProjP = maybePostfixProjP . unArg

instance MaybePostfixProjP a => MaybePostfixProjP (Named n a) where
  maybePostfixProjP = maybePostfixProjP . namedThing

{--------------------------------------------------------------------------
    Things we parse but are not part of the Agda file syntax
 --------------------------------------------------------------------------}

type HoleContent = C.HoleContent' Expr

{--------------------------------------------------------------------------
    Instances
 --------------------------------------------------------------------------}

-- | Does not compare 'ScopeInfo' fields.
--   Does not distinguish between prefix and postfix projections.

instance Eq Expr where
  ScopedExpr _ a1         == ScopedExpr _ a2         = a1 == a2

  Var a1                  == Var a2                  = a1 == a2
  Def a1                  == Def a2                  = a1 == a2
  Proj _ a1               == Proj _ a2               = a1 == a2
  Con a1                  == Con a2                  = a1 == a2
  PatternSyn a1           == PatternSyn a2           = a1 == a2
  Macro a1                == Macro a2                = a1 == a2
  Lit a1                  == Lit a2                  = a1 == a2
  QuestionMark a1 b1      == QuestionMark a2 b2      = (a1, b1) == (a2, b2)
  Underscore a1           == Underscore a2           = a1 == a2
  Dot r1 e1               == Dot r2 e2               = (r1, e1) == (r2, e2)
  App a1 b1 c1            == App a2 b2 c2            = (a1, b1, c1) == (a2, b2, c2)
  WithApp a1 b1 c1        == WithApp a2 b2 c2        = (a1, b1, c1) == (a2, b2, c2)
  Lam a1 b1 c1            == Lam a2 b2 c2            = (a1, b1, c1) == (a2, b2, c2)
  AbsurdLam a1 b1         == AbsurdLam a2 b2         = (a1, b1) == (a2, b2)
  ExtendedLam a1 b1 c1 d1 == ExtendedLam a2 b2 c2 d2 = (a1, b1, c1, d1) == (a2, b2, c2, d2)
  Pi a1 b1 c1             == Pi a2 b2 c2             = (a1, b1, c1) == (a2, b2, c2)
  Fun a1 b1 c1            == Fun a2 b2 c2            = (a1, b1, c1) == (a2, b2, c2)
  Set a1 b1               == Set a2 b2               = (a1, b1) == (a2, b2)
  Prop a1                 == Prop a2                 = a1 == a2
  Let a1 b1 c1            == Let a2 b2 c2            = (a1, b1, c1) == (a2, b2, c2)
  ETel a1                 == ETel a2                 = a1 == a2
  Rec a1 b1               == Rec a2 b2               = (a1, b1) == (a2, b2)
  RecUpdate a1 b1 c1      == RecUpdate a2 b2 c2      = (a1, b1, c1) == (a2, b2, c2)
  QuoteGoal a1 b1 c1      == QuoteGoal a2 b2 c2      = (a1, b1, c1) == (a2, b2, c2)
  QuoteContext a1         == QuoteContext a2         = a1 == a2
  Quote a1                == Quote a2                = a1 == a2
  QuoteTerm a1            == QuoteTerm a2            = a1 == a2
  Unquote a1              == Unquote a2              = a1 == a2
  Tactic a1 b1 c1 d1      == Tactic a2 b2 c2 d2      = (a1, b1, c1, d1) == (a2, b2, c2, d2)
  DontCare a1             == DontCare a2             = a1 == a2

  _                       == _                       = False

-- | Does not compare 'ScopeInfo' fields.

instance Eq Declaration where
  ScopedDecl _ a1                == ScopedDecl _ a2                = a1 == a2

  Axiom a1 b1 c1 d1 e1 f1        == Axiom a2 b2 c2 d2 e2 f2        = (a1, b1, c1, d1, e1, f1) == (a2, b2, c2, d2, e2, f2)
  Field a1 b1 c1                 == Field a2 b2 c2                 = (a1, b1, c1) == (a2, b2, c2)
  Primitive a1 b1 c1             == Primitive a2 b2 c2             = (a1, b1, c1) == (a2, b2, c2)
  Mutual a1 b1                   == Mutual a2 b2                   = (a1, b1) == (a2, b2)
  Section a1 b1 c1 d1            == Section a2 b2 c2 d2            = (a1, b1, c1, d1) == (a2, b2, c2, d2)
  Apply a1 b1 c1 d1 e1           == Apply a2 b2 c2 d2 e2           = (a1, b1, c1, d1, e1) == (a2, b2, c2, d2, e2)
  Import a1 b1 c1                == Import a2 b2 c2                = (a1, b1, c1) == (a2, b2, c2)
  Pragma a1 b1                   == Pragma a2 b2                   = (a1, b1) == (a2, b2)
  Open a1 b1 c1                  == Open a2 b2 c2                  = (a1, b1, c1) == (a2, b2, c2)
  FunDef a1 b1 c1 d1             == FunDef a2 b2 c2 d2             = (a1, b1, c1, d1) == (a2, b2, c2, d2)
  DataSig a1 b1 c1 d1            == DataSig a2 b2 c2 d2            = (a1, b1, c1, d1) == (a2, b2, c2, d2)
  DataDef a1 b1 c1 d1            == DataDef a2 b2 c2 d2            = (a1, b1, c1, d1) == (a2, b2, c2, d2)
  RecSig a1 b1 c1 d1             == RecSig a2 b2 c2 d2             = (a1, b1, c1, d1) == (a2, b2, c2, d2)
  RecDef a1 b1 c1 d1 e1 f1 g1 h1 == RecDef a2 b2 c2 d2 e2 f2 g2 h2 = (a1, b1, c1, d1, e1, f1, g1, h1) == (a2, b2, c2, d2, e2, f2, g2, h2)
  PatternSynDef a1 b1 c1         == PatternSynDef a2 b2 c2         = (a1, b1, c1) == (a2, b2, c2)
  UnquoteDecl a1 b1 c1 d1        == UnquoteDecl a2 b2 c2 d2        = (a1, b1, c1, d1) == (a2, b2, c2, d2)
  UnquoteDef a1 b1 c1            == UnquoteDef a2 b2 c2            = (a1, b1, c1) == (a2, b2, c2)

  _                              == _                              = False

instance Underscore Expr where
  underscore   = Underscore emptyMetaInfo
  isUnderscore = __IMPOSSIBLE__

instance LensHiding TypedBindings where
  getHiding   (TypedBindings _ a) = getHiding a
  mapHiding f (TypedBindings r a) = TypedBindings r $ mapHiding f a

instance LensHiding LamBinding where
  getHiding   (DomainFree ai _) = getHiding ai
  getHiding   (DomainFull tb)   = getHiding tb
  mapHiding f (DomainFree ai x) = mapHiding f ai `DomainFree` x
  mapHiding f (DomainFull tb)   = DomainFull $ mapHiding f tb

instance HasRange LamBinding where
    getRange (DomainFree _ x) = getRange x
    getRange (DomainFull b)   = getRange b

instance HasRange TypedBindings where
    getRange (TypedBindings r _) = r

instance HasRange TypedBinding where
    getRange (TBind r _ _) = r
    getRange (TLet r _)    = r

instance HasRange Expr where
    getRange (Var x)               = getRange x
    getRange (Def x)               = getRange x
    getRange (Proj _ x)            = getRange x
    getRange (Con x)               = getRange x
    getRange (Lit l)               = getRange l
    getRange (QuestionMark i _)    = getRange i
    getRange (Underscore  i)       = getRange i
    getRange (Dot i _)             = getRange i
    getRange (App i _ _)           = getRange i
    getRange (WithApp i _ _)       = getRange i
    getRange (Lam i _ _)           = getRange i
    getRange (AbsurdLam i _)       = getRange i
    getRange (ExtendedLam i _ _ _) = getRange i
    getRange (Pi i _ _)            = getRange i
    getRange (Fun i _ _)           = getRange i
    getRange (Set i _)             = getRange i
    getRange (Prop i)              = getRange i
    getRange (Let i _ _)           = getRange i
    getRange (Rec i _)             = getRange i
    getRange (RecUpdate i _ _)     = getRange i
    getRange (ETel tel)            = getRange tel
    getRange (ScopedExpr _ e)      = getRange e
    getRange (QuoteGoal _ _ e)     = getRange e
    getRange (QuoteContext i)      = getRange i
    getRange (Quote i)             = getRange i
    getRange (QuoteTerm i)         = getRange i
    getRange (Unquote i)           = getRange i
    getRange (Tactic i _ _ _)      = getRange i
    getRange (DontCare{})          = noRange
    getRange (PatternSyn x)        = getRange x
    getRange (Macro x)             = getRange x

instance HasRange Declaration where
    getRange (Axiom    _ i _ _ _ _  ) = getRange i
    getRange (Field      i _ _      ) = getRange i
    getRange (Mutual     i _        ) = getRange i
    getRange (Section    i _ _ _    ) = getRange i
    getRange (Apply      i _ _ _ _)   = getRange i
    getRange (Import     i _ _      ) = getRange i
    getRange (Primitive  i _ _      ) = getRange i
    getRange (Pragma     i _        ) = getRange i
    getRange (Open       i _ _      ) = getRange i
    getRange (ScopedDecl _ d        ) = getRange d
    getRange (FunDef     i _ _ _    ) = getRange i
    getRange (DataSig    i _ _ _    ) = getRange i
    getRange (DataDef    i _ _ _    ) = getRange i
    getRange (RecSig     i _ _ _    ) = getRange i
    getRange (RecDef   i _ _ _ _ _ _ _) = getRange i
    getRange (PatternSynDef x _ _   ) = getRange x
    getRange (UnquoteDecl _ i _ _)    = getRange i
    getRange (UnquoteDef i _ _)       = getRange i

instance HasRange (Pattern' e) where
    getRange (VarP x)           = getRange x
    getRange (ConP i _ _)        = getRange i
    getRange (ProjP i _ _)       = getRange i
    getRange (DefP i _ _)        = getRange i
    getRange (WildP i)           = getRange i
<<<<<<< HEAD
    getRange (AsP i _ _)        = getRange i
=======
    getRange (AsP i _ _)         = getRange i
>>>>>>> d741f2ca
    getRange (DotP i _)          = getRange i
    getRange (AbsurdP i)         = getRange i
    getRange (LitP l)            = getRange l
    getRange (PatternSynP i _ _) = getRange i
    getRange (RecP i _)          = getRange i
    getRange (EqualP i _)        = getRange i
    getRange (WithP i _)         = getRange i

instance HasRange SpineLHS where
    getRange (SpineLHS i _ _)  = getRange i

instance HasRange LHS where
    getRange (LHS i _)   = getRange i

instance HasRange (LHSCore' e) where
    getRange (LHSHead f ps)         = fuseRange f ps
    getRange (LHSProj d lhscore ps) = d `fuseRange` lhscore `fuseRange` ps
    getRange (LHSWith h wps ps)     = h `fuseRange` wps `fuseRange` ps

instance HasRange a => HasRange (Clause' a) where
    getRange (Clause lhs _ rhs ds catchall) = getRange (lhs, rhs, ds)

instance HasRange RHS where
    getRange AbsurdRHS                = noRange
    getRange (RHS e _)                = getRange e
    getRange (WithRHS _ e cs)         = fuseRange e cs
    getRange (RewriteRHS xes _ rhs wh) = getRange (map snd xes, rhs, wh)

instance HasRange LetBinding where
    getRange (LetBind i _ _ _ _     ) = getRange i
    getRange (LetPatBind  i _ _      ) = getRange i
    getRange (LetApply i _ _ _ _     ) = getRange i
    getRange (LetOpen  i _ _         ) = getRange i
    getRange (LetDeclaredVariable x)  = getRange x

-- setRange for patterns applies the range to the outermost pattern constructor
instance SetRange (Pattern' a) where
    setRange r (VarP x)            = VarP (setRange r x)
    setRange r (ConP i ns as)       = ConP (setRange r i) ns as
    setRange r (ProjP _ o ns)       = ProjP (PatRange r) o ns
    setRange r (DefP _ ns as)       = DefP (PatRange r) ns as -- (setRange r n) as
    setRange r (WildP _)            = WildP (PatRange r)
<<<<<<< HEAD
    setRange r (AsP _ n p)         = AsP (PatRange r) (setRange r n) p
=======
    setRange r (AsP _ n p)          = AsP (PatRange r) (setRange r n) p
>>>>>>> d741f2ca
    setRange r (DotP _ e)           = DotP (PatRange r) e
    setRange r (AbsurdP _)          = AbsurdP (PatRange r)
    setRange r (LitP l)             = LitP (setRange r l)
    setRange r (PatternSynP _ n as) = PatternSynP (PatRange r) n as
    setRange r (RecP i as)          = RecP (PatRange r) as
    setRange r (EqualP _ es)        = EqualP (PatRange r) es
    setRange r (WithP i p)          = WithP (setRange r i) p

instance KillRange LamBinding where
  killRange (DomainFree info x) = killRange1 (DomainFree info) x
  killRange (DomainFull b)      = killRange1 DomainFull b

instance KillRange TypedBindings where
  killRange (TypedBindings r b) = TypedBindings (killRange r) (killRange b)

instance KillRange TypedBinding where
  killRange (TBind r xs e) = killRange3 TBind r xs e
  killRange (TLet r lbs)   = killRange2 TLet r lbs

instance KillRange Expr where
  killRange (Var x)                = killRange1 Var x
  killRange (Def x)                = killRange1 Def x
  killRange (Proj o x)             = killRange1 (Proj o) x
  killRange (Con x)                = killRange1 Con x
  killRange (Lit l)                = killRange1 Lit l
  killRange (QuestionMark i ii)    = killRange2 QuestionMark i ii
  killRange (Underscore  i)        = killRange1 Underscore i
  killRange (Dot i e)              = killRange2 Dot i e
  killRange (App i e1 e2)          = killRange3 App i e1 e2
  killRange (WithApp i e es)       = killRange3 WithApp i e es
  killRange (Lam i b e)            = killRange3 Lam i b e
  killRange (AbsurdLam i h)        = killRange2 AbsurdLam i h
  killRange (ExtendedLam i n d ps) = killRange4 ExtendedLam i n d ps
  killRange (Pi i a b)             = killRange3 Pi i a b
  killRange (Fun i a b)            = killRange3 Fun i a b
  killRange (Set i n)              = killRange2 Set i n
  killRange (Prop i)               = killRange1 Prop i
  killRange (Let i ds e)           = killRange3 Let i ds e
  killRange (Rec i fs)             = killRange2 Rec i fs
  killRange (RecUpdate i e fs)     = killRange3 RecUpdate i e fs
  killRange (ETel tel)             = killRange1 ETel tel
  killRange (ScopedExpr s e)       = killRange1 (ScopedExpr s) e
  killRange (QuoteGoal i x e)      = killRange3 QuoteGoal i x e
  killRange (QuoteContext i)       = killRange1 QuoteContext i
  killRange (Quote i)              = killRange1 Quote i
  killRange (QuoteTerm i)          = killRange1 QuoteTerm i
  killRange (Unquote i)            = killRange1 Unquote i
  killRange (Tactic i e xs ys)     = killRange4 Tactic i e xs ys
  killRange (DontCare e)           = killRange1 DontCare e
  killRange (PatternSyn x)         = killRange1 PatternSyn x
  killRange (Macro x)              = killRange1 Macro x

instance KillRange Declaration where
  killRange (Axiom    p i a b c d     ) = killRange4 (\i a c d -> Axiom p i a b c d) i a c d
  killRange (Field      i a b         ) = killRange3 Field      i a b
  killRange (Mutual     i a           ) = killRange2 Mutual     i a
  killRange (Section    i a b c       ) = killRange4 Section    i a b c
  killRange (Apply      i a b c d     ) = killRange5 Apply      i a b c d
  killRange (Import     i a b         ) = killRange3 Import     i a b
  killRange (Primitive  i a b         ) = killRange3 Primitive  i a b
  killRange (Pragma     i a           ) = Pragma (killRange i) a
  killRange (Open       i x dir       ) = killRange3 Open       i x dir
  killRange (ScopedDecl a d           ) = killRange1 (ScopedDecl a) d
  killRange (FunDef  i a b c          ) = killRange4 FunDef  i a b c
  killRange (DataSig i a b c          ) = killRange4 DataSig i a b c
  killRange (DataDef i a b c          ) = killRange4 DataDef i a b c
  killRange (RecSig  i a b c          ) = killRange4 RecSig  i a b c
  killRange (RecDef  i a b c d e f g  ) = killRange8 RecDef  i a b c d e f g
  killRange (PatternSynDef x xs p     ) = killRange3 PatternSynDef x xs p
  killRange (UnquoteDecl mi i x e     ) = killRange4 UnquoteDecl mi i x e
  killRange (UnquoteDef i x e         ) = killRange3 UnquoteDef i x e

instance KillRange ModuleApplication where
  killRange (SectionApp a b c  ) = killRange3 SectionApp a b c
  killRange (RecordModuleIFS a ) = killRange1 RecordModuleIFS a

instance KillRange ScopeCopyInfo where
  killRange (ScopeCopyInfo a b) = killRange2 ScopeCopyInfo a b

instance KillRange e => KillRange (Pattern' e) where
  killRange (VarP x)           = killRange1 VarP x
  killRange (ConP i a b)        = killRange3 ConP i a b
  killRange (ProjP i o a)       = killRange3 ProjP i o a
  killRange (DefP i a b)        = killRange3 DefP i a b
  killRange (WildP i)           = killRange1 WildP i
<<<<<<< HEAD
  killRange (AsP i a b)        = killRange3 AsP i a b
=======
  killRange (AsP i a b)         = killRange3 AsP i a b
>>>>>>> d741f2ca
  killRange (DotP i a)          = killRange2 DotP i a
  killRange (AbsurdP i)         = killRange1 AbsurdP i
  killRange (LitP l)            = killRange1 LitP l
  killRange (PatternSynP i a p) = killRange3 PatternSynP i a p
  killRange (RecP i as)         = killRange2 RecP i as
  killRange (EqualP i es)       = killRange2 EqualP i es
  killRange (WithP i p)         = killRange2 WithP i p

instance KillRange SpineLHS where
  killRange (SpineLHS i a b)  = killRange3 SpineLHS i a b

instance KillRange LHS where
  killRange (LHS i a)   = killRange2 LHS i a

instance KillRange e => KillRange (LHSCore' e) where
  killRange (LHSHead a b)   = killRange2 LHSHead a b
  killRange (LHSProj a b c) = killRange3 LHSProj a b c
  killRange (LHSWith a b c) = killRange3 LHSWith a b c

instance KillRange a => KillRange (Clause' a) where
  killRange (Clause lhs spats rhs ds catchall) = killRange5 Clause lhs spats rhs ds catchall

instance KillRange ProblemEq where
  killRange (ProblemEq p v a) = killRange3 ProblemEq p v a

instance KillRange RHS where
  killRange AbsurdRHS                = AbsurdRHS
  killRange (RHS e c)                = killRange2 RHS e c
  killRange (WithRHS q e cs)         = killRange3 WithRHS q e cs
  killRange (RewriteRHS xes spats rhs wh) = killRange4 RewriteRHS xes spats rhs wh

instance KillRange LetBinding where
  killRange (LetBind   i info a b c) = killRange5 LetBind i info a b c
  killRange (LetPatBind i a b       ) = killRange3 LetPatBind i a b
  killRange (LetApply   i a b c d   ) = killRange5 LetApply i a b c d
  killRange (LetOpen    i x dir     ) = killRange3 LetOpen  i x dir
  killRange (LetDeclaredVariable x)  = killRange1 LetDeclaredVariable x

-- See Agda.Utils.GeniPlate:
-- Does not descend into ScopeInfo and renaming maps, for instance.

instanceUniverseBiT' [] [t| (Declaration, QName)          |]
instanceUniverseBiT' [] [t| (Declaration, AmbiguousQName) |]
instanceUniverseBiT' [] [t| (Declaration, Expr)           |]
instanceUniverseBiT' [] [t| (Declaration, LetBinding)     |]
instanceUniverseBiT' [] [t| (Declaration, LamBinding)     |]
instanceUniverseBiT' [] [t| (Declaration, TypedBinding)   |]
instanceUniverseBiT' [] [t| (Declaration, Pattern)        |]
instanceUniverseBiT' [] [t| (Declaration, Pattern' Void)  |]
instanceUniverseBiT' [] [t| (Declaration, Declaration)    |]
instanceUniverseBiT' [] [t| (Declaration, ModuleName)     |]
instanceUniverseBiT' [] [t| (Declaration, ModuleInfo)     |]
instanceUniverseBiT' [] [t| (Declaration, RString)        |]
  -- RString is not quite what you want but we put names on lots of things...

------------------------------------------------------------------------
-- Queries
------------------------------------------------------------------------

-- | Extracts all the names which are declared in a 'Declaration'.
-- This does not include open public or let expressions, but it does
-- include local modules, where clauses and the names of extended
-- lambdas.

class AllNames a where
  allNames :: a -> Seq QName

instance AllNames a => AllNames [a] where
  allNames = Fold.foldMap allNames

instance AllNames a => AllNames (Maybe a) where
  allNames = Fold.foldMap allNames

instance AllNames a => AllNames (Arg a) where
  allNames = Fold.foldMap allNames

instance AllNames a => AllNames (Named name a) where
  allNames = Fold.foldMap allNames

instance (AllNames a, AllNames b) => AllNames (a,b) where
  allNames (a,b) = allNames a >< allNames b

instance AllNames QName where
  allNames q = Seq.singleton q

instance AllNames Declaration where
  allNames (Axiom   _ _ _ _ q _)      = Seq.singleton q
  allNames (Field     _   q _)        = Seq.singleton q
  allNames (Primitive _   q _)        = Seq.singleton q
  allNames (Mutual     _ defs)        = allNames defs
  allNames (DataSig _ q _ _)          = Seq.singleton q
  allNames (DataDef _ q _ decls)      = q <| allNames decls
  allNames (RecSig _ q _ _)           = Seq.singleton q
  allNames (RecDef _ q _ _ c _ _ decls) = q <| allNames c >< allNames decls
  allNames (PatternSynDef q _ _)      = Seq.singleton q
  allNames (UnquoteDecl _ _ qs _)     = Seq.fromList qs
  allNames (UnquoteDef _ qs _)        = Seq.fromList qs
  allNames (FunDef _ q _ cls)         = q <| allNames cls
  allNames (Section _ _ _ decls)      = allNames decls
  allNames Apply{}                    = Seq.empty
  allNames Import{}                   = Seq.empty
  allNames Pragma{}                   = Seq.empty
  allNames Open{}                     = Seq.empty
  allNames (ScopedDecl _ decls)       = allNames decls

instance AllNames Clause where
  allNames cl = allNames (clauseRHS cl, clauseWhereDecls cl)

instance AllNames RHS where
  allNames (RHS e _)                 = allNames e
  allNames AbsurdRHS{}               = Seq.empty
  allNames (WithRHS q _ cls)         = q <| allNames cls
  allNames (RewriteRHS qes _ rhs cls) = Seq.fromList (map fst qes) >< allNames rhs >< allNames cls

instance AllNames Expr where
  allNames Var{}                   = Seq.empty
  allNames Def{}                   = Seq.empty
  allNames Proj{}                  = Seq.empty
  allNames Con{}                   = Seq.empty
  allNames Lit{}                   = Seq.empty
  allNames QuestionMark{}          = Seq.empty
  allNames Underscore{}            = Seq.empty
  allNames (Dot _ e)               = allNames e
  allNames (App _ e1 e2)           = allNames e1 >< allNames e2
  allNames (WithApp _ e es)        = allNames e >< allNames es
  allNames (Lam _ b e)             = allNames b >< allNames e
  allNames AbsurdLam{}             = Seq.empty
  allNames (ExtendedLam _ _ q cls) = q <| allNames cls
  allNames (Pi _ tel e)            = allNames tel >< allNames e
  allNames (Fun _ e1 e2)           = allNames e1 >< allNames e2
  allNames Set{}                   = Seq.empty
  allNames Prop{}                  = Seq.empty
  allNames (Let _ lbs e)           = allNames lbs >< allNames e
  allNames ETel{}                  = __IMPOSSIBLE__
  allNames (Rec _ fields)          = allNames [ a ^. exprFieldA | Left a <- fields ]
  allNames (RecUpdate _ e fs)      = allNames e >< allNames (map (view exprFieldA) fs)
  allNames (ScopedExpr _ e)        = allNames e
  allNames (QuoteGoal _ _ e)       = allNames e
  allNames (QuoteContext _)        = Seq.empty
  allNames Quote{}                 = Seq.empty
  allNames QuoteTerm{}             = Seq.empty
  allNames Unquote{}               = Seq.empty
  allNames (Tactic _ e xs ys)      = allNames e >< allNames xs >< allNames ys
  allNames DontCare{}              = Seq.empty
  allNames PatternSyn{}            = Seq.empty
  allNames Macro{}                 = Seq.empty

instance AllNames LamBinding where
  allNames DomainFree{}       = Seq.empty
  allNames (DomainFull binds) = allNames binds

instance AllNames TypedBindings where
  allNames (TypedBindings _ bs) = allNames bs

instance AllNames TypedBinding where
  allNames (TBind _ _ e) = allNames e
  allNames (TLet _ lbs)  = allNames lbs

instance AllNames LetBinding where
  allNames (LetBind _ _ _ e1 e2)  = allNames e1 >< allNames e2
  allNames (LetPatBind _ _ e)      = allNames e
  allNames (LetApply _ _ app _ _)  = allNames app
  allNames LetOpen{}               = Seq.empty
  allNames (LetDeclaredVariable _) = Seq.empty

instance AllNames ModuleApplication where
  allNames (SectionApp bindss _ es) = allNames bindss >< allNames es
  allNames RecordModuleIFS{}        = Seq.empty

-- | The name defined by the given axiom.
--
-- Precondition: The declaration has to be a (scoped) 'Axiom'.

axiomName :: Declaration -> QName
axiomName (Axiom _ _ _ _ q _)  = q
axiomName (ScopedDecl _ (d:_)) = axiomName d
axiomName _                    = __IMPOSSIBLE__

-- | Are we in an abstract block?
--
--   In that case some definition is abstract.
class AnyAbstract a where
  anyAbstract :: a -> Bool

instance AnyAbstract a => AnyAbstract [a] where
  anyAbstract = Fold.any anyAbstract

instance AnyAbstract Declaration where
  anyAbstract (Axiom _ i _ _ _ _)    = defAbstract i == AbstractDef
  anyAbstract (Field i _ _)          = defAbstract i == AbstractDef
  anyAbstract (Mutual     _ ds)      = anyAbstract ds
  anyAbstract (ScopedDecl _ ds)      = anyAbstract ds
  anyAbstract (Section _ _ _ ds)     = anyAbstract ds
  anyAbstract (FunDef i _ _ _)       = defAbstract i == AbstractDef
  anyAbstract (DataDef i _ _ _)      = defAbstract i == AbstractDef
  anyAbstract (RecDef i _ _ _ _ _ _ _) = defAbstract i == AbstractDef
  anyAbstract (DataSig i _ _ _)      = defAbstract i == AbstractDef
  anyAbstract (RecSig i _ _ _)       = defAbstract i == AbstractDef
  anyAbstract _                      = __IMPOSSIBLE__

class NameToExpr a where
  nameExpr :: a -> Expr

-- | Turn an 'AbstractName' to an expression.
instance NameToExpr AbstractName where
  nameExpr d = mk (anameKind d) $ anameName d
    where
    mk DefName        x = Def x
    mk FldName        x = Proj ProjSystem $ unambiguous x
    mk ConName        x = Con $ unambiguous x
    mk PatternSynName x = PatternSyn $ unambiguous x
    mk MacroName      x = Macro x
    mk QuotableName   x = App (defaultAppInfo r) (Quote i) (defaultNamedArg $ Def x)
      where i = ExprRange r
            r = getRange x

-- | Assumes name is not 'UnknownName'.
instance NameToExpr ResolvedName where
  nameExpr = \case
    VarName x _          -> Var x
    DefinedName _ x      -> nameExpr x  -- Can be 'DefName', 'MacroName', 'QuotableName'.
    FieldName xs         -> Proj ProjSystem . AmbQ . fmap anameName $ xs
    ConstructorName xs   -> Con . AmbQ . fmap anameName $ xs
    PatternSynResName xs -> PatternSyn . AmbQ . fmap anameName $ xs
    UnknownName          -> __IMPOSSIBLE__

app :: Expr -> [NamedArg Expr] -> Expr
app = foldl (App defaultAppInfo_)

mkLet :: ExprInfo -> [LetBinding] -> Expr -> Expr
mkLet i [] e = e
mkLet i ds e = Let i ds e

patternToExpr :: Pattern -> Expr
patternToExpr (VarP x)           = Var (unBind x)
patternToExpr (ConP _ c ps)       =
  Con c `app` map (fmap (fmap patternToExpr)) ps
patternToExpr (ProjP _ o ds)      = Proj o ds
patternToExpr (DefP _ fs ps) =
  Def (headAmbQ fs) `app` map (fmap (fmap patternToExpr)) ps
patternToExpr (WildP _)           = Underscore emptyMetaInfo
patternToExpr (AsP _ _ p)         = patternToExpr p
patternToExpr (DotP _ e)          = e
patternToExpr (AbsurdP _)         = Underscore emptyMetaInfo  -- TODO: could this happen?
patternToExpr (LitP l)            = Lit l
patternToExpr (PatternSynP _ c ps) = PatternSyn c `app` (map . fmap . fmap) patternToExpr ps
patternToExpr (RecP _ as)         = Rec exprNoRange $ map (Left . fmap patternToExpr) as
patternToExpr EqualP{}            = __IMPOSSIBLE__  -- Andrea TODO: where is this used?
patternToExpr (WithP r p)         = __IMPOSSIBLE__

type PatternSynDefn = ([Arg Name], Pattern' Void)
type PatternSynDefns = Map QName PatternSynDefn

lambdaLiftExpr :: [Name] -> Expr -> Expr
lambdaLiftExpr []     e = e
lambdaLiftExpr (n:ns) e = Lam exprNoRange (DomainFree defaultArgInfo $ BindName n) $
                            lambdaLiftExpr ns e


class SubstExpr a where
  substExpr :: [(Name, Expr)] -> a -> a

instance SubstExpr a => SubstExpr [a] where
  substExpr = fmap . substExpr

instance SubstExpr a => SubstExpr (Arg a) where
  substExpr = fmap . substExpr

instance SubstExpr a => SubstExpr (Named name a) where
  substExpr = fmap . substExpr

instance (SubstExpr a, SubstExpr b) => SubstExpr (a, b) where
  substExpr s (x, y) = (substExpr s x, substExpr s y)

instance (SubstExpr a, SubstExpr b) => SubstExpr (Either a b) where
  substExpr s (Left x)  = Left (substExpr s x)
  substExpr s (Right y) = Right (substExpr s y)

instance SubstExpr C.Name where
  substExpr _ = id

instance SubstExpr ModuleName where
  substExpr _ = id

instance SubstExpr Assign where
  substExpr s (FieldAssignment n x) = FieldAssignment n (substExpr s x)

instance SubstExpr Expr where
  substExpr s e = case e of
    Var n                 -> fromMaybe e (lookup n s)
    Def _                 -> e
    Proj{}                -> e
    Con _                 -> e
    Lit _                 -> e
    QuestionMark{}        -> e
    Underscore   _        -> e
    Dot i e               -> Dot i (substExpr s e)
    App  i e e'           -> App i (substExpr s e) (substExpr s e')
    WithApp i e es        -> WithApp i (substExpr s e) (substExpr s es)
    Lam  i lb e           -> Lam i lb (substExpr s e)
    AbsurdLam i h         -> e
    ExtendedLam i di n cs -> __IMPOSSIBLE__   -- Maybe later...
    Pi   i t e            -> Pi i (substExpr s t) (substExpr s e)
    Fun  i ae e           -> Fun i (substExpr s ae) (substExpr s e)
    Set  i n              -> e
    Prop i                -> e
    Let  i ls e           -> Let i (substExpr s ls) (substExpr s e)
    ETel t                -> e
    Rec  i nes            -> Rec i (substExpr s nes)
    RecUpdate i e nes     -> RecUpdate i (substExpr s e) (substExpr s nes)
    -- XXX: Do we need to do more with ScopedExprs?
    ScopedExpr si e       -> ScopedExpr si (substExpr s e)
    QuoteGoal i n e       -> QuoteGoal i n (substExpr s e)
    QuoteContext i        -> e
    Quote i               -> e
    QuoteTerm i           -> e
    Unquote i             -> e
    Tactic i e xs ys      -> Tactic i (substExpr s e) (substExpr s xs) (substExpr s ys)
    DontCare e            -> DontCare (substExpr s e)
    PatternSyn{}          -> e
    Macro{}               -> e

instance SubstExpr LetBinding where
  substExpr s lb = case lb of
    LetBind i r n e e' -> LetBind i r n (substExpr s e) (substExpr s e')
    LetPatBind i p e   -> LetPatBind i p (substExpr s e) -- Andreas, 2012-06-04: what about the pattern p
    _                  -> lb -- Nicolas, 2013-11-11: what about "LetApply" there is experessions in there

instance SubstExpr TypedBindings where
  substExpr s (TypedBindings r atb) = TypedBindings r (substExpr s atb)

instance SubstExpr TypedBinding where
  substExpr s tb = case tb of
    TBind r ns e -> TBind r ns $ substExpr s e
    TLet r lbs   -> TLet r $ substExpr s lbs

-- TODO: more informative failure
insertImplicitPatSynArgs :: HasRange a => (Range -> a) -> Range -> [Arg Name] -> [NamedArg a] ->
                            Maybe ([(Name, a)], [Arg Name])
insertImplicitPatSynArgs wild r ns as = matchArgs r ns as
  where
    matchNextArg r n as@(~(a : as'))
      | matchNext n as = return (namedArg a, as')
      | visible n      = Nothing
      | otherwise      = return (wild r, as)

    matchNext _ [] = False
    matchNext n (a:as) = sameHiding n a && matchName
      where
        x = unranged $ C.nameToRawName $ nameConcrete $ unArg n
        matchName = maybe True (== x) (nameOf $ unArg a)

    matchArgs r [] []     = return ([], [])
    matchArgs r [] as     = Nothing
    matchArgs r (n:ns) [] | visible n = return ([], n : ns)    -- under-applied
    matchArgs r (n:ns) as = do
      (p, as) <- matchNextArg r n as
      first ((unArg n, p) :) <$> matchArgs (getRange p) ns as<|MERGE_RESOLUTION|>--- conflicted
+++ resolved
@@ -433,11 +433,7 @@
   | WildP PatInfo
     -- ^ Underscore pattern entered by user.
     --   Or generated at type checking for implicit arguments.
-<<<<<<< HEAD
   | AsP PatInfo BindName (Pattern' e)
-=======
-  | AsP PatInfo Name (Pattern' e)
->>>>>>> d741f2ca
   | DotP PatInfo e
     -- ^ Dot pattern @.e@
   | AbsurdP PatInfo
@@ -633,11 +629,7 @@
     getRange (ProjP i _ _)       = getRange i
     getRange (DefP i _ _)        = getRange i
     getRange (WildP i)           = getRange i
-<<<<<<< HEAD
-    getRange (AsP i _ _)        = getRange i
-=======
     getRange (AsP i _ _)         = getRange i
->>>>>>> d741f2ca
     getRange (DotP i _)          = getRange i
     getRange (AbsurdP i)         = getRange i
     getRange (LitP l)            = getRange l
@@ -680,11 +672,7 @@
     setRange r (ProjP _ o ns)       = ProjP (PatRange r) o ns
     setRange r (DefP _ ns as)       = DefP (PatRange r) ns as -- (setRange r n) as
     setRange r (WildP _)            = WildP (PatRange r)
-<<<<<<< HEAD
-    setRange r (AsP _ n p)         = AsP (PatRange r) (setRange r n) p
-=======
     setRange r (AsP _ n p)          = AsP (PatRange r) (setRange r n) p
->>>>>>> d741f2ca
     setRange r (DotP _ e)           = DotP (PatRange r) e
     setRange r (AbsurdP _)          = AbsurdP (PatRange r)
     setRange r (LitP l)             = LitP (setRange r l)
@@ -770,11 +758,7 @@
   killRange (ProjP i o a)       = killRange3 ProjP i o a
   killRange (DefP i a b)        = killRange3 DefP i a b
   killRange (WildP i)           = killRange1 WildP i
-<<<<<<< HEAD
-  killRange (AsP i a b)        = killRange3 AsP i a b
-=======
   killRange (AsP i a b)         = killRange3 AsP i a b
->>>>>>> d741f2ca
   killRange (DotP i a)          = killRange2 DotP i a
   killRange (AbsurdP i)         = killRange1 AbsurdP i
   killRange (LitP l)            = killRange1 LitP l
