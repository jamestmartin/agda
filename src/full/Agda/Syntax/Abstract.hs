{-# OPTIONS_GHC -fwarn-missing-signatures #-}

{-# LANGUAGE CPP                   #-}
{-# LANGUAGE DeriveDataTypeable    #-}
{-# LANGUAGE DeriveFoldable        #-}
{-# LANGUAGE DeriveFunctor         #-}
{-# LANGUAGE DeriveTraversable     #-}
{-# LANGUAGE FlexibleInstances     #-}
{-# LANGUAGE MultiParamTypeClasses #-}
{-# LANGUAGE TemplateHaskell       #-}
{-# LANGUAGE TypeSynonymInstances  #-}

{-| The abstract syntax. This is what you get after desugaring and scope
    analysis of the concrete syntax. The type checker works on abstract syntax,
    producing internal syntax ("Agda.Syntax.Internal").
-}
module Agda.Syntax.Abstract
    ( module Agda.Syntax.Abstract
    , module Agda.Syntax.Abstract.Name
    ) where

import Prelude hiding (foldl, foldr)
import Control.Arrow ((***), first, second)
import Control.Applicative

import Data.Foldable as Fold
import Data.Map (Map)
import Data.Maybe
import Data.Sequence (Seq, (<|), (><))
import qualified Data.Sequence as Seq
import Data.Traversable
import Data.Typeable (Typeable)

import qualified Agda.Syntax.Concrete as C
import Agda.Syntax.Concrete.Pretty ()
import Agda.Syntax.Info
import Agda.Syntax.Common hiding (Arg, Dom, NamedArg, ArgInfo)
import qualified Agda.Syntax.Common as Common
import Agda.Syntax.Fixity
import Agda.Syntax.Position
import Agda.Syntax.Abstract.Name
import Agda.Syntax.Abstract.Name as A (QNamed)
import Agda.Syntax.Literal
import Agda.Syntax.Scope.Base

import Agda.Utils.Geniplate
import Agda.Utils.Tuple

#include "undefined.h"
import Agda.Utils.Impossible

type Color      = Expr
type Arg a      = Common.Arg Color a
type Dom a      = Common.Dom Color a
type NamedArg a = Common.NamedArg Color a
type ArgInfo    = Common.ArgInfo Color
type Args       = [NamedArg Expr]

instance Ord Color where
  Var x <= Var y = x <= y
  Def x <= Def y = x <= y
  -- TODO guilhem:
  _ <= _         = __IMPOSSIBLE__

-- | Expressions after scope checking (operators parsed, names resolved).
data Expr
  = Var  Name                          -- ^ Bound variable.
  | Def  QName                         -- ^ Constant: axiom, function, data or record type.
  | Proj QName                         -- ^ Projection.
  | Con  AmbiguousQName                -- ^ Constructor.
  | PatternSyn QName                   -- ^ Pattern synonym.
  | Lit Literal                        -- ^ Literal.
  | QuestionMark MetaInfo InteractionId
    -- ^ Meta variable for interaction.
    --   The 'InteractionId' is usually identical with the
    --   'metaNumber' of 'MetaInfo'.
    --   However, if you want to print an interaction meta as
    --   just @?@ instead of @?n@, you should set the
    --   'metaNumber' to 'Nothing' while keeping the 'InteractionId'.
  | Underscore   MetaInfo
    -- ^ Meta variable for hidden argument (must be inferred locally).
  | App  ExprInfo Expr (NamedArg Expr) -- ^ Ordinary (binary) application.
  | WithApp ExprInfo Expr [Expr]       -- ^ With application.
  | Lam  ExprInfo LamBinding Expr      -- ^ @λ bs → e@.
  | AbsurdLam ExprInfo Hiding          -- ^ @λ()@ or @λ{}@.
  | ExtendedLam ExprInfo DefInfo QName [Clause]
  | Pi   ExprInfo Telescope Expr       -- ^ Dependent function space @Γ → A@.
  | Fun  ExprInfo (Arg Expr) Expr      -- ^ Non-dependent function space.
  | Set  ExprInfo Integer              -- ^ @Set@, @Set1@, @Set2@, ...
  | Prop ExprInfo                      -- ^ @Prop@ (no longer supported, used as dummy type).
  | Let  ExprInfo [LetBinding] Expr    -- ^ @let bs in e@.
  | ETel Telescope                     -- ^ Only used when printing telescopes.
  | Rec  ExprInfo Assigns              -- ^ Record construction.
  | RecUpdate ExprInfo Expr Assigns    -- ^ Record update.
  | ScopedExpr ScopeInfo Expr          -- ^ Scope annotation.
  | QuoteGoal ExprInfo Name Expr       -- ^ Binds @Name@ to current type in @Expr@.
  | QuoteContext ExprInfo              -- ^ Returns the current context.
  | Quote ExprInfo                     -- ^ Quote an identifier 'QName'.
  | QuoteTerm ExprInfo                 -- ^ Quote a term.
  | Unquote ExprInfo                   -- ^ The splicing construct: unquote ...
  | DontCare Expr                      -- ^ For printing @DontCare@ from @Syntax.Internal@.
  deriving (Typeable, Show, Eq)

-- | Record field assignment @f = e@.
type Assign  = (C.Name, Expr)
type Assigns = [Assign]

-- | Is a type signature a `postulate' or a function signature?
data Axiom
  = FunSig    -- ^ A function signature.
  | NoFunSig  -- ^ Not a function signature, i.e., a postulate (in user input)
              --   or another (e.g. data/record) type signature (internally).
  deriving (Typeable, Eq, Ord, Show)

-- | Renaming (generic).
type Ren a = Map a a

data Declaration
  = Axiom      Axiom DefInfo ArgInfo QName Expr      -- ^ type signature (can be irrelevant and colored, but not hidden)
  | Field      DefInfo QName (Arg Expr)              -- ^ record field
  | Primitive  DefInfo QName Expr                    -- ^ primitive function
  | Mutual     MutualInfo [Declaration]              -- ^ a bunch of mutually recursive definitions
  | Section    ModuleInfo ModuleName [TypedBindings] [Declaration]
  | Apply      ModuleInfo ModuleName ModuleApplication (Ren QName) (Ren ModuleName)
  | Import     ModuleInfo ModuleName
  | Pragma     Range      Pragma
  | Open       ModuleInfo ModuleName
    -- ^ only retained for highlighting purposes
  | FunDef     DefInfo QName Delayed [Clause] -- ^ sequence of function clauses
  | DataSig    DefInfo QName Telescope Expr -- ^ lone data signature
      -- ^ the 'LamBinding's are 'DomainFree' and binds the parameters of the datatype.
  | DataDef    DefInfo QName [LamBinding] [Constructor]
      -- ^ the 'LamBinding's are 'DomainFree' and binds the parameters of the datatype.
  | RecSig     DefInfo QName Telescope Expr -- ^ lone record signature
  | RecDef     DefInfo QName (Maybe (Ranged Induction)) (Maybe QName) [LamBinding] Expr [Declaration]
      -- ^ The 'Expr' gives the constructor type telescope, @(x1 : A1)..(xn : An) -> Prop@,
      --   and the optional name is the constructor's name.
  | PatternSynDef QName [Arg Name] Pattern
      -- ^ Only for highlighting purposes
  | UnquoteDecl MutualInfo DefInfo QName Expr
  | UnquoteDef  DefInfo QName Expr
  | ScopedDecl ScopeInfo [Declaration]  -- ^ scope annotation
  deriving (Typeable, Show, Eq)

class GetDefInfo a where
  getDefInfo :: a -> Maybe DefInfo

instance GetDefInfo Declaration where
  getDefInfo (Axiom _ i _ _ _)      = Just i
  getDefInfo (Field i _ _)          = Just i
  getDefInfo (Primitive i _ _)      = Just i
  getDefInfo (ScopedDecl _ (d:_))   = getDefInfo d
  getDefInfo (FunDef i _ _ _)       = Just i
  getDefInfo (DataSig i _ _ _)      = Just i
  getDefInfo (DataDef i _ _ _)      = Just i
  getDefInfo (RecSig i _ _ _)       = Just i
  getDefInfo (RecDef i _ _ _ _ _ _) = Just i
  getDefInfo _ = Nothing

data ModuleApplication
    = SectionApp Telescope ModuleName [NamedArg Expr]
      -- ^ @tel. M args@:  applies @M@ to @args@ and abstracts @tel@.
    | RecordModuleIFS ModuleName
      -- ^ @M {{...}}@
  deriving (Typeable, Show, Eq)

data Pragma
  = OptionsPragma [String]
  | BuiltinPragma String Expr
  | RewritePragma QName
  | CompiledPragma QName String
  | CompiledExportPragma QName String
  | CompiledTypePragma QName String
  | CompiledDataPragma QName String [String]
  | CompiledEpicPragma QName String
  | CompiledJSPragma QName String
  | StaticPragma QName
  | EtaPragma QName
  deriving (Typeable, Show, Eq)

-- | Bindings that are valid in a @let@.
data LetBinding
  = LetBind LetInfo ArgInfo Name Expr Expr
    -- ^ @LetBind info rel name type defn@
  | LetPatBind LetInfo Pattern Expr
    -- ^ Irrefutable pattern binding.
  | LetApply ModuleInfo ModuleName ModuleApplication (Ren QName) (Ren ModuleName)
    -- ^ @LetApply mi newM (oldM args) renaming moduleRenaming@.
  | LetOpen ModuleInfo ModuleName
    -- ^ only for highlighting and abstractToConcrete
  deriving (Typeable, Show, Eq)

-- | Only 'Axiom's.
type TypeSignature  = Declaration
type Constructor    = TypeSignature
type Field          = TypeSignature

-- | A lambda binding is either domain free or typed.
data LamBinding
  = DomainFree ArgInfo Name   -- ^ . @x@ or @{x}@ or @.x@ or @.{x}@
  | DomainFull TypedBindings  -- ^ . @(xs:e)@ or @{xs:e}@ or @(let Ds)@
  deriving (Typeable, Show, Eq)

-- | Typed bindings with hiding information.
data TypedBindings = TypedBindings Range (Arg TypedBinding)
            -- ^ . @(xs : e)@ or @{xs : e}@
  deriving (Typeable, Show, Eq)

-- | A typed binding. Appears in dependent function spaces, typed lambdas, and
--   telescopes. I might be tempting to simplify this to only bind a single
--   name at a time. This would mean that we would have to typecheck the type
--   several times (@(x y : A)@ vs. @(x : A)(y : A)@).
--   In most cases this wouldn't really be a problem, but it's good
--   principle to not do extra work unless you have to.
--
--   (Andreas, 2013-12-10: The more serious problem would that the translation
--   from @(x y : ?)@ to @(x : ?) (y : ?)@ duplicates the hole @?@.
data TypedBinding
  = TBind Range [Name] Expr
    -- ^ As in telescope @(x y z : A)@ or type @(x y z : A) -> B@.
  | TLet Range [LetBinding]
    -- ^
  deriving (Typeable, Show, Eq)

type Telescope  = [TypedBindings]

-- | We could throw away @where@ clauses at this point and translate them to
--   @let@. It's not obvious how to remember that the @let@ was really a
--   @where@ clause though, so for the time being we keep it here.
data Clause' lhs = Clause
  { clauseLHS        :: lhs
  , clauseRHS        :: RHS
  , clauseWhereDecls :: [Declaration]
<<<<<<< HEAD
  , clauseCatchall   :: Bool
  } deriving (Typeable, Show, Functor, Foldable, Traversable)
=======
  } deriving (Typeable, Show, Functor, Foldable, Traversable, Eq)
>>>>>>> 1239ae6f

type Clause = Clause' LHS
type SpineClause = Clause' SpineLHS

data RHS
  = RHS Expr
  | AbsurdRHS
  | WithRHS QName [Expr] [Clause]
      -- ^ The 'QName' is the name of the with function.
  | RewriteRHS [QName] [Expr] RHS [Declaration]
      -- ^ The 'QName's are the names of the generated with functions.
      --   One for each 'Expr'.
      --   The RHS shouldn't be another @RewriteRHS@.
  deriving (Typeable, Show, Eq)

-- | The lhs of a clause in spine view (inside-out).
--   Projection patterns are contained in @spLhsPats@,
--   represented as @DefP d []@.
data SpineLHS = SpineLHS
  { spLhsInfo     :: LHSInfo             -- ^ Range.
  , spLhsDefName  :: QName               -- ^ Name of function we are defining.
  , spLhsPats     :: [NamedArg Pattern]  -- ^ Function parameters (patterns).
  , spLhsWithPats :: [Pattern]           -- ^ @with@ patterns (after @|@).
  }
  deriving (Typeable, Show, Eq)


instance Eq LHS where
  (LHS _ core wps) == (LHS _ core' wps') = core == core' && wps == wps'

-- | The lhs of a clause in focused (projection-application) view (outside-in).
--   Projection patters are represented as 'LHSProj's.
data LHS = LHS
  { lhsInfo     :: LHSInfo               -- ^ Range.
  , lhsCore     :: LHSCore               -- ^ Copatterns.
  , lhsWithPats :: [Pattern]             -- ^ @with@ patterns (after @|@).
  }
  deriving (Typeable, Show)

-- | The lhs minus @with@-patterns in projection-application view.
--   Parameterised over the type @e@ of dot patterns.
data LHSCore' e
    -- | The head applied to ordinary patterns.
  = LHSHead  { lhsDefName  :: QName                    -- ^ Head @f@.
             , lhsPats     :: [NamedArg (Pattern' e)]  -- ^ Applied to patterns @ps@.
             }
    -- | Projection
  | LHSProj  { lhsDestructor :: QName
               -- ^ Record projection identifier.
             , lhsPatsLeft   :: [NamedArg (Pattern' e)]
               -- ^ Indices of the projection.
               --   Currently none @[]@, since we do not have indexed records.
             , lhsFocus      :: NamedArg (LHSCore' e)
               -- ^ Main branch.
             , lhsPatsRight  :: [NamedArg (Pattern' e)]
               -- ^ Further applied to patterns.
             }
  deriving (Typeable, Show, Functor, Foldable, Traversable, Eq)

type LHSCore = LHSCore' Expr

-- | Convert a focused lhs to spine view and back.
class LHSToSpine a b where
  lhsToSpine :: a -> b
  spineToLhs :: b -> a

-- | Clause instance.
instance LHSToSpine Clause SpineClause where
  lhsToSpine = fmap lhsToSpine
  spineToLhs = fmap spineToLhs

-- | List instance (for clauses).
instance LHSToSpine a b => LHSToSpine [a] [b] where
  lhsToSpine = map lhsToSpine
  spineToLhs = map spineToLhs

-- | LHS instance.
instance LHSToSpine LHS SpineLHS where
  lhsToSpine (LHS i core wps) = SpineLHS i f ps wps
    where QNamed f ps = lhsCoreToSpine core
  spineToLhs (SpineLHS i f ps wps) = LHS i (spineToLhsCore $ QNamed f ps) wps

lhsCoreToSpine :: LHSCore' e -> A.QNamed [NamedArg (Pattern' e)]
lhsCoreToSpine (LHSHead f ps) = QNamed f ps
lhsCoreToSpine (LHSProj d ps1 h ps2) = (++ (p : ps2)) <$> lhsCoreToSpine (namedArg h)
  where p = updateNamedArg (const $ DefP patNoRange d ps1) h

spineToLhsCore :: QNamed [NamedArg (Pattern' e)] -> LHSCore' e
spineToLhsCore (QNamed f ps) = lhsCoreAddSpine (LHSHead f []) ps

-- | Add applicative patterns (non-projection patterns) to the right.
lhsCoreApp :: LHSCore' e -> [NamedArg (Pattern' e)] -> LHSCore' e
lhsCoreApp (LHSHead f ps)        ps' = LHSHead f $ ps ++ ps'
lhsCoreApp (LHSProj d ps1 h ps2) ps' = LHSProj d ps1 h $ ps2 ++ ps'

-- | Add projection and applicative patterns to the right.
lhsCoreAddSpine :: LHSCore' e -> [NamedArg (Pattern' e)] -> LHSCore' e
lhsCoreAddSpine core ps = case ps2 of
    (Common.Arg info (Named n (DefP i d ps0)) : ps2') ->
       LHSProj d ps0 (Common.Arg info $ Named n $ lhsCoreApp core ps1) []
         `lhsCoreAddSpine` ps2'
    [] -> lhsCoreApp core ps
    _ -> __IMPOSSIBLE__
  where
    (ps1, ps2) = break (isDefP . namedArg) ps
    isDefP DefP{} = True
    isDefP _      = False

-- | Used for checking pattern linearity.
lhsCoreAllPatterns :: LHSCore' e -> [Pattern' e]
lhsCoreAllPatterns = map namedArg . qnamed . lhsCoreToSpine

-- | Used in AbstractToConcrete.
lhsCoreToPattern :: LHSCore -> Pattern
lhsCoreToPattern lc =
  case lc of
    LHSHead f aps -> DefP noInfo f aps
    LHSProj d aps1 lhscore aps2 -> DefP noInfo d $
      aps1 ++ fmap (fmap lhsCoreToPattern) lhscore : aps2
  where noInfo = patNoRange -- TODO, preserve range!

mapLHSHead :: (QName -> [NamedArg Pattern] -> LHSCore) -> LHSCore -> LHSCore
mapLHSHead f (LHSHead x ps)        = f x ps
mapLHSHead f (LHSProj d ps1 l ps2) =
  LHSProj d ps1 (fmap (fmap (mapLHSHead f)) l) ps2

---------------------------------------------------------------------------
-- * Patterns
---------------------------------------------------------------------------

-- | Parameterised over the type of dot patterns.
data Pattern' e
  = VarP Name
  | ConP ConPatInfo AmbiguousQName [NamedArg (Pattern' e)]
  | DefP PatInfo QName          [NamedArg (Pattern' e)]
    -- ^ Defined pattern: function definition @f ps@ or destructor pattern @d p ps@.
  | WildP PatInfo
    -- ^ Underscore pattern entered by user.
  | AsP PatInfo Name (Pattern' e)
  | DotP PatInfo e
  | AbsurdP PatInfo
  | LitP Literal
  | ImplicitP PatInfo
    -- ^ Generated at type checking for implicit arguments.
  | PatternSynP PatInfo QName [NamedArg (Pattern' e)]
  deriving (Typeable, Show, Functor, Foldable, Traversable, Eq)

type Pattern  = Pattern' Expr
type Patterns = [NamedArg Pattern]

-- | Check whether we are a projection pattern.
class IsProjP a where
  isProjP :: a -> Maybe QName

instance IsProjP (Pattern' e) where
  isProjP (DefP _ d []) = Just d
  isProjP _             = Nothing

instance IsProjP a => IsProjP (Common.Arg c a) where
  isProjP = isProjP . unArg

instance IsProjP a => IsProjP (Named n a) where
  isProjP = isProjP . namedThing

{--------------------------------------------------------------------------
    Instances
 --------------------------------------------------------------------------}

instance HasRange LamBinding where
    getRange (DomainFree _ x) = getRange x
    getRange (DomainFull b)   = getRange b

instance HasRange TypedBindings where
    getRange (TypedBindings r _) = r

instance HasRange TypedBinding where
    getRange (TBind r _ _) = r
    getRange (TLet r _)    = r

instance HasRange Expr where
    getRange (Var x)               = getRange x
    getRange (Def x)               = getRange x
    getRange (Proj x)              = getRange x
    getRange (Con x)               = getRange x
    getRange (Lit l)               = getRange l
    getRange (QuestionMark i _)    = getRange i
    getRange (Underscore  i)       = getRange i
    getRange (App i _ _)           = getRange i
    getRange (WithApp i _ _)       = getRange i
    getRange (Lam i _ _)           = getRange i
    getRange (AbsurdLam i _)       = getRange i
    getRange (ExtendedLam i _ _ _) = getRange i
    getRange (Pi i _ _)            = getRange i
    getRange (Fun i _ _)           = getRange i
    getRange (Set i _)             = getRange i
    getRange (Prop i)              = getRange i
    getRange (Let i _ _)           = getRange i
    getRange (Rec i _)             = getRange i
    getRange (RecUpdate i _ _)     = getRange i
    getRange (ETel tel)            = getRange tel
    getRange (ScopedExpr _ e)      = getRange e
    getRange (QuoteGoal _ _ e)     = getRange e
    getRange (QuoteContext i)      = getRange i
    getRange (Quote i)             = getRange i
    getRange (QuoteTerm i)         = getRange i
    getRange (Unquote i)           = getRange i
    getRange (DontCare{})          = noRange
    getRange (PatternSyn x)        = getRange x

instance HasRange Declaration where
    getRange (Axiom    _ i _ _ _    ) = getRange i
    getRange (Field      i _ _      ) = getRange i
    getRange (Mutual     i _        ) = getRange i
    getRange (Section    i _ _ _    ) = getRange i
    getRange (Apply      i _ _ _ _  ) = getRange i
    getRange (Import     i _        ) = getRange i
    getRange (Primitive  i _ _      ) = getRange i
    getRange (Pragma     i _        ) = getRange i
    getRange (Open       i _        ) = getRange i
    getRange (ScopedDecl _ d        ) = getRange d
    getRange (FunDef     i _ _ _    ) = getRange i
    getRange (DataSig    i _ _ _    ) = getRange i
    getRange (DataDef    i _ _ _    ) = getRange i
    getRange (RecSig     i _ _ _    ) = getRange i
    getRange (RecDef   i _ _ _ _ _ _) = getRange i
    getRange (PatternSynDef x _ _   ) = getRange x
    getRange (UnquoteDecl _ i _ _)    = getRange i
    getRange (UnquoteDef i _ _)       = getRange i

instance HasRange (Pattern' e) where
    getRange (VarP x)            = getRange x
    getRange (ConP i _ _)        = getRange i
    getRange (DefP i _ _)        = getRange i
    getRange (WildP i)           = getRange i
    getRange (ImplicitP i)       = getRange i
    getRange (AsP i _ _)         = getRange i
    getRange (DotP i _)          = getRange i
    getRange (AbsurdP i)         = getRange i
    getRange (LitP l)            = getRange l
    getRange (PatternSynP i _ _) = getRange i

instance HasRange SpineLHS where
    getRange (SpineLHS i _ _ _)  = getRange i

instance HasRange LHS where
    getRange (LHS i _ _)   = getRange i

instance HasRange (LHSCore' e) where
    getRange (LHSHead f ps) = fuseRange f ps
    getRange (LHSProj d ps1 lhscore ps2) = d `fuseRange` ps1 `fuseRange` lhscore `fuseRange` ps2

instance HasRange a => HasRange (Clause' a) where
    getRange (Clause lhs rhs ds catchall) = getRange (lhs,rhs,ds)

instance HasRange RHS where
    getRange AbsurdRHS                = noRange
    getRange (RHS e)                  = getRange e
    getRange (WithRHS _ e cs)         = fuseRange e cs
    getRange (RewriteRHS _ es rhs wh) = getRange (es, rhs, wh)

instance HasRange LetBinding where
    getRange (LetBind  i _ _ _ _     ) = getRange i
    getRange (LetPatBind  i _ _      ) = getRange i
    getRange (LetApply i _ _ _ _     ) = getRange i
    getRange (LetOpen  i _           ) = getRange i

-- setRange for patterns applies the range to the outermost pattern constructor
instance SetRange (Pattern' a) where
    setRange r (VarP x)             = VarP (setRange r x)
    setRange r (ConP i ns as)       = ConP (setRange r i) ns as
    setRange r (DefP _ n as)        = DefP (PatRange r) (setRange r n) as
    setRange r (WildP _)            = WildP (PatRange r)
    setRange r (ImplicitP _)        = ImplicitP (PatRange r)
    setRange r (AsP _ n p)          = AsP (PatRange r) (setRange r n) p
    setRange r (DotP _ e)           = DotP (PatRange r) e
    setRange r (AbsurdP _)          = AbsurdP (PatRange r)
    setRange r (LitP l)             = LitP (setRange r l)
    setRange r (PatternSynP _ n as) = PatternSynP (PatRange r) (setRange r n) as

instance KillRange LamBinding where
  killRange (DomainFree info x) = killRange1 (DomainFree info) x
  killRange (DomainFull b)      = killRange1 DomainFull b

instance KillRange TypedBindings where
  killRange (TypedBindings r b) = TypedBindings (killRange r) (killRange b)

instance KillRange TypedBinding where
  killRange (TBind r xs e) = killRange3 TBind r xs e
  killRange (TLet r lbs)   = killRange2 TLet r lbs

instance KillRange Expr where
  killRange (Var x)                = killRange1 Var x
  killRange (Def x)                = killRange1 Def x
  killRange (Proj x)               = killRange1 Proj x
  killRange (Con x)                = killRange1 Con x
  killRange (Lit l)                = killRange1 Lit l
  killRange (QuestionMark i ii)    = killRange2 QuestionMark i ii
  killRange (Underscore  i)        = killRange1 Underscore i
  killRange (App i e1 e2)          = killRange3 App i e1 e2
  killRange (WithApp i e es)       = killRange3 WithApp i e es
  killRange (Lam i b e)            = killRange3 Lam i b e
  killRange (AbsurdLam i h)        = killRange1 AbsurdLam i h
  killRange (ExtendedLam i n d ps) = killRange4 ExtendedLam i n d ps
  killRange (Pi i a b)             = killRange3 Pi i a b
  killRange (Fun i a b)            = killRange3 Fun i a b
  killRange (Set i n)              = Set (killRange i) n
  killRange (Prop i)               = killRange1 Prop i
  killRange (Let i ds e)           = killRange3 Let i ds e
  killRange (Rec i fs)             = Rec (killRange i) (map (id -*- killRange) fs)
  killRange (RecUpdate i e fs)     = RecUpdate (killRange i)
                                               (killRange e)
                                               (map (id -*- killRange) fs)
  killRange (ETel tel)             = killRange1 ETel tel
  killRange (ScopedExpr s e)       = killRange1 (ScopedExpr s) e
  killRange (QuoteGoal i x e)      = killRange3 QuoteGoal i x e
  killRange (QuoteContext i)       = killRange1 QuoteContext i
  killRange (Quote i)              = killRange1 Quote i
  killRange (QuoteTerm i)          = killRange1 QuoteTerm i
  killRange (Unquote i)            = killRange1 Unquote i
  killRange (DontCare e)           = DontCare e
  killRange (PatternSyn x)         = killRange1 PatternSyn x

instance KillRange Declaration where
  killRange (Axiom    p i rel a b     ) = killRange4 (Axiom p)  i rel a b
  killRange (Field      i a b         ) = killRange3 Field      i a b
  killRange (Mutual     i a           ) = killRange2 Mutual     i a
  killRange (Section    i a b c       ) = killRange4 Section    i a b c
  killRange (Apply      i a b c d     ) = killRange3 Apply      i a b c d
   -- the last two arguments of Apply are name maps, so nothing to kill
  killRange (Import     i a           ) = killRange2 Import     i a
  killRange (Primitive  i a b         ) = killRange3 Primitive  i a b
  killRange (Pragma     i a           ) = Pragma (killRange i) a
  killRange (Open       i x           ) = killRange2 Open       i x
  killRange (ScopedDecl a d           ) = killRange1 (ScopedDecl a) d
  killRange (FunDef  i a b c          ) = killRange4 FunDef  i a b c
  killRange (DataSig i a b c          ) = killRange4 DataSig i a b c
  killRange (DataDef i a b c          ) = killRange4 DataDef i a b c
  killRange (RecSig  i a b c          ) = killRange4 RecSig  i a b c
  killRange (RecDef  i a b c d e f    ) = killRange7 RecDef  i a b c d e f
  killRange (PatternSynDef x xs p     ) = killRange3 PatternSynDef x xs p
  killRange (UnquoteDecl mi i x e     ) = killRange4 UnquoteDecl mi i x e
  killRange (UnquoteDef i x e         ) = killRange3 UnquoteDef i x e

instance KillRange ModuleApplication where
  killRange (SectionApp a b c  ) = killRange3 SectionApp a b c
  killRange (RecordModuleIFS a ) = killRange1 RecordModuleIFS a

instance KillRange x => KillRange (ThingWithFixity x) where
  killRange (ThingWithFixity c f) = ThingWithFixity (killRange c) f

instance KillRange e => KillRange (Pattern' e) where
  killRange (VarP x)            = killRange1 VarP x
  killRange (ConP i a b)        = killRange3 ConP i a b
  killRange (DefP i a b)        = killRange3 DefP i a b
  killRange (WildP i)           = killRange1 WildP i
  killRange (ImplicitP i)       = killRange1 ImplicitP i
  killRange (AsP i a b)         = killRange3 AsP i a b
  killRange (DotP i a)          = killRange2 DotP i a
  killRange (AbsurdP i)         = killRange1 AbsurdP i
  killRange (LitP l)            = killRange1 LitP l
  killRange (PatternSynP i a p) = killRange3 PatternSynP i a p

instance KillRange SpineLHS where
  killRange (SpineLHS i a b c)  = killRange4 SpineLHS i a b c

instance KillRange LHS where
  killRange (LHS i a b)   = killRange3 LHS i a b

instance KillRange e => KillRange (LHSCore' e) where
  killRange (LHSHead a b)     = killRange2 LHSHead a b
  killRange (LHSProj a b c d) = killRange4 LHSProj a b c d

instance KillRange a => KillRange (Clause' a) where
  killRange (Clause lhs rhs ds catchall) = killRange4 Clause lhs rhs ds catchall

instance KillRange RHS where
  killRange AbsurdRHS                = AbsurdRHS
  killRange (RHS e)                  = killRange1 RHS e
  killRange (WithRHS q e cs)         = killRange3 WithRHS q e cs
  killRange (RewriteRHS x es rhs wh) = killRange4 RewriteRHS x es rhs wh

instance KillRange LetBinding where
  killRange (LetBind    i info a b c) = killRange5 LetBind  i info a b c
  killRange (LetPatBind i a b       ) = killRange3 LetPatBind i a b
  killRange (LetApply   i a b c d   ) = killRange3 LetApply i a b c d
  killRange (LetOpen    i x         ) = killRange2 LetOpen  i x

instanceUniverseBiT' [] [t| (Declaration, QName)          |]
instanceUniverseBiT' [] [t| (Declaration, AmbiguousQName) |]
instanceUniverseBiT' [] [t| (Declaration, Expr)           |]
instanceUniverseBiT' [] [t| (Declaration, LetBinding)     |]
instanceUniverseBiT' [] [t| (Declaration, LamBinding)     |]
instanceUniverseBiT' [] [t| (Declaration, TypedBinding)   |]
instanceUniverseBiT' [] [t| (Declaration, Pattern)        |]
instanceUniverseBiT' [] [t| (Declaration, Declaration)    |]
instanceUniverseBiT' [] [t| (Declaration, ModuleName)     |]
instanceUniverseBiT' [] [t| (Declaration, ModuleInfo)     |]
instanceUniverseBiT' [] [t| (Declaration, RString)        |]
  -- RString is not quite what you want but we put names on lots of things...

------------------------------------------------------------------------
-- Queries
------------------------------------------------------------------------

-- | Extracts all the names which are declared in a 'Declaration'.
-- This does not include open public or let expressions, but it does
-- include local modules, where clauses and the names of extended
-- lambdas.

class AllNames a where
  allNames :: a -> Seq QName

instance AllNames a => AllNames [a] where
  allNames = Fold.foldMap allNames

instance AllNames a => AllNames (Maybe a) where
  allNames = Fold.foldMap allNames

instance AllNames a => AllNames (Arg a) where
  allNames = Fold.foldMap allNames

instance AllNames a => AllNames (Named name a) where
  allNames = Fold.foldMap allNames

instance (AllNames a, AllNames b) => AllNames (a,b) where
  allNames (a,b) = allNames a >< allNames b

instance AllNames QName where
  allNames q = Seq.singleton q

instance AllNames Declaration where
  allNames (Axiom   _ _ _ q _)        = Seq.singleton q
  allNames (Field     _   q _)        = Seq.singleton q
  allNames (Primitive _   q _)        = Seq.singleton q
  allNames (Mutual     _ defs)        = allNames defs
  allNames (DataSig _ q _ _)          = Seq.singleton q
  allNames (DataDef _ q _ decls)      = q <| allNames decls
  allNames (RecSig _ q _ _)           = Seq.singleton q
  allNames (RecDef _ q _ c _ _ decls) = q <| allNames c >< allNames decls
  allNames (PatternSynDef q _ _)      = Seq.singleton q
  allNames (UnquoteDecl _ _ q _)      = Seq.singleton q
  allNames (UnquoteDef _ q _)         = Seq.singleton q
  allNames (FunDef _ q _ cls)         = q <| allNames cls
  allNames (Section _ _ _ decls)      = allNames decls
  allNames Apply{}                    = Seq.empty
  allNames Import{}                   = Seq.empty
  allNames Pragma{}                   = Seq.empty
  allNames Open{}                     = Seq.empty
  allNames (ScopedDecl _ decls)       = allNames decls

instance AllNames Clause where
  allNames (Clause _ rhs decls _) = allNames rhs >< allNames decls

instance AllNames RHS where
  allNames (RHS e)                   = allNames e
  allNames AbsurdRHS{}               = Seq.empty
  allNames (WithRHS q _ cls)         = q <| allNames cls
  allNames (RewriteRHS qs _ rhs cls) = Seq.fromList qs >< allNames rhs >< allNames cls

instance AllNames Expr where
  allNames Var{}                   = Seq.empty
  allNames Def{}                   = Seq.empty
  allNames Proj{}                  = Seq.empty
  allNames Con{}                   = Seq.empty
  allNames Lit{}                   = Seq.empty
  allNames QuestionMark{}          = Seq.empty
  allNames Underscore{}            = Seq.empty
  allNames (App _ e1 e2)           = allNames e1 >< allNames e2
  allNames (WithApp _ e es)        = allNames e >< allNames es
  allNames (Lam _ b e)             = allNames b >< allNames e
  allNames AbsurdLam{}             = Seq.empty
  allNames (ExtendedLam _ _ q cls) = q <| allNames cls
  allNames (Pi _ tel e)            = allNames tel >< allNames e
  allNames (Fun _ e1 e2)           = allNames e1 >< allNames e2
  allNames Set{}                   = Seq.empty
  allNames Prop{}                  = Seq.empty
  allNames (Let _ lbs e)           = allNames lbs >< allNames e
  allNames ETel{}                  = __IMPOSSIBLE__
  allNames (Rec _ fields)          = allNames $ map snd fields
  allNames (RecUpdate _ e fs)      = allNames e >< allNames (map snd fs)
  allNames (ScopedExpr _ e)        = allNames e
  allNames (QuoteGoal _ _ e)       = allNames e
  allNames (QuoteContext _)        = Seq.empty
  allNames Quote{}                 = Seq.empty
  allNames QuoteTerm{}             = Seq.empty
  allNames Unquote{}               = Seq.empty
  allNames DontCare{}              = Seq.empty
  allNames (PatternSyn x)          = Seq.empty

instance AllNames LamBinding where
  allNames DomainFree{}       = Seq.empty
  allNames (DomainFull binds) = allNames binds

instance AllNames TypedBindings where
  allNames (TypedBindings _ bs) = allNames bs

instance AllNames TypedBinding where
  allNames (TBind _ _ e) = allNames e
  allNames (TLet _ lbs)  = allNames lbs

instance AllNames LetBinding where
  allNames (LetBind _ _ _ e1 e2)  = allNames e1 >< allNames e2
  allNames (LetPatBind _ _ e)     = allNames e
  allNames (LetApply _ _ app _ _) = allNames app
  allNames LetOpen{}              = Seq.empty

instance AllNames ModuleApplication where
  allNames (SectionApp bindss _ es) = allNames bindss >< allNames es
  allNames RecordModuleIFS{}        = Seq.empty

-- | The name defined by the given axiom.
--
-- Precondition: The declaration has to be a (scoped) 'Axiom'.

axiomName :: Declaration -> QName
axiomName (Axiom _ _ _ q _)    = q
axiomName (ScopedDecl _ (d:_)) = axiomName d
axiomName _                    = __IMPOSSIBLE__

-- | Are we in an abstract block?
--
--   In that case some definition is abstract.
class AnyAbstract a where
  anyAbstract :: a -> Bool

instance AnyAbstract a => AnyAbstract [a] where
  anyAbstract = Fold.any anyAbstract

instance AnyAbstract Declaration where
  anyAbstract (Axiom _ i _ _ _)      = defAbstract i == AbstractDef
  anyAbstract (Field i _ _)          = defAbstract i == AbstractDef
  anyAbstract (Mutual     _ ds)      = anyAbstract ds
  anyAbstract (ScopedDecl _ ds)      = anyAbstract ds
  anyAbstract (Section _ _ _ ds)     = anyAbstract ds
  anyAbstract (FunDef i _ _ _)       = defAbstract i == AbstractDef
  anyAbstract (DataDef i _ _ _)      = defAbstract i == AbstractDef
  anyAbstract (RecDef i _ _ _ _ _ _) = defAbstract i == AbstractDef
  anyAbstract (DataSig i _ _ _)      = defAbstract i == AbstractDef
  anyAbstract (RecSig i _ _ _)       = defAbstract i == AbstractDef
  anyAbstract _                      = __IMPOSSIBLE__

app :: Expr -> [NamedArg Expr] -> Expr
app = foldl (App (ExprRange noRange))

patternToExpr :: Pattern -> Expr
patternToExpr (VarP x)            = Var x
patternToExpr (ConP _ c ps)       =
  Con c `app` map (fmap (fmap patternToExpr)) ps
patternToExpr (DefP _ f ps)       =
  Def f `app` map (fmap (fmap patternToExpr)) ps
patternToExpr (WildP _)           = Underscore emptyMetaInfo
patternToExpr (AsP _ _ p)         = patternToExpr p
patternToExpr (DotP _ e)          = e
patternToExpr (AbsurdP _)         = Underscore emptyMetaInfo  -- TODO: could this happen?
patternToExpr (LitP l)            = Lit l
patternToExpr (ImplicitP _)       = Underscore emptyMetaInfo
patternToExpr (PatternSynP _ _ _) = __IMPOSSIBLE__

type PatternSynDefn = ([Arg Name], Pattern)
type PatternSynDefns = Map QName PatternSynDefn

lambdaLiftExpr :: [Name] -> Expr -> Expr
lambdaLiftExpr []     e = e
lambdaLiftExpr (n:ns) e = Lam (ExprRange noRange) (DomainFree defaultArgInfo n) $
                                     lambdaLiftExpr ns e

substPattern :: [(Name, Pattern)] -> Pattern -> Pattern
substPattern s p = case p of
  VarP z      -> fromMaybe p (lookup z s)
  ConP i q ps -> ConP i q (fmap (fmap (fmap (substPattern s))) ps)
  WildP i     -> p
  DotP i e    -> DotP i (substExpr (map (fmap patternToExpr) s) e)
  AbsurdP i   -> p
  LitP l      -> p
  _           -> __IMPOSSIBLE__ -- Implicits (generated at TC time),
                                -- pattern synonyms (already gone), and
                                -- @-patterns (not supported anyways).

substExpr :: [(Name, Expr)] -> Expr -> Expr
substExpr s e = case e of
  Var n                 -> fromMaybe e (lookup n s)
  Def _                 -> e
  Proj{}                -> e
  Con _                 -> e
  Lit _                 -> e
  QuestionMark{}        -> e
  Underscore   _        -> e
  App  i e e'           -> App i (substExpr s e)
                                 (fmap (fmap (substExpr s)) e')
  WithApp i e es        -> WithApp i (substExpr s e)
                                     (fmap (substExpr s) es)
  Lam  i lb e           -> Lam i lb (substExpr s e)
  AbsurdLam i h         -> e
  ExtendedLam i di n cs -> __IMPOSSIBLE__   -- Maybe later...
  Pi   i t e            -> Pi i (fmap (substTypedBindings s) t)
                                (substExpr s e)
  Fun  i ae e           -> Fun i (fmap (substExpr s) ae)
                                 (substExpr s e)
  Set  i n              -> e
  Prop i                -> e
  Let  i ls e           -> Let i (substLetBindings s ls)
                                 (substExpr s e)
  ETel t                -> e
  Rec  i nes            -> Rec i (fmap (fmap (substExpr s)) nes)
  RecUpdate i e nes     -> RecUpdate i (substExpr s e)
                                       (fmap (fmap (substExpr s)) nes)
  -- XXX: Do we need to do more with ScopedExprs?
  ScopedExpr si e       -> ScopedExpr si (substExpr s e)
  QuoteGoal i n e       -> QuoteGoal i n (substExpr s e)
  QuoteContext i        -> e
  Quote i               -> e
  QuoteTerm i           -> e
  Unquote i             -> e
  DontCare e            -> DontCare (substExpr s e)
  PatternSyn x          -> e

substLetBindings :: [(Name, Expr)] -> [LetBinding] -> [LetBinding]
substLetBindings s = fmap (substLetBinding s)

substLetBinding :: [(Name, Expr)] -> LetBinding -> LetBinding
substLetBinding s lb = case lb of
  LetBind i r n e e' -> LetBind i r n (substExpr s e) (substExpr s e')
  LetPatBind i p e   -> LetPatBind i p (substExpr s e) -- Andreas, 2012-06-04: what about the pattern p
  _                  -> lb -- Nicolas, 2013-11-11: what about "LetApply" there is experessions in there

substTypedBindings :: [(Name, Expr)] -> TypedBindings -> TypedBindings
substTypedBindings s (TypedBindings r atb) = TypedBindings r
    (fmap (substTypedBinding s) atb)

substTypedBinding :: [(Name, Expr)] -> TypedBinding -> TypedBinding
substTypedBinding s tb = case tb of
  TBind r ns e -> TBind r ns $ substExpr s e
  TLet r lbs   -> TLet r $ substLetBindings s lbs

-- TODO: more informative failure
insertImplicitPatSynArgs :: HasRange a => (Range -> a) -> Range -> [Arg Name] -> [NamedArg a] ->
                            Maybe ([(Name, a)], [Arg Name])
insertImplicitPatSynArgs wild r ns as = matchArgs r ns as
  where
    matchNextArg r n as@(~(a : as'))
      | matchNext n as           = return (namedArg a, as')
      | getHiding n == NotHidden = Nothing
      | otherwise                = return (wild r, as)

    matchNext _ [] = False
    matchNext n (a:as) = getHiding n == getHiding a && matchName
      where
        x = unranged $ C.nameToRawName $ nameConcrete $ unArg n
        matchName = maybe True (== x) (nameOf $ unArg a)

    matchArgs r [] []     = return ([], [])
    matchArgs r [] as     = Nothing
    matchArgs r (n:ns) [] | getHiding n == NotHidden = return ([], n : ns)    -- under-applied
    matchArgs r (n:ns) as = do
      (p, as) <- matchNextArg r n as
      first ((unArg n, p) :) <$> matchArgs (getRange p) ns as
<|MERGE_RESOLUTION|>--- conflicted
+++ resolved
@@ -231,12 +231,8 @@
   { clauseLHS        :: lhs
   , clauseRHS        :: RHS
   , clauseWhereDecls :: [Declaration]
-<<<<<<< HEAD
   , clauseCatchall   :: Bool
-  } deriving (Typeable, Show, Functor, Foldable, Traversable)
-=======
   } deriving (Typeable, Show, Functor, Foldable, Traversable, Eq)
->>>>>>> 1239ae6f
 
 type Clause = Clause' LHS
 type SpineClause = Clause' SpineLHS
