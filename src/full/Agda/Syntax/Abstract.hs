{-# OPTIONS_GHC -fwarn-missing-signatures #-}

{-# LANGUAGE CPP                   #-}
{-# LANGUAGE DeriveDataTypeable    #-}
{-# LANGUAGE DeriveFoldable        #-}
{-# LANGUAGE DeriveFunctor         #-}
{-# LANGUAGE DeriveTraversable     #-}
{-# LANGUAGE FlexibleInstances     #-}
{-# LANGUAGE MultiParamTypeClasses #-}
{-# LANGUAGE TemplateHaskell       #-}
{-# LANGUAGE TypeSynonymInstances  #-}

{-| The abstract syntax. This is what you get after desugaring and scope
    analysis of the concrete syntax. The type checker works on abstract syntax,
    producing internal syntax ("Agda.Syntax.Internal").
-}
module Agda.Syntax.Abstract
    ( module Agda.Syntax.Abstract
    , module Agda.Syntax.Abstract.Name
    ) where

import Prelude hiding (foldl, foldr)
import Control.Arrow ((***), first, second)
import Control.Applicative

import Data.Foldable as Fold
import Data.Map (Map)
import Data.Maybe
import Data.Sequence (Seq, (<|), (><))
import qualified Data.Sequence as Seq
import Data.Traversable
import Data.Typeable (Typeable)

import qualified Agda.Syntax.Concrete as C
import Agda.Syntax.Concrete.Pretty ()
import Agda.Syntax.Info
import Agda.Syntax.Common hiding (Arg, Dom, NamedArg, ArgInfo)
import qualified Agda.Syntax.Common as Common
import Agda.Syntax.Fixity
import Agda.Syntax.Position
import Agda.Syntax.Abstract.Name
import Agda.Syntax.Abstract.Name as A (QNamed)
import Agda.Syntax.Literal
import Agda.Syntax.Scope.Base

import Agda.Utils.Either
import Agda.Utils.Geniplate
import Agda.Utils.Lens
import Agda.Utils.Tuple

#include "undefined.h"
import Agda.Utils.Impossible

type Color      = Expr
type Arg a      = Common.Arg Color a
type Dom a      = Common.Dom Color a
type NamedArg a = Common.NamedArg Color a
type ArgInfo    = Common.ArgInfo Color
type Args       = [NamedArg Expr]

instance Ord Color where
  Var x <= Var y = x <= y
  Def x <= Def y = x <= y
  -- TODO guilhem:
  _ <= _         = __IMPOSSIBLE__

-- | Expressions after scope checking (operators parsed, names resolved).
data Expr
  = Var  Name                          -- ^ Bound variable.
  | Def  QName                         -- ^ Constant: axiom, function, data or record type.
  | Proj QName                         -- ^ Projection.
  | Con  AmbiguousQName                -- ^ Constructor.
  | PatternSyn QName                   -- ^ Pattern synonym.
  | Lit Literal                        -- ^ Literal.
  | QuestionMark MetaInfo InteractionId
    -- ^ Meta variable for interaction.
    --   The 'InteractionId' is usually identical with the
    --   'metaNumber' of 'MetaInfo'.
    --   However, if you want to print an interaction meta as
    --   just @?@ instead of @?n@, you should set the
    --   'metaNumber' to 'Nothing' while keeping the 'InteractionId'.
  | Underscore   MetaInfo
    -- ^ Meta variable for hidden argument (must be inferred locally).
  | App  ExprInfo Expr (NamedArg Expr) -- ^ Ordinary (binary) application.
  | WithApp ExprInfo Expr [Expr]       -- ^ With application.
  | Lam  ExprInfo LamBinding Expr      -- ^ @λ bs → e@.
  | AbsurdLam ExprInfo Hiding          -- ^ @λ()@ or @λ{}@.
  | ExtendedLam ExprInfo DefInfo QName [Clause]
  | Pi   ExprInfo Telescope Expr       -- ^ Dependent function space @Γ → A@.
  | Fun  ExprInfo (Arg Expr) Expr      -- ^ Non-dependent function space.
  | Set  ExprInfo Integer              -- ^ @Set@, @Set1@, @Set2@, ...
  | Prop ExprInfo                      -- ^ @Prop@ (no longer supported, used as dummy type).
  | Let  ExprInfo [LetBinding] Expr    -- ^ @let bs in e@.
  | ETel Telescope                     -- ^ Only used when printing telescopes.
  | Rec  ExprInfo RecordAssigns        -- ^ Record construction.
  | RecUpdate ExprInfo Expr Assigns    -- ^ Record update.
  | ScopedExpr ScopeInfo Expr          -- ^ Scope annotation.
  | QuoteGoal ExprInfo Name Expr       -- ^ Binds @Name@ to current type in @Expr@.
  | QuoteContext ExprInfo              -- ^ Returns the current context.
  | Quote ExprInfo                     -- ^ Quote an identifier 'QName'.
  | QuoteTerm ExprInfo                 -- ^ Quote a term.
  | Unquote ExprInfo                   -- ^ The splicing construct: unquote ...
  | Tactic ExprInfo Expr [NamedArg Expr] [NamedArg Expr]
                                       -- ^ @tactic e x1 .. xn | y1 | .. | yn@
  | DontCare Expr                      -- ^ For printing @DontCare@ from @Syntax.Internal@.
  deriving (Typeable, Show, Eq)

-- | Record field assignment @f = e@.
data Assign  = Assign { _fieldAssign :: C.Name, _exprAssign :: Expr }
  deriving (Typeable, Show, Eq)
type Assigns = [Assign]
type RecordAssign  = Either Assign ModuleName
type RecordAssigns = [RecordAssign]

fieldAssign :: Lens' C.Name Assign
fieldAssign f r = f (_fieldAssign r) <&> \x -> r {_fieldAssign = x}

exprAssign :: Lens' Expr Assign
exprAssign f r = f (_exprAssign r) <&> \x -> r {_exprAssign = x}

-- | Is a type signature a `postulate' or a function signature?
data Axiom
  = FunSig    -- ^ A function signature.
  | NoFunSig  -- ^ Not a function signature, i.e., a postulate (in user input)
              --   or another (e.g. data/record) type signature (internally).
  deriving (Typeable, Eq, Ord, Show)

-- | Renaming (generic).
type Ren a = Map a a

data Declaration
  = Axiom      Axiom DefInfo ArgInfo QName Expr      -- ^ type signature (can be irrelevant and colored, but not hidden)
  | Field      DefInfo QName (Arg Expr)              -- ^ record field
  | Primitive  DefInfo QName Expr                    -- ^ primitive function
  | Mutual     MutualInfo [Declaration]              -- ^ a bunch of mutually recursive definitions
  | Section    ModuleInfo ModuleName [TypedBindings] [Declaration]
  | Apply      ModuleInfo ModuleName ModuleApplication (Ren QName) (Ren ModuleName)
  | Import     ModuleInfo ModuleName
  | Pragma     Range      Pragma
  | Open       ModuleInfo ModuleName
    -- ^ only retained for highlighting purposes
  | FunDef     DefInfo QName Delayed [Clause] -- ^ sequence of function clauses
  | DataSig    DefInfo QName Telescope Expr -- ^ lone data signature
      -- ^ the 'LamBinding's are 'DomainFree' and binds the parameters of the datatype.
  | DataDef    DefInfo QName [LamBinding] [Constructor]
      -- ^ the 'LamBinding's are 'DomainFree' and binds the parameters of the datatype.
  | RecSig     DefInfo QName Telescope Expr -- ^ lone record signature
  | RecDef     DefInfo QName (Maybe (Ranged Induction)) (Maybe QName) [LamBinding] Expr [Declaration]
      -- ^ The 'Expr' gives the constructor type telescope, @(x1 : A1)..(xn : An) -> Prop@,
      --   and the optional name is the constructor's name.
  | PatternSynDef QName [Arg Name] Pattern
      -- ^ Only for highlighting purposes
  | UnquoteDecl MutualInfo DefInfo QName Expr
  | UnquoteDef  DefInfo QName Expr
  | ScopedDecl ScopeInfo [Declaration]  -- ^ scope annotation
  deriving (Typeable, Show, Eq)

class GetDefInfo a where
  getDefInfo :: a -> Maybe DefInfo

instance GetDefInfo Declaration where
  getDefInfo (Axiom _ i _ _ _)      = Just i
  getDefInfo (Field i _ _)          = Just i
  getDefInfo (Primitive i _ _)      = Just i
  getDefInfo (ScopedDecl _ (d:_))   = getDefInfo d
  getDefInfo (FunDef i _ _ _)       = Just i
  getDefInfo (DataSig i _ _ _)      = Just i
  getDefInfo (DataDef i _ _ _)      = Just i
  getDefInfo (RecSig i _ _ _)       = Just i
  getDefInfo (RecDef i _ _ _ _ _ _) = Just i
  getDefInfo _ = Nothing

data ModuleApplication
    = SectionApp Telescope ModuleName [NamedArg Expr]
      -- ^ @tel. M args@:  applies @M@ to @args@ and abstracts @tel@.
    | RecordModuleIFS ModuleName
      -- ^ @M {{...}}@
  deriving (Typeable, Show, Eq)

data Pragma
  = OptionsPragma [String]
  | BuiltinPragma String Expr
  | RewritePragma QName
  | CompiledPragma QName String
  | CompiledExportPragma QName String
  | CompiledTypePragma QName String
  | CompiledDataPragma QName String [String]
  | CompiledEpicPragma QName String
  | CompiledJSPragma QName String
  | StaticPragma QName
  | EtaPragma QName
  deriving (Typeable, Show, Eq)

-- | Bindings that are valid in a @let@.
data LetBinding
  = LetBind LetInfo ArgInfo Name Expr Expr
    -- ^ @LetBind info rel name type defn@
  | LetPatBind LetInfo Pattern Expr
    -- ^ Irrefutable pattern binding.
  | LetApply ModuleInfo ModuleName ModuleApplication (Ren QName) (Ren ModuleName)
    -- ^ @LetApply mi newM (oldM args) renaming moduleRenaming@.
  | LetOpen ModuleInfo ModuleName
    -- ^ only for highlighting and abstractToConcrete
  deriving (Typeable, Show, Eq)

-- | Only 'Axiom's.
type TypeSignature  = Declaration
type Constructor    = TypeSignature
type Field          = TypeSignature

-- | A lambda binding is either domain free or typed.
data LamBinding
  = DomainFree ArgInfo Name   -- ^ . @x@ or @{x}@ or @.x@ or @.{x}@
  | DomainFull TypedBindings  -- ^ . @(xs:e)@ or @{xs:e}@ or @(let Ds)@
  deriving (Typeable, Show, Eq)

-- | Typed bindings with hiding information.
data TypedBindings = TypedBindings Range (Arg TypedBinding)
            -- ^ . @(xs : e)@ or @{xs : e}@
  deriving (Typeable, Show, Eq)

-- | A typed binding. Appears in dependent function spaces, typed lambdas, and
--   telescopes. I might be tempting to simplify this to only bind a single
--   name at a time. This would mean that we would have to typecheck the type
--   several times (@(x y : A)@ vs. @(x : A)(y : A)@).
--   In most cases this wouldn't really be a problem, but it's good
--   principle to not do extra work unless you have to.
--
--   (Andreas, 2013-12-10: The more serious problem would that the translation
--   from @(x y : ?)@ to @(x : ?) (y : ?)@ duplicates the hole @?@.
data TypedBinding
  = TBind Range [Name] Expr
    -- ^ As in telescope @(x y z : A)@ or type @(x y z : A) -> B@.
  | TLet Range [LetBinding]
    -- ^
  deriving (Typeable, Show, Eq)

type Telescope  = [TypedBindings]

-- | We could throw away @where@ clauses at this point and translate them to
--   @let@. It's not obvious how to remember that the @let@ was really a
--   @where@ clause though, so for the time being we keep it here.
data Clause' lhs = Clause
  { clauseLHS        :: lhs
  , clauseRHS        :: RHS
  , clauseWhereDecls :: [Declaration]
  , clauseCatchall   :: Bool
  } deriving (Typeable, Show, Functor, Foldable, Traversable, Eq)

type Clause = Clause' LHS
type SpineClause = Clause' SpineLHS

data RHS
  = RHS Expr
  | AbsurdRHS
  | WithRHS QName [Expr] [Clause]
      -- ^ The 'QName' is the name of the with function.
  | RewriteRHS [QName] [Expr] RHS [Declaration]
      -- ^ The 'QName's are the names of the generated with functions.
      --   One for each 'Expr'.
      --   The RHS shouldn't be another @RewriteRHS@.
  deriving (Typeable, Show, Eq)

-- | The lhs of a clause in spine view (inside-out).
--   Projection patterns are contained in @spLhsPats@,
--   represented as @DefP d []@.
data SpineLHS = SpineLHS
  { spLhsInfo     :: LHSInfo             -- ^ Range.
  , spLhsDefName  :: QName               -- ^ Name of function we are defining.
  , spLhsPats     :: [NamedArg Pattern]  -- ^ Function parameters (patterns).
  , spLhsWithPats :: [Pattern]           -- ^ @with@ patterns (after @|@).
  }
  deriving (Typeable, Show, Eq)


instance Eq LHS where
  (LHS _ core wps) == (LHS _ core' wps') = core == core' && wps == wps'

-- | The lhs of a clause in focused (projection-application) view (outside-in).
--   Projection patters are represented as 'LHSProj's.
data LHS = LHS
  { lhsInfo     :: LHSInfo               -- ^ Range.
  , lhsCore     :: LHSCore               -- ^ Copatterns.
  , lhsWithPats :: [Pattern]             -- ^ @with@ patterns (after @|@).
  }
  deriving (Typeable, Show)

-- | The lhs minus @with@-patterns in projection-application view.
--   Parameterised over the type @e@ of dot patterns.
data LHSCore' e
    -- | The head applied to ordinary patterns.
  = LHSHead  { lhsDefName  :: QName                    -- ^ Head @f@.
             , lhsPats     :: [NamedArg (Pattern' e)]  -- ^ Applied to patterns @ps@.
             }
    -- | Projection
  | LHSProj  { lhsDestructor :: QName
               -- ^ Record projection identifier.
             , lhsPatsLeft   :: [NamedArg (Pattern' e)]
               -- ^ Indices of the projection.
               --   Currently none @[]@, since we do not have indexed records.
             , lhsFocus      :: NamedArg (LHSCore' e)
               -- ^ Main branch.
             , lhsPatsRight  :: [NamedArg (Pattern' e)]
               -- ^ Further applied to patterns.
             }
  deriving (Typeable, Show, Functor, Foldable, Traversable, Eq)

type LHSCore = LHSCore' Expr

-- | Convert a focused lhs to spine view and back.
class LHSToSpine a b where
  lhsToSpine :: a -> b
  spineToLhs :: b -> a

-- | Clause instance.
instance LHSToSpine Clause SpineClause where
  lhsToSpine = fmap lhsToSpine
  spineToLhs = fmap spineToLhs

-- | List instance (for clauses).
instance LHSToSpine a b => LHSToSpine [a] [b] where
  lhsToSpine = map lhsToSpine
  spineToLhs = map spineToLhs

-- | LHS instance.
instance LHSToSpine LHS SpineLHS where
  lhsToSpine (LHS i core wps) = SpineLHS i f ps wps
    where QNamed f ps = lhsCoreToSpine core
  spineToLhs (SpineLHS i f ps wps) = LHS i (spineToLhsCore $ QNamed f ps) wps

lhsCoreToSpine :: LHSCore' e -> A.QNamed [NamedArg (Pattern' e)]
lhsCoreToSpine (LHSHead f ps) = QNamed f ps
lhsCoreToSpine (LHSProj d ps1 h ps2) = (++ (p : ps2)) <$> lhsCoreToSpine (namedArg h)
  where p = updateNamedArg (const $ DefP patNoRange d ps1) h

spineToLhsCore :: QNamed [NamedArg (Pattern' e)] -> LHSCore' e
spineToLhsCore (QNamed f ps) = lhsCoreAddSpine (LHSHead f []) ps

-- | Add applicative patterns (non-projection patterns) to the right.
lhsCoreApp :: LHSCore' e -> [NamedArg (Pattern' e)] -> LHSCore' e
lhsCoreApp (LHSHead f ps)        ps' = LHSHead f $ ps ++ ps'
lhsCoreApp (LHSProj d ps1 h ps2) ps' = LHSProj d ps1 h $ ps2 ++ ps'

-- | Add projection and applicative patterns to the right.
lhsCoreAddSpine :: LHSCore' e -> [NamedArg (Pattern' e)] -> LHSCore' e
lhsCoreAddSpine core ps = case ps2 of
    (Common.Arg info (Named n (DefP i d ps0)) : ps2') ->
       LHSProj d ps0 (Common.Arg info $ Named n $ lhsCoreApp core ps1) []
         `lhsCoreAddSpine` ps2'
    [] -> lhsCoreApp core ps
    _ -> __IMPOSSIBLE__
  where
    (ps1, ps2) = break (isDefP . namedArg) ps
    isDefP DefP{} = True
    isDefP _      = False

-- | Used for checking pattern linearity.
lhsCoreAllPatterns :: LHSCore' e -> [Pattern' e]
lhsCoreAllPatterns = map namedArg . qnamed . lhsCoreToSpine

-- | Used in AbstractToConcrete.
lhsCoreToPattern :: LHSCore -> Pattern
lhsCoreToPattern lc =
  case lc of
    LHSHead f aps -> DefP noInfo f aps
    LHSProj d aps1 lhscore aps2 -> DefP noInfo d $
      aps1 ++ fmap (fmap lhsCoreToPattern) lhscore : aps2
  where noInfo = patNoRange -- TODO, preserve range!

mapLHSHead :: (QName -> [NamedArg Pattern] -> LHSCore) -> LHSCore -> LHSCore
mapLHSHead f (LHSHead x ps)        = f x ps
mapLHSHead f (LHSProj d ps1 l ps2) =
  LHSProj d ps1 (fmap (fmap (mapLHSHead f)) l) ps2

---------------------------------------------------------------------------
-- * Patterns
---------------------------------------------------------------------------

-- | Parameterised over the type of dot patterns.
data Pattern' e
  = VarP Name
  | ConP ConPatInfo AmbiguousQName [NamedArg (Pattern' e)]
  | DefP PatInfo QName          [NamedArg (Pattern' e)]
    -- ^ Defined pattern: function definition @f ps@ or destructor pattern @d p ps@.
  | WildP PatInfo
    -- ^ Underscore pattern entered by user.
  | AsP PatInfo Name (Pattern' e)
  | DotP PatInfo e
  | AbsurdP PatInfo
  | LitP Literal
  | ImplicitP PatInfo
    -- ^ Generated at type checking for implicit arguments.
  | PatternSynP PatInfo QName [NamedArg (Pattern' e)]
  deriving (Typeable, Show, Functor, Foldable, Traversable, Eq)

type Pattern  = Pattern' Expr
type Patterns = [NamedArg Pattern]

-- | Check whether we are a projection pattern.
class IsProjP a where
  isProjP :: a -> Maybe QName

instance IsProjP (Pattern' e) where
  isProjP (DefP _ d []) = Just d
  isProjP _             = Nothing

instance IsProjP a => IsProjP (Common.Arg c a) where
  isProjP = isProjP . unArg

instance IsProjP a => IsProjP (Named n a) where
  isProjP = isProjP . namedThing

{--------------------------------------------------------------------------
    Instances
 --------------------------------------------------------------------------}

instance HasRange LamBinding where
    getRange (DomainFree _ x) = getRange x
    getRange (DomainFull b)   = getRange b

instance HasRange TypedBindings where
    getRange (TypedBindings r _) = r

instance HasRange TypedBinding where
    getRange (TBind r _ _) = r
    getRange (TLet r _)    = r

instance HasRange Expr where
    getRange (Var x)               = getRange x
    getRange (Def x)               = getRange x
    getRange (Proj x)              = getRange x
    getRange (Con x)               = getRange x
    getRange (Lit l)               = getRange l
    getRange (QuestionMark i _)    = getRange i
    getRange (Underscore  i)       = getRange i
    getRange (App i _ _)           = getRange i
    getRange (WithApp i _ _)       = getRange i
    getRange (Lam i _ _)           = getRange i
    getRange (AbsurdLam i _)       = getRange i
    getRange (ExtendedLam i _ _ _) = getRange i
    getRange (Pi i _ _)            = getRange i
    getRange (Fun i _ _)           = getRange i
    getRange (Set i _)             = getRange i
    getRange (Prop i)              = getRange i
    getRange (Let i _ _)           = getRange i
    getRange (Rec i _)             = getRange i
    getRange (RecUpdate i _ _)     = getRange i
    getRange (ETel tel)            = getRange tel
    getRange (ScopedExpr _ e)      = getRange e
    getRange (QuoteGoal _ _ e)     = getRange e
    getRange (QuoteContext i)      = getRange i
    getRange (Quote i)             = getRange i
    getRange (QuoteTerm i)         = getRange i
    getRange (Unquote i)           = getRange i
    getRange (Tactic i _ _ _)      = getRange i
    getRange (DontCare{})          = noRange
    getRange (PatternSyn x)        = getRange x

instance HasRange Declaration where
    getRange (Axiom    _ i _ _ _    ) = getRange i
    getRange (Field      i _ _      ) = getRange i
    getRange (Mutual     i _        ) = getRange i
    getRange (Section    i _ _ _    ) = getRange i
    getRange (Apply      i _ _ _ _  ) = getRange i
    getRange (Import     i _        ) = getRange i
    getRange (Primitive  i _ _      ) = getRange i
    getRange (Pragma     i _        ) = getRange i
    getRange (Open       i _        ) = getRange i
    getRange (ScopedDecl _ d        ) = getRange d
    getRange (FunDef     i _ _ _    ) = getRange i
    getRange (DataSig    i _ _ _    ) = getRange i
    getRange (DataDef    i _ _ _    ) = getRange i
    getRange (RecSig     i _ _ _    ) = getRange i
    getRange (RecDef   i _ _ _ _ _ _) = getRange i
    getRange (PatternSynDef x _ _   ) = getRange x
    getRange (UnquoteDecl _ i _ _)    = getRange i
    getRange (UnquoteDef i _ _)       = getRange i

instance HasRange (Pattern' e) where
    getRange (VarP x)            = getRange x
    getRange (ConP i _ _)        = getRange i
    getRange (DefP i _ _)        = getRange i
    getRange (WildP i)           = getRange i
    getRange (ImplicitP i)       = getRange i
    getRange (AsP i _ _)         = getRange i
    getRange (DotP i _)          = getRange i
    getRange (AbsurdP i)         = getRange i
    getRange (LitP l)            = getRange l
    getRange (PatternSynP i _ _) = getRange i

instance HasRange SpineLHS where
    getRange (SpineLHS i _ _ _)  = getRange i

instance HasRange LHS where
    getRange (LHS i _ _)   = getRange i

instance HasRange (LHSCore' e) where
    getRange (LHSHead f ps) = fuseRange f ps
    getRange (LHSProj d ps1 lhscore ps2) = d `fuseRange` ps1 `fuseRange` lhscore `fuseRange` ps2

instance HasRange a => HasRange (Clause' a) where
    getRange (Clause lhs rhs ds catchall) = getRange (lhs,rhs,ds)

instance HasRange Assign where
    getRange (Assign a b) = fuseRange a b

instance HasRange RHS where
    getRange AbsurdRHS                = noRange
    getRange (RHS e)                  = getRange e
    getRange (WithRHS _ e cs)         = fuseRange e cs
    getRange (RewriteRHS _ es rhs wh) = getRange (es, rhs, wh)

instance HasRange LetBinding where
    getRange (LetBind  i _ _ _ _     ) = getRange i
    getRange (LetPatBind  i _ _      ) = getRange i
    getRange (LetApply i _ _ _ _     ) = getRange i
    getRange (LetOpen  i _           ) = getRange i

-- setRange for patterns applies the range to the outermost pattern constructor
instance SetRange (Pattern' a) where
    setRange r (VarP x)             = VarP (setRange r x)
    setRange r (ConP i ns as)       = ConP (setRange r i) ns as
    setRange r (DefP _ n as)        = DefP (PatRange r) (setRange r n) as
    setRange r (WildP _)            = WildP (PatRange r)
    setRange r (ImplicitP _)        = ImplicitP (PatRange r)
    setRange r (AsP _ n p)          = AsP (PatRange r) (setRange r n) p
    setRange r (DotP _ e)           = DotP (PatRange r) e
    setRange r (AbsurdP _)          = AbsurdP (PatRange r)
    setRange r (LitP l)             = LitP (setRange r l)
    setRange r (PatternSynP _ n as) = PatternSynP (PatRange r) (setRange r n) as

instance KillRange LamBinding where
  killRange (DomainFree info x) = killRange1 (DomainFree info) x
  killRange (DomainFull b)      = killRange1 DomainFull b

instance KillRange TypedBindings where
  killRange (TypedBindings r b) = TypedBindings (killRange r) (killRange b)

instance KillRange Assign where
  killRange (Assign a b) = killRange2 Assign a b

instance KillRange TypedBinding where
  killRange (TBind r xs e) = killRange3 TBind r xs e
  killRange (TLet r lbs)   = killRange2 TLet r lbs

instance KillRange Expr where
  killRange (Var x)                = killRange1 Var x
  killRange (Def x)                = killRange1 Def x
  killRange (Proj x)               = killRange1 Proj x
  killRange (Con x)                = killRange1 Con x
  killRange (Lit l)                = killRange1 Lit l
  killRange (QuestionMark i ii)    = killRange2 QuestionMark i ii
  killRange (Underscore  i)        = killRange1 Underscore i
  killRange (App i e1 e2)          = killRange3 App i e1 e2
  killRange (WithApp i e es)       = killRange3 WithApp i e es
  killRange (Lam i b e)            = killRange3 Lam i b e
  killRange (AbsurdLam i h)        = killRange1 AbsurdLam i h
  killRange (ExtendedLam i n d ps) = killRange4 ExtendedLam i n d ps
  killRange (Pi i a b)             = killRange3 Pi i a b
  killRange (Fun i a b)            = killRange3 Fun i a b
  killRange (Set i n)              = Set (killRange i) n
  killRange (Prop i)               = killRange1 Prop i
  killRange (Let i ds e)           = killRange3 Let i ds e
  killRange (Rec i fs)             = killRange2 Rec i fs
  killRange (RecUpdate i e fs)     = killRange3 RecUpdate i e fs
  killRange (ETel tel)             = killRange1 ETel tel
  killRange (ScopedExpr s e)       = killRange1 (ScopedExpr s) e
  killRange (QuoteGoal i x e)      = killRange3 QuoteGoal i x e
  killRange (QuoteContext i)       = killRange1 QuoteContext i
  killRange (Quote i)              = killRange1 Quote i
  killRange (QuoteTerm i)          = killRange1 QuoteTerm i
  killRange (Unquote i)            = killRange1 Unquote i
  killRange (Tactic i e xs ys)     = killRange4 Tactic i e xs ys
  killRange (DontCare e)           = DontCare e
  killRange (PatternSyn x)         = killRange1 PatternSyn x

instance KillRange Declaration where
  killRange (Axiom    p i rel a b     ) = killRange4 (Axiom p)  i rel a b
  killRange (Field      i a b         ) = killRange3 Field      i a b
  killRange (Mutual     i a           ) = killRange2 Mutual     i a
  killRange (Section    i a b c       ) = killRange4 Section    i a b c
  killRange (Apply      i a b c d     ) = killRange3 Apply      i a b c d
   -- the last two arguments of Apply are name maps, so nothing to kill
  killRange (Import     i a           ) = killRange2 Import     i a
  killRange (Primitive  i a b         ) = killRange3 Primitive  i a b
  killRange (Pragma     i a           ) = Pragma (killRange i) a
  killRange (Open       i x           ) = killRange2 Open       i x
  killRange (ScopedDecl a d           ) = killRange1 (ScopedDecl a) d
  killRange (FunDef  i a b c          ) = killRange4 FunDef  i a b c
  killRange (DataSig i a b c          ) = killRange4 DataSig i a b c
  killRange (DataDef i a b c          ) = killRange4 DataDef i a b c
  killRange (RecSig  i a b c          ) = killRange4 RecSig  i a b c
  killRange (RecDef  i a b c d e f    ) = killRange7 RecDef  i a b c d e f
  killRange (PatternSynDef x xs p     ) = killRange3 PatternSynDef x xs p
  killRange (UnquoteDecl mi i x e     ) = killRange4 UnquoteDecl mi i x e
  killRange (UnquoteDef i x e         ) = killRange3 UnquoteDef i x e

instance KillRange ModuleApplication where
  killRange (SectionApp a b c  ) = killRange3 SectionApp a b c
  killRange (RecordModuleIFS a ) = killRange1 RecordModuleIFS a

instance KillRange x => KillRange (ThingWithFixity x) where
  killRange (ThingWithFixity c f) = ThingWithFixity (killRange c) f

instance KillRange e => KillRange (Pattern' e) where
  killRange (VarP x)            = killRange1 VarP x
  killRange (ConP i a b)        = killRange3 ConP i a b
  killRange (DefP i a b)        = killRange3 DefP i a b
  killRange (WildP i)           = killRange1 WildP i
  killRange (ImplicitP i)       = killRange1 ImplicitP i
  killRange (AsP i a b)         = killRange3 AsP i a b
  killRange (DotP i a)          = killRange2 DotP i a
  killRange (AbsurdP i)         = killRange1 AbsurdP i
  killRange (LitP l)            = killRange1 LitP l
  killRange (PatternSynP i a p) = killRange3 PatternSynP i a p

instance KillRange SpineLHS where
  killRange (SpineLHS i a b c)  = killRange4 SpineLHS i a b c

instance KillRange LHS where
  killRange (LHS i a b)   = killRange3 LHS i a b

instance KillRange e => KillRange (LHSCore' e) where
  killRange (LHSHead a b)     = killRange2 LHSHead a b
  killRange (LHSProj a b c d) = killRange4 LHSProj a b c d

instance KillRange a => KillRange (Clause' a) where
  killRange (Clause lhs rhs ds catchall) = killRange4 Clause lhs rhs ds catchall

instance KillRange RHS where
  killRange AbsurdRHS                = AbsurdRHS
  killRange (RHS e)                  = killRange1 RHS e
  killRange (WithRHS q e cs)         = killRange3 WithRHS q e cs
  killRange (RewriteRHS x es rhs wh) = killRange4 RewriteRHS x es rhs wh

instance KillRange LetBinding where
  killRange (LetBind    i info a b c) = killRange5 LetBind  i info a b c
  killRange (LetPatBind i a b       ) = killRange3 LetPatBind i a b
  killRange (LetApply   i a b c d   ) = killRange3 LetApply i a b c d
  killRange (LetOpen    i x         ) = killRange2 LetOpen  i x

instanceUniverseBiT' [] [t| (Declaration, QName)          |]
instanceUniverseBiT' [] [t| (Declaration, AmbiguousQName) |]
instanceUniverseBiT' [] [t| (Declaration, Expr)           |]
instanceUniverseBiT' [] [t| (Declaration, LetBinding)     |]
instanceUniverseBiT' [] [t| (Declaration, LamBinding)     |]
instanceUniverseBiT' [] [t| (Declaration, TypedBinding)   |]
instanceUniverseBiT' [] [t| (Declaration, Pattern)        |]
instanceUniverseBiT' [] [t| (Declaration, Declaration)    |]
instanceUniverseBiT' [] [t| (Declaration, ModuleName)     |]
instanceUniverseBiT' [] [t| (Declaration, ModuleInfo)     |]
instanceUniverseBiT' [] [t| (Declaration, RString)        |]
  -- RString is not quite what you want but we put names on lots of things...

------------------------------------------------------------------------
-- Queries
------------------------------------------------------------------------

-- | Extracts all the names which are declared in a 'Declaration'.
-- This does not include open public or let expressions, but it does
-- include local modules, where clauses and the names of extended
-- lambdas.

class AllNames a where
  allNames :: a -> Seq QName

instance AllNames a => AllNames [a] where
  allNames = Fold.foldMap allNames

instance AllNames a => AllNames (Maybe a) where
  allNames = Fold.foldMap allNames

instance AllNames a => AllNames (Arg a) where
  allNames = Fold.foldMap allNames

instance AllNames a => AllNames (Named name a) where
  allNames = Fold.foldMap allNames

instance (AllNames a, AllNames b) => AllNames (a,b) where
  allNames (a,b) = allNames a >< allNames b

instance AllNames QName where
  allNames q = Seq.singleton q

instance AllNames Declaration where
  allNames (Axiom   _ _ _ q _)        = Seq.singleton q
  allNames (Field     _   q _)        = Seq.singleton q
  allNames (Primitive _   q _)        = Seq.singleton q
  allNames (Mutual     _ defs)        = allNames defs
  allNames (DataSig _ q _ _)          = Seq.singleton q
  allNames (DataDef _ q _ decls)      = q <| allNames decls
  allNames (RecSig _ q _ _)           = Seq.singleton q
  allNames (RecDef _ q _ c _ _ decls) = q <| allNames c >< allNames decls
  allNames (PatternSynDef q _ _)      = Seq.singleton q
  allNames (UnquoteDecl _ _ q _)      = Seq.singleton q
  allNames (UnquoteDef _ q _)         = Seq.singleton q
  allNames (FunDef _ q _ cls)         = q <| allNames cls
  allNames (Section _ _ _ decls)      = allNames decls
  allNames Apply{}                    = Seq.empty
  allNames Import{}                   = Seq.empty
  allNames Pragma{}                   = Seq.empty
  allNames Open{}                     = Seq.empty
  allNames (ScopedDecl _ decls)       = allNames decls

instance AllNames Clause where
  allNames (Clause _ rhs decls _) = allNames rhs >< allNames decls

instance AllNames RHS where
  allNames (RHS e)                   = allNames e
  allNames AbsurdRHS{}               = Seq.empty
  allNames (WithRHS q _ cls)         = q <| allNames cls
  allNames (RewriteRHS qs _ rhs cls) = Seq.fromList qs >< allNames rhs >< allNames cls

instance AllNames Expr where
  allNames Var{}                   = Seq.empty
  allNames Def{}                   = Seq.empty
  allNames Proj{}                  = Seq.empty
  allNames Con{}                   = Seq.empty
  allNames Lit{}                   = Seq.empty
  allNames QuestionMark{}          = Seq.empty
  allNames Underscore{}            = Seq.empty
  allNames (App _ e1 e2)           = allNames e1 >< allNames e2
  allNames (WithApp _ e es)        = allNames e >< allNames es
  allNames (Lam _ b e)             = allNames b >< allNames e
  allNames AbsurdLam{}             = Seq.empty
  allNames (ExtendedLam _ _ q cls) = q <| allNames cls
  allNames (Pi _ tel e)            = allNames tel >< allNames e
  allNames (Fun _ e1 e2)           = allNames e1 >< allNames e2
  allNames Set{}                   = Seq.empty
  allNames Prop{}                  = Seq.empty
  allNames (Let _ lbs e)           = allNames lbs >< allNames e
  allNames ETel{}                  = __IMPOSSIBLE__
  allNames (Rec _ fields)          = allNames [ e | Left (Assign _ e) <- fields ]
  allNames (RecUpdate _ e fs)      = allNames e >< allNames (map (view exprAssign) fs)
  allNames (ScopedExpr _ e)        = allNames e
  allNames (QuoteGoal _ _ e)       = allNames e
  allNames (QuoteContext _)        = Seq.empty
  allNames Quote{}                 = Seq.empty
  allNames QuoteTerm{}             = Seq.empty
  allNames Unquote{}               = Seq.empty
  allNames (Tactic _ e xs ys)      = allNames e >< allNames xs >< allNames ys
  allNames DontCare{}              = Seq.empty
  allNames (PatternSyn x)          = Seq.empty

instance AllNames LamBinding where
  allNames DomainFree{}       = Seq.empty
  allNames (DomainFull binds) = allNames binds

instance AllNames TypedBindings where
  allNames (TypedBindings _ bs) = allNames bs

instance AllNames TypedBinding where
  allNames (TBind _ _ e) = allNames e
  allNames (TLet _ lbs)  = allNames lbs

instance AllNames LetBinding where
  allNames (LetBind _ _ _ e1 e2)  = allNames e1 >< allNames e2
  allNames (LetPatBind _ _ e)     = allNames e
  allNames (LetApply _ _ app _ _) = allNames app
  allNames LetOpen{}              = Seq.empty

instance AllNames ModuleApplication where
  allNames (SectionApp bindss _ es) = allNames bindss >< allNames es
  allNames RecordModuleIFS{}        = Seq.empty

-- | The name defined by the given axiom.
--
-- Precondition: The declaration has to be a (scoped) 'Axiom'.

axiomName :: Declaration -> QName
axiomName (Axiom _ _ _ q _)    = q
axiomName (ScopedDecl _ (d:_)) = axiomName d
axiomName _                    = __IMPOSSIBLE__

-- | Are we in an abstract block?
--
--   In that case some definition is abstract.
class AnyAbstract a where
  anyAbstract :: a -> Bool

instance AnyAbstract a => AnyAbstract [a] where
  anyAbstract = Fold.any anyAbstract

instance AnyAbstract Declaration where
  anyAbstract (Axiom _ i _ _ _)      = defAbstract i == AbstractDef
  anyAbstract (Field i _ _)          = defAbstract i == AbstractDef
  anyAbstract (Mutual     _ ds)      = anyAbstract ds
  anyAbstract (ScopedDecl _ ds)      = anyAbstract ds
  anyAbstract (Section _ _ _ ds)     = anyAbstract ds
  anyAbstract (FunDef i _ _ _)       = defAbstract i == AbstractDef
  anyAbstract (DataDef i _ _ _)      = defAbstract i == AbstractDef
  anyAbstract (RecDef i _ _ _ _ _ _) = defAbstract i == AbstractDef
  anyAbstract (DataSig i _ _ _)      = defAbstract i == AbstractDef
  anyAbstract (RecSig i _ _ _)       = defAbstract i == AbstractDef
  anyAbstract _                      = __IMPOSSIBLE__

-- | Turn an 'AbstractName' to an expression.
nameExpr :: AbstractName -> Expr
nameExpr d = mk (anameKind d) $ anameName d
  where
    mk DefName        x = Def x
    mk FldName        x = Proj x
    mk ConName        x = Con $ AmbQ [x]
    mk PatternSynName x = PatternSyn x
    mk QuotableName   x = App i (Quote i) (defaultNamedArg $ Def x)
      where i = ExprRange (getRange x)

app :: Expr -> [NamedArg Expr] -> Expr
app = foldl (App (ExprRange noRange))

mkLet :: ExprInfo -> [LetBinding] -> Expr -> Expr
mkLet i [] e = e
mkLet i ds e = Let i ds e

patternToExpr :: Pattern -> Expr
patternToExpr (VarP x)            = Var x
patternToExpr (ConP _ c ps)       =
  Con c `app` map (fmap (fmap patternToExpr)) ps
patternToExpr (DefP _ f ps)       =
  Def f `app` map (fmap (fmap patternToExpr)) ps
patternToExpr (WildP _)           = Underscore emptyMetaInfo
patternToExpr (AsP _ _ p)         = patternToExpr p
patternToExpr (DotP _ e)          = e
patternToExpr (AbsurdP _)         = Underscore emptyMetaInfo  -- TODO: could this happen?
patternToExpr (LitP l)            = Lit l
patternToExpr (ImplicitP _)       = Underscore emptyMetaInfo
patternToExpr (PatternSynP _ _ _) = __IMPOSSIBLE__

type PatternSynDefn = ([Arg Name], Pattern)
type PatternSynDefns = Map QName PatternSynDefn

lambdaLiftExpr :: [Name] -> Expr -> Expr
lambdaLiftExpr []     e = e
lambdaLiftExpr (n:ns) e = Lam (ExprRange noRange) (DomainFree defaultArgInfo n) $
                                     lambdaLiftExpr ns e

substPattern :: [(Name, Pattern)] -> Pattern -> Pattern
substPattern s p = case p of
  VarP z      -> fromMaybe p (lookup z s)
  ConP i q ps -> ConP i q (fmap (fmap (fmap (substPattern s))) ps)
  WildP i     -> p
  DotP i e    -> DotP i (substExpr (map (fmap patternToExpr) s) e)
  AbsurdP i   -> p
  LitP l      -> p
  _           -> __IMPOSSIBLE__ -- Implicits (generated at TC time),
                                -- pattern synonyms (already gone), and
                                -- @-patterns (not supported anyways).

<<<<<<< HEAD
substExpr :: [(Name, Expr)] -> Expr -> Expr
substExpr s e = case e of
  Var n                 -> fromMaybe e (lookup n s)
  Def _                 -> e
  Proj{}                -> e
  Con _                 -> e
  Lit _                 -> e
  QuestionMark{}        -> e
  Underscore   _        -> e
  App  i e e'           -> App i (substExpr s e)
                                 (fmap (fmap (substExpr s)) e')
  WithApp i e es        -> WithApp i (substExpr s e)
                                     (fmap (substExpr s) es)
  Lam  i lb e           -> Lam i lb (substExpr s e)
  AbsurdLam i h         -> e
  ExtendedLam i di n cs -> __IMPOSSIBLE__   -- Maybe later...
  Pi   i t e            -> Pi i (fmap (substTypedBindings s) t)
                                (substExpr s e)
  Fun  i ae e           -> Fun i (fmap (substExpr s) ae)
                                 (substExpr s e)
  Set  i n              -> e
  Prop i                -> e
  Let  i ls e           -> Let i (substLetBindings s ls)
                                 (substExpr s e)
  ETel t                -> e
  Rec  i nes            -> Rec i (fmap (mapLeft (over exprAssign (substExpr s))) nes)
  RecUpdate i e nes     -> RecUpdate i (substExpr s e)
                                       (fmap (over exprAssign (substExpr s)) nes)
  -- XXX: Do we need to do more with ScopedExprs?
  ScopedExpr si e       -> ScopedExpr si (substExpr s e)
  QuoteGoal i n e       -> QuoteGoal i n (substExpr s e)
  QuoteContext i        -> e
  Quote i               -> e
  QuoteTerm i           -> e
  Unquote i             -> e
  Tactic i e xs ys      -> Tactic i (substExpr s e)
                                    (fmap (fmap (fmap (substExpr s))) xs)
                                    (fmap (fmap (fmap (substExpr s))) ys)
  DontCare e            -> DontCare (substExpr s e)
  PatternSyn x          -> e

substLetBindings :: [(Name, Expr)] -> [LetBinding] -> [LetBinding]
substLetBindings s = fmap (substLetBinding s)

substLetBinding :: [(Name, Expr)] -> LetBinding -> LetBinding
substLetBinding s lb = case lb of
  LetBind i r n e e' -> LetBind i r n (substExpr s e) (substExpr s e')
  LetPatBind i p e   -> LetPatBind i p (substExpr s e) -- Andreas, 2012-06-04: what about the pattern p
  _                  -> lb -- Nicolas, 2013-11-11: what about "LetApply" there is experessions in there

substTypedBindings :: [(Name, Expr)] -> TypedBindings -> TypedBindings
substTypedBindings s (TypedBindings r atb) = TypedBindings r
    (fmap (substTypedBinding s) atb)

substTypedBinding :: [(Name, Expr)] -> TypedBinding -> TypedBinding
substTypedBinding s tb = case tb of
  TBind r ns e -> TBind r ns $ substExpr s e
  TLet r lbs   -> TLet r $ substLetBindings s lbs
=======
class SubstExpr a where
  substExpr :: [(Name, Expr)] -> a -> a

instance SubstExpr a => SubstExpr [a] where
  substExpr = fmap . substExpr

instance SubstExpr a => SubstExpr (Arg a) where
  substExpr = fmap . substExpr

instance SubstExpr a => SubstExpr (Common.Named name a) where
  substExpr = fmap . substExpr

instance (SubstExpr a, SubstExpr b) => SubstExpr (a, b) where
  substExpr s (x, y) = (substExpr s x, substExpr s y)

instance SubstExpr C.Name where
  substExpr _ = id

instance SubstExpr Expr where
  substExpr s e = case e of
    Var n                 -> fromMaybe e (lookup n s)
    Def _                 -> e
    Proj{}                -> e
    Con _                 -> e
    Lit _                 -> e
    QuestionMark{}        -> e
    Underscore   _        -> e
    App  i e e'           -> App i (substExpr s e) (substExpr s e')
    WithApp i e es        -> WithApp i (substExpr s e) (substExpr s es)
    Lam  i lb e           -> Lam i lb (substExpr s e)
    AbsurdLam i h         -> e
    ExtendedLam i di n cs -> __IMPOSSIBLE__   -- Maybe later...
    Pi   i t e            -> Pi i (substExpr s t) (substExpr s e)
    Fun  i ae e           -> Fun i (substExpr s ae) (substExpr s e)
    Set  i n              -> e
    Prop i                -> e
    Let  i ls e           -> Let i (substExpr s ls) (substExpr s e)
    ETel t                -> e
    Rec  i nes            -> Rec i (substExpr s nes)
    RecUpdate i e nes     -> RecUpdate i (substExpr s e) (substExpr s nes)
    -- XXX: Do we need to do more with ScopedExprs?
    ScopedExpr si e       -> ScopedExpr si (substExpr s e)
    QuoteGoal i n e       -> QuoteGoal i n (substExpr s e)
    QuoteContext i n e    -> QuoteContext i n (substExpr s e)
    Quote i               -> e
    QuoteTerm i           -> e
    Unquote i             -> e
    DontCare e            -> DontCare (substExpr s e)
    PatternSyn x          -> e

instance SubstExpr LetBinding where
  substExpr s lb = case lb of
    LetBind i r n e e' -> LetBind i r n (substExpr s e) (substExpr s e')
    LetPatBind i p e   -> LetPatBind i p (substExpr s e) -- Andreas, 2012-06-04: what about the pattern p
    _                  -> lb -- Nicolas, 2013-11-11: what about "LetApply" there is experessions in there

instance SubstExpr TypedBindings where
  substExpr s (TypedBindings r atb) = TypedBindings r (substExpr s atb)

instance SubstExpr TypedBinding where
  substExpr s tb = case tb of
    TBind r ns e -> TBind r ns $ substExpr s e
    TLet r lbs   -> TLet r $ substExpr s lbs
>>>>>>> 7beac2ff

-- TODO: more informative failure
insertImplicitPatSynArgs :: HasRange a => (Range -> a) -> Range -> [Arg Name] -> [NamedArg a] ->
                            Maybe ([(Name, a)], [Arg Name])
insertImplicitPatSynArgs wild r ns as = matchArgs r ns as
  where
    matchNextArg r n as@(~(a : as'))
      | matchNext n as           = return (namedArg a, as')
      | getHiding n == NotHidden = Nothing
      | otherwise                = return (wild r, as)

    matchNext _ [] = False
    matchNext n (a:as) = getHiding n == getHiding a && matchName
      where
        x = unranged $ C.nameToRawName $ nameConcrete $ unArg n
        matchName = maybe True (== x) (nameOf $ unArg a)

    matchArgs r [] []     = return ([], [])
    matchArgs r [] as     = Nothing
    matchArgs r (n:ns) [] | getHiding n == NotHidden = return ([], n : ns)    -- under-applied
    matchArgs r (n:ns) as = do
      (p, as) <- matchNextArg r n as
      first ((unArg n, p) :) <$> matchArgs (getRange p) ns as
<|MERGE_RESOLUTION|>--- conflicted
+++ resolved
@@ -846,66 +846,6 @@
                                 -- pattern synonyms (already gone), and
                                 -- @-patterns (not supported anyways).
 
-<<<<<<< HEAD
-substExpr :: [(Name, Expr)] -> Expr -> Expr
-substExpr s e = case e of
-  Var n                 -> fromMaybe e (lookup n s)
-  Def _                 -> e
-  Proj{}                -> e
-  Con _                 -> e
-  Lit _                 -> e
-  QuestionMark{}        -> e
-  Underscore   _        -> e
-  App  i e e'           -> App i (substExpr s e)
-                                 (fmap (fmap (substExpr s)) e')
-  WithApp i e es        -> WithApp i (substExpr s e)
-                                     (fmap (substExpr s) es)
-  Lam  i lb e           -> Lam i lb (substExpr s e)
-  AbsurdLam i h         -> e
-  ExtendedLam i di n cs -> __IMPOSSIBLE__   -- Maybe later...
-  Pi   i t e            -> Pi i (fmap (substTypedBindings s) t)
-                                (substExpr s e)
-  Fun  i ae e           -> Fun i (fmap (substExpr s) ae)
-                                 (substExpr s e)
-  Set  i n              -> e
-  Prop i                -> e
-  Let  i ls e           -> Let i (substLetBindings s ls)
-                                 (substExpr s e)
-  ETel t                -> e
-  Rec  i nes            -> Rec i (fmap (mapLeft (over exprAssign (substExpr s))) nes)
-  RecUpdate i e nes     -> RecUpdate i (substExpr s e)
-                                       (fmap (over exprAssign (substExpr s)) nes)
-  -- XXX: Do we need to do more with ScopedExprs?
-  ScopedExpr si e       -> ScopedExpr si (substExpr s e)
-  QuoteGoal i n e       -> QuoteGoal i n (substExpr s e)
-  QuoteContext i        -> e
-  Quote i               -> e
-  QuoteTerm i           -> e
-  Unquote i             -> e
-  Tactic i e xs ys      -> Tactic i (substExpr s e)
-                                    (fmap (fmap (fmap (substExpr s))) xs)
-                                    (fmap (fmap (fmap (substExpr s))) ys)
-  DontCare e            -> DontCare (substExpr s e)
-  PatternSyn x          -> e
-
-substLetBindings :: [(Name, Expr)] -> [LetBinding] -> [LetBinding]
-substLetBindings s = fmap (substLetBinding s)
-
-substLetBinding :: [(Name, Expr)] -> LetBinding -> LetBinding
-substLetBinding s lb = case lb of
-  LetBind i r n e e' -> LetBind i r n (substExpr s e) (substExpr s e')
-  LetPatBind i p e   -> LetPatBind i p (substExpr s e) -- Andreas, 2012-06-04: what about the pattern p
-  _                  -> lb -- Nicolas, 2013-11-11: what about "LetApply" there is experessions in there
-
-substTypedBindings :: [(Name, Expr)] -> TypedBindings -> TypedBindings
-substTypedBindings s (TypedBindings r atb) = TypedBindings r
-    (fmap (substTypedBinding s) atb)
-
-substTypedBinding :: [(Name, Expr)] -> TypedBinding -> TypedBinding
-substTypedBinding s tb = case tb of
-  TBind r ns e -> TBind r ns $ substExpr s e
-  TLet r lbs   -> TLet r $ substLetBindings s lbs
-=======
 class SubstExpr a where
   substExpr :: [(Name, Expr)] -> a -> a
 
@@ -921,8 +861,18 @@
 instance (SubstExpr a, SubstExpr b) => SubstExpr (a, b) where
   substExpr s (x, y) = (substExpr s x, substExpr s y)
 
+instance (SubstExpr a, SubstExpr b) => SubstExpr (Either a b) where
+  substExpr s (Left x)  = Left (substExpr s x)
+  substExpr s (Right y) = Right (substExpr s y)
+
 instance SubstExpr C.Name where
   substExpr _ = id
+
+instance SubstExpr ModuleName where
+  substExpr _ = id
+
+instance SubstExpr Assign where
+  substExpr s (Assign n x) = Assign n (substExpr s x)
 
 instance SubstExpr Expr where
   substExpr s e = case e of
@@ -949,10 +899,11 @@
     -- XXX: Do we need to do more with ScopedExprs?
     ScopedExpr si e       -> ScopedExpr si (substExpr s e)
     QuoteGoal i n e       -> QuoteGoal i n (substExpr s e)
-    QuoteContext i n e    -> QuoteContext i n (substExpr s e)
+    QuoteContext i        -> e
     Quote i               -> e
     QuoteTerm i           -> e
     Unquote i             -> e
+    Tactic i e xs ys      -> Tactic i (substExpr s e) (substExpr s xs) (substExpr s ys)
     DontCare e            -> DontCare (substExpr s e)
     PatternSyn x          -> e
 
@@ -969,7 +920,6 @@
   substExpr s tb = case tb of
     TBind r ns e -> TBind r ns $ substExpr s e
     TLet r lbs   -> TLet r $ substExpr s lbs
->>>>>>> 7beac2ff
 
 -- TODO: more informative failure
 insertImplicitPatSynArgs :: HasRange a => (Range -> a) -> Range -> [Arg Name] -> [NamedArg a] ->
