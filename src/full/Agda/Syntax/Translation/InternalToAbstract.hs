--- conflicted
+++ resolved
@@ -747,11 +747,8 @@
             A.AsP i x p   -> A.AsP i x $ stripPat p
             A.PatternSynP _ _ _ -> __IMPOSSIBLE__ -- p
             A.RecP i fs   -> A.RecP i $ map (fmap stripPat) fs  -- TODO Andreas: is this right?
-<<<<<<< HEAD
             A.EqualP{}    -> p
-=======
             A.WithAppP i p ps -> A.WithAppP i (stripPat p) $ map stripPat ps -- TODO #2822: right?
->>>>>>> 463f8a80
 
           varOrDot A.VarP{}      = True
           varOrDot A.WildP{}     = True
@@ -820,6 +817,7 @@
     A.PatternSynP _ _ _ -> __IMPOSSIBLE__
     A.RecP i fs   -> A.RecP i $ blank bound fs
     A.EqualP i es -> A.EqualP i (blank bound es)  -- Andrea TODO: is this correct?
+    A.WithAppP i p ps -> A.WithAppP i (blank bound p) $ blank bound ps
 
 instance BlankVars A.Expr where
   blank bound e = case e of
@@ -907,11 +905,8 @@
     A.LitP{}            -> empty
     A.PatternSynP _ _ _ -> empty
     A.RecP _ _          -> empty
-<<<<<<< HEAD
     A.EqualP{}          -> empty
-=======
     A.WithAppP _ _ _    -> empty
->>>>>>> 463f8a80
 
 instance Binder A.LamBinding where
   varsBoundIn (A.DomainFree _ x) = singleton $ unBind x
