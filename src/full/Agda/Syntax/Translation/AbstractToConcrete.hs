{-# LANGUAGE CPP                    #-}
{-# LANGUAGE UndecidableInstances   #-}

-- {-# OPTIONS -fwarn-unused-binds #-}

{-| The translation of abstract syntax to concrete syntax has two purposes.
    First it allows us to pretty print abstract syntax values without having to
    write a dedicated pretty printer, and second it serves as a sanity check
    for the concrete to abstract translation: translating from concrete to
    abstract and then back again should be (more or less) the identity.
-}
module Agda.Syntax.Translation.AbstractToConcrete
    ( ToConcrete(..)
    , toConcreteCtx
    , abstractToConcrete_
    , abstractToConcreteScope
    , abstractToConcreteHiding
    , runAbsToCon
    , RangeAndPragma(..)
    , abstractToConcreteCtx
    , withScope
    , preserveInteractionIds
    , AbsToCon, DontTouchMe, Env
    , noTakenNames
    ) where

import Prelude hiding (null)

import Control.Applicative hiding (empty)
import Control.Monad.Reader
import Control.Monad.State

import qualified Data.Map as Map
import Data.Maybe
import Data.Monoid
import Data.Set (Set)
import qualified Data.Set as Set
import Data.Map (Map)
import qualified Data.Map as Map
import Data.Traversable (traverse)
import Data.Void
import Data.List (sortBy)

import Agda.Syntax.Common
import Agda.Syntax.Position
import Agda.Syntax.Literal
import Agda.Syntax.Info
import Agda.Syntax.Internal (MetaId(..))
import qualified Agda.Syntax.Internal as I
import Agda.Syntax.Fixity
import Agda.Syntax.Concrete as C
import Agda.Syntax.Abstract as A
import Agda.Syntax.Abstract.Views as A
import Agda.Syntax.Abstract.Pattern (foldAPattern)
import Agda.Syntax.Abstract.PatternSynonyms
import Agda.Syntax.Scope.Base

import Agda.TypeChecking.Monad.State (getScope, getAllPatternSyns)
import Agda.TypeChecking.Monad.Base  (TCM, NamedMeta(..), stBuiltinThings, BuiltinThings, Builtin(..))
import Agda.TypeChecking.Monad.Debug
import Agda.TypeChecking.Monad.Options
import Agda.TypeChecking.Monad.Builtin

import qualified Agda.Utils.AssocList as AssocList
import Agda.Utils.Either
import Agda.Utils.Function
import Agda.Utils.Functor
import Agda.Utils.List
import Agda.Utils.Maybe
import Agda.Utils.Monad
import Agda.Utils.Null
import Agda.Utils.NonemptyList
import Agda.Utils.Singleton
import Agda.Utils.Tuple
import Agda.Utils.Pretty (prettyShow)

#include "undefined.h"
import Agda.Utils.Impossible

-- Environment ------------------------------------------------------------

data Env = Env { takenNames   :: Set C.Name
               , currentScope :: ScopeInfo
               , builtins     :: Map String A.QName
                  -- ^ Certain builtins (like `fromNat`) have special printing
               , preserveIIds :: Bool
                  -- ^ Preserve interaction point ids
               , foldPatternSynonyms :: Bool
               }

makeEnv :: ScopeInfo -> TCM Env
makeEnv scope = do
      -- zero and suc doesn't have to be in scope for natural number literals to work
  let noScopeCheck b = elem b [builtinZero, builtinSuc]
      name (I.Def q _)   = Just q
      name (I.Con q _ _) = Just (I.conName q)
      name _             = Nothing
      builtin b = getBuiltin' b >>= \ case
        Just v | Just q <- name v,
                 noScopeCheck b || isNameInScope q scope -> return [(b, q)]
        _                                                -> return []
  builtinList <- concat <$> mapM builtin [ builtinFromNat, builtinFromString, builtinFromNeg, builtinZero, builtinSuc ]
  return $
    Env { takenNames   = Set.union vars defs
        , currentScope = scope
        , builtins     = Map.fromList builtinList
        , preserveIIds = False
        , foldPatternSynonyms = True
        }
  where
    vars  = Set.fromList $ map fst $ scopeLocals scope
    defs  = Map.keysSet $ nsNames $ everythingInScope scope

currentPrecedence :: AbsToCon PrecedenceStack
currentPrecedence = asks $ scopePrecedence . currentScope

preserveInteractionIds :: AbsToCon a -> AbsToCon a
preserveInteractionIds = local $ \ e -> e { preserveIIds = True }

withPrecedence' :: PrecedenceStack -> AbsToCon a -> AbsToCon a
withPrecedence' ps = local $ \e ->
  e { currentScope = (currentScope e) { scopePrecedence = ps } }

withPrecedence :: Precedence -> AbsToCon a -> AbsToCon a
withPrecedence p ret = do
  ps <- currentPrecedence
  withPrecedence' (pushPrecedence p ps) ret

withScope :: ScopeInfo -> AbsToCon a -> AbsToCon a
withScope scope = local $ \e -> e { currentScope = scope }

noTakenNames :: AbsToCon a -> AbsToCon a
noTakenNames = local $ \e -> e { takenNames = Set.empty }

dontFoldPatternSynonyms :: AbsToCon a -> AbsToCon a
dontFoldPatternSynonyms = local $ \ e -> e { foldPatternSynonyms = False }

-- | Bind a concrete name to an abstract in the translation environment.
addBinding :: C.Name -> A.Name -> Env -> Env
addBinding y x e =
  e { takenNames   = Set.insert y $ takenNames e
    , currentScope = (`updateScopeLocals` currentScope e) $
        AssocList.insert y (LocalVar x __IMPOSSIBLE__ [])
    }

-- | Get a function to check if a name refers to a particular builtin function.
isBuiltinFun :: AbsToCon (A.QName -> String -> Bool)
isBuiltinFun = asks $ is . builtins
  where is m q b = Just q == Map.lookup b m

-- The Monad --------------------------------------------------------------

-- | We put the translation into TCM in order to print debug messages.
type AbsToCon = ReaderT Env TCM

runAbsToCon :: AbsToCon c -> TCM c
runAbsToCon m = do
  scope <- getScope
  runReaderT m =<< makeEnv scope

abstractToConcreteScope :: ToConcrete a c => ScopeInfo -> a -> TCM c
abstractToConcreteScope scope a = runReaderT (toConcrete a) =<< makeEnv scope

abstractToConcreteCtx :: ToConcrete a c => Precedence -> a -> TCM c
abstractToConcreteCtx ctx x = runAbsToCon $ withPrecedence ctx (toConcrete x)

abstractToConcrete_ :: ToConcrete a c => a -> TCM c
abstractToConcrete_ = runAbsToCon . toConcrete

abstractToConcreteHiding :: (LensHiding i, ToConcrete a c) => i -> a -> TCM c
abstractToConcreteHiding i = runAbsToCon . toConcreteHiding i

-- Dealing with names -----------------------------------------------------

-- | Names in abstract syntax are fully qualified, but the concrete syntax
--   requires non-qualified names in places. In theory (if all scopes are
--   correct), we should get a non-qualified name when translating back to a
--   concrete name, but I suspect the scope isn't always perfect. In these
--   cases we just throw away the qualified part. It's just for pretty printing
--   anyway...
unsafeQNameToName :: C.QName -> C.Name
unsafeQNameToName = C.unqualify

lookupName :: A.Name -> AbsToCon C.Name
lookupName x = do
  names <- asks $ scopeLocals . currentScope
  case lookup x $ mapMaybe (\ (c,x) -> (,c) <$> notShadowedLocal x) names of
      Just y  -> return y
      Nothing -> return $ nameConcrete x

lookupQName :: AllowAmbiguousNames -> A.QName -> AbsToCon C.QName
lookupQName ambCon x = do
  ys <- inverseScopeLookupName' ambCon x <$> asks currentScope
  lift $ reportSLn "scope.inverse" 100 $
    "inverse looking up abstract name " ++ prettyShow x ++ " yields " ++ prettyShow ys
  case ys of
    (y : _) -> return y
    [] -> do
      let y = qnameToConcrete x
      if isUnderscore y
        -- -- || any (isUnderscore . A.nameConcrete) (A.mnameToList $ A.qnameModule x)
        then return y
        else return $ C.Qual (C.Name noRange [Id empty]) y
        -- this is what happens for names that are not in scope (private names)

lookupModule :: A.ModuleName -> AbsToCon C.QName
lookupModule (A.MName []) = return $ C.QName $ C.Name noRange [Id "-1"]
  -- Andreas, 2016-10-10 it can happen that we have an empty module name
  -- for instance when we query the current module inside the
  -- frontmatter or module telescope of the top level module.
  -- In this case, we print it as an invalid module name.
  -- (Should only affect debug printing.)
lookupModule x =
    do  scope <- asks currentScope
        case inverseScopeLookupModule x scope of
            (y : _) -> return y
            []      -> return $ mnameToConcrete x
                -- this is what happens for names that are not in scope (private names)

-- | Add a abstract name to the scope and produce an available concrete version of it.
bindName :: A.Name -> (C.Name -> AbsToCon a) -> AbsToCon a
bindName x ret = do
  let y = nameConcrete x
  if isNoName y then ret y else do
    names <- asks takenNames
    let loop x = do
          let y = nameConcrete x
          if y `Set.member` names then loop $ nextName x
          else local (addBinding y x) $ ret y
    loop x


-- | Like 'bindName', but do not care whether name is already taken.
bindName' :: A.Name -> AbsToCon a -> AbsToCon a
bindName' x = applyUnless (isNoName y) $ local $ addBinding y x
  where y = nameConcrete x


-- Dealing with precedences -----------------------------------------------

-- | General bracketing function.
bracket' ::    (e -> e)             -- ^ the bracketing function
            -> (PrecedenceStack -> Bool) -- ^ Should we bracket things
                                    --   which have the given
                                    --   precedence?
            -> e -> AbsToCon e
bracket' paren needParen e =
    do  p <- currentPrecedence
        return $ if needParen p then paren e else e

-- | Expression bracketing
bracket :: (PrecedenceStack -> Bool) -> AbsToCon C.Expr -> AbsToCon C.Expr
bracket par m =
    do  e <- m
        bracket' (Paren (getRange e)) par e

-- | Pattern bracketing
bracketP_ :: (PrecedenceStack -> Bool) -> AbsToCon C.Pattern -> AbsToCon C.Pattern
bracketP_ par m =
    do  e <- m
        bracket' (ParenP (getRange e)) par e

{- UNUSED
-- | Pattern bracketing
bracketP :: (PrecedenceStack -> Bool) -> (C.Pattern -> AbsToCon a)
                                 -> ((C.Pattern -> AbsToCon a) -> AbsToCon a)
                                 -> AbsToCon a
bracketP par ret m = m $ \p -> do
    p <- bracket' (ParenP $ getRange p) par p
    ret p
-}

-- | Applications where the argument is a lambda without parentheses need
--   parens more often than other applications.
isLambda :: NamedArg A.Expr -> Bool
isLambda e | notVisible e = False
isLambda e =
  case unScope $ namedArg e of
    A.Lam{}         -> True
    A.AbsurdLam{}   -> True
    A.ExtendedLam{} -> True
    _               -> False

-- Dealing with infix declarations ----------------------------------------

-- | If a name is defined with a fixity that differs from the default, we have
--   to generate a fixity declaration for that name.
withInfixDecl :: DefInfo -> C.Name -> AbsToCon [C.Declaration] -> AbsToCon [C.Declaration]
withInfixDecl i x m = do
  ds <- m
  return $ fixDecl ++ synDecl ++ ds
 where fixDecl = [C.Infix (theFixity $ defFixity i) [x] | theFixity (defFixity i) /= noFixity]
       synDecl = [C.Syntax x (theNotation (defFixity i))]

{- UNUSED
withInfixDecls :: [(DefInfo, C.Name)] -> AbsToCon [C.Declaration] -> AbsToCon [C.Declaration]
withInfixDecls = foldr (.) id . map (uncurry withInfixDecl)
-}

-- Dealing with private definitions ---------------------------------------

-- | Add @abstract@, @private@, @instance@ modifiers.
withAbstractPrivate :: DefInfo -> AbsToCon [C.Declaration] -> AbsToCon [C.Declaration]
withAbstractPrivate i m =
    priv (defAccess i)
      . abst (defAbstract i)
      . addInstanceB (defInstance i == InstanceDef)
      <$> m
    where
        priv (PrivateAccess UserWritten)
                         ds = [ C.Private  (getRange ds) UserWritten ds ]
        priv _           ds = ds
        abst AbstractDef ds = [ C.Abstract (getRange ds) ds ]
        abst ConcreteDef ds = ds

addInstanceB :: Bool -> [C.Declaration] -> [C.Declaration]
addInstanceB True  ds = [ C.InstanceB (getRange ds) ds ]
addInstanceB False ds = ds

-- The To Concrete Class --------------------------------------------------

class ToConcrete a c | a -> c where
    toConcrete :: a -> AbsToCon c
    bindToConcrete :: a -> (c -> AbsToCon b) -> AbsToCon b

    -- Christian Sattler, 2017-08-05:
    -- These default implementations are not valid semantically (at least
    -- the second one). Perhaps they (it) should be removed.
    toConcrete     x     = bindToConcrete x return
    bindToConcrete x ret = ret =<< toConcrete x

-- | Translate something in a context of the given precedence.
toConcreteCtx :: ToConcrete a c => Precedence -> a -> AbsToCon c
toConcreteCtx p x = withPrecedence p $ toConcrete x

-- | Translate something in a context of the given precedence.
bindToConcreteCtx :: ToConcrete a c => Precedence -> a -> (c -> AbsToCon b) -> AbsToCon b
bindToConcreteCtx p x ret = withPrecedence p $ bindToConcrete x ret

-- | Translate something in the top context.
toConcreteTop :: ToConcrete a c => a -> AbsToCon c
toConcreteTop = toConcreteCtx TopCtx

-- | Translate something in the top context.
bindToConcreteTop :: ToConcrete a c => a -> (c -> AbsToCon b) -> AbsToCon b
bindToConcreteTop = bindToConcreteCtx TopCtx

-- | Translate something in a context indicated by 'Hiding' info.
toConcreteHiding :: (LensHiding h, ToConcrete a c) => h -> a -> AbsToCon c
toConcreteHiding h =
  case getHiding h of
    NotHidden  -> toConcrete
    Hidden     -> toConcreteTop
    Instance{} -> toConcreteTop

-- | Translate something in a context indicated by 'Hiding' info.
bindToConcreteHiding :: (LensHiding h, ToConcrete a c) => h -> a -> (c -> AbsToCon b) -> AbsToCon b
bindToConcreteHiding h =
  case getHiding h of
    NotHidden  -> bindToConcrete
    Hidden     -> bindToConcreteTop
    Instance{} -> bindToConcreteTop

-- General instances ------------------------------------------------------

instance ToConcrete a c => ToConcrete [a] [c] where
    toConcrete     = mapM toConcrete
    -- Andreas, 2017-04-11, Issue #2543
    -- The naive `thread'ing does not work as we have to undo
    -- changes to the Precedence.
    -- bindToConcrete = thread bindToConcrete
    bindToConcrete []     ret = ret []
    bindToConcrete (a:as) ret = do
      p <- currentPrecedence  -- save precedence
      bindToConcrete a $ \ c ->
        withPrecedence' p $ -- reset precedence
          bindToConcrete as $ \ cs ->
            ret (c : cs)

instance (ToConcrete a1 c1, ToConcrete a2 c2) => ToConcrete (Either a1 a2) (Either c1 c2) where
    toConcrete = traverseEither toConcrete toConcrete
    bindToConcrete (Left x) ret =
        bindToConcrete x $ \x ->
        ret (Left x)
    bindToConcrete (Right y) ret =
        bindToConcrete y $ \y ->
        ret (Right y)

instance (ToConcrete a1 c1, ToConcrete a2 c2) => ToConcrete (a1,a2) (c1,c2) where
    toConcrete (x,y) = liftM2 (,) (toConcrete x) (toConcrete y)
    bindToConcrete (x,y) ret =
        bindToConcrete x $ \x ->
        bindToConcrete y $ \y ->
        ret (x,y)

instance (ToConcrete a1 c1, ToConcrete a2 c2, ToConcrete a3 c3) =>
         ToConcrete (a1,a2,a3) (c1,c2,c3) where
    toConcrete (x,y,z) = reorder <$> toConcrete (x,(y,z))
        where
            reorder (x,(y,z)) = (x,y,z)

    bindToConcrete (x,y,z) ret = bindToConcrete (x,(y,z)) $ ret . reorder
        where
            reorder (x,(y,z)) = (x,y,z)

instance ToConcrete a c => ToConcrete (Arg a) (Arg c) where
    toConcrete (Arg i a) = Arg i <$> toConcreteHiding i a

    bindToConcrete (Arg info x) ret =
      bindToConcreteHiding info x $ ret . Arg info

instance ToConcrete a c => ToConcrete (WithHiding a) (WithHiding c) where
  toConcrete     (WithHiding h a) = WithHiding h <$> toConcreteHiding h a
  bindToConcrete (WithHiding h a) ret = bindToConcreteHiding h a $ \ a ->
    ret $ WithHiding h a

instance ToConcrete a c => ToConcrete (Named name a) (Named name c) where
    toConcrete (Named n x) = Named n <$> toConcrete x
    bindToConcrete (Named n x) ret = bindToConcrete x $ ret . Named n

newtype DontTouchMe a = DontTouchMe a

instance ToConcrete (DontTouchMe a) a where
    toConcrete (DontTouchMe x) = return x

-- Names ------------------------------------------------------------------

instance ToConcrete A.Name C.Name where
  toConcrete       = lookupName
  bindToConcrete x = bindName x

instance ToConcrete BindName C.Name where
  toConcrete       = lookupName . unBind
  bindToConcrete x = bindName (unBind x)

instance ToConcrete A.QName C.QName where
  toConcrete = lookupQName AmbiguousConProjs

instance ToConcrete A.ModuleName C.QName where
  toConcrete = lookupModule

instance ToConcrete AbstractName C.QName where
  toConcrete = toConcrete . anameName

-- | Assumes name is not 'UnknownName'.
instance ToConcrete ResolvedName C.QName where
  toConcrete = \case
    VarName x _          -> C.QName <$> lookupName x
    DefinedName _ x      -> toConcrete x
    FieldName xs         -> toConcrete (headNe xs)
    ConstructorName xs   -> toConcrete (headNe xs)
    PatternSynResName xs -> toConcrete (headNe xs)
    UnknownName          -> __IMPOSSIBLE__

-- Expression instance ----------------------------------------------------

instance ToConcrete A.Expr C.Expr where
    toConcrete (Var x)             = Ident . C.QName <$> toConcrete x
    toConcrete (Def x)             = Ident <$> toConcrete x
    toConcrete (Proj ProjPrefix p) = Ident <$> toConcrete (headAmbQ p)
    toConcrete (Proj _          p) = C.Dot noRange . Ident <$> toConcrete (headAmbQ p)
    toConcrete (A.Macro x)         = Ident <$> toConcrete x
    toConcrete e@(Con c)           = tryToRecoverPatternSyn e $ Ident <$> toConcrete (headAmbQ c)
        -- for names we have to use the name from the info, since the abstract
        -- name has been resolved to a fully qualified name (except for
        -- variables)
    toConcrete e@(A.Lit (LitQName r x)) = tryToRecoverPatternSyn e $ do
      x <- lookupQName AmbiguousNothing x
      bracket appBrackets $ return $
        C.App r (C.Quote r) (defaultNamedArg $ C.Ident x)
    toConcrete e@(A.Lit l) = tryToRecoverPatternSyn e $ return $ C.Lit l

    -- Andreas, 2014-05-17  We print question marks with their
    -- interaction id, in case @metaNumber /= Nothing@
    -- Ulf, 2017-09-20  ... or @preserveIIds == True@.
    toConcrete (A.QuestionMark i ii) = do
      preserve <- asks preserveIIds
      return $ C.QuestionMark (getRange i) $
                 interactionId ii <$ guard (preserve || isJust (metaNumber i))

    toConcrete (A.Underscore i)     = return $
      C.Underscore (getRange i) $
        prettyShow . NamedMeta (metaNameSuggestion i) . MetaId . metaId <$> metaNumber i

    toConcrete (A.Dot i e) =
      C.Dot (getRange i) <$> toConcrete e

    toConcrete e@(A.App i e1 e2) = do
      is <- isBuiltinFun
      -- Special printing of desugared overloaded literals:
      --  fromNat 4        --> 4
      --  fromNeg 4        --> -4
      --  fromString "foo" --> "foo"
      -- Only when the corresponding conversion function is in scope and was
      -- inserted by the system.
      case (e1, namedArg e2) of
        (A.Def q, l@A.Lit{})
          | any (is q) [builtinFromNat, builtinFromString], visible e2,
            getOrigin i == Inserted -> toConcrete l
        (A.Def q, A.Lit (LitNat r n))
          | q `is` builtinFromNeg, visible e2,
            getOrigin i == Inserted -> toConcrete (A.Lit (LitNat r (-n)))
        _ ->
          tryToRecoverPatternSyn e
          $ tryToRecoverOpApp e
          $ tryToRecoverNatural e
          -- or fallback to App
          $ bracket (appBrackets' $ preferParenless (appParens i) && isLambda e2)
          $ do e1' <- toConcreteCtx FunctionCtx e1
               e2' <- toConcreteCtx (ArgumentCtx $ appParens i) e2
               return $ C.App (getRange i) e1' e2'

    toConcrete (A.WithApp i e es) =
      bracket withAppBrackets $ do
        e <- toConcreteCtx WithFunCtx e
        es <- mapM (toConcreteCtx WithArgCtx) es
        return $ C.WithApp (getRange i) e es

    toConcrete (A.AbsurdLam i h) =
      bracket lamBrackets $ return $ C.AbsurdLam (getRange i) h
    toConcrete e@(A.Lam i _ _)      =
        tryToRecoverOpApp e   -- recover sections
        $ bracket lamBrackets
        $ case lamView e of
            (bs, e) ->
                bindToConcrete (map makeDomainFree bs) $ \bs -> do
                    e  <- toConcreteTop e
                    return $ C.Lam (getRange i) (concat bs) e
        where
            lamView (A.Lam _ b@(A.DomainFree _ _) e) =
                case lamView e of
                    ([], e)                        -> ([b], e)
                    (bs@(A.DomainFree _ _ : _), e) -> (b:bs, e)
                    _                              -> ([b], e)
            lamView (A.Lam _ b@(A.DomainFull _) e) =
                case lamView e of
                    ([], e)                        -> ([b], e)
                    (bs@(A.DomainFull _ : _), e)   -> (b:bs, e)
                    _                              -> ([b], e)
            lamView e = ([], e)
    toConcrete (A.ExtendedLam i di qname cs) =
        bracket lamBrackets $ do
          decls <- concat <$> toConcrete cs
          let namedPat np = case getHiding np of
                 NotHidden  -> namedArg np
                 Hidden     -> C.HiddenP noRange (unArg np)
                 Instance{} -> C.InstanceP noRange (unArg np)
              -- we know all lhs are of the form `.extlam p1 p2 ... pn`,
              -- with the name .extlam leftmost. It is our mission to remove it.
          let removeApp (C.RawAppP r (_:es)) = return $ C.RawAppP r es
              removeApp (C.AppP (C.IdentP _) np) = return $ namedPat np
              removeApp (C.AppP p np) = do
                p <- removeApp p
                return $ C.AppP p np
              removeApp p = do
                lift $ reportSLn "extendedlambda" 50 $ "abstractToConcrete removeApp p = " ++ show p
                return p -- __IMPOSSIBLE__ -- Andreas, this is actually not impossible, my strictification exposed this sleeping bug
          let decl2clause (C.FunClause lhs rhs wh ca) = do
                let p = lhsOriginalPattern lhs
                lift $ reportSLn "extendedlambda" 50 $ "abstractToConcrete extended lambda pattern p = " ++ show p
                p' <- removeApp p
                lift $ reportSLn "extendedlambda" 50 $ "abstractToConcrete extended lambda pattern p' = " ++ show p'
                return (lhs{ lhsOriginalPattern = p' }, rhs, wh, ca)
              decl2clause _ = __IMPOSSIBLE__
          C.ExtendedLam (getRange i) <$> mapM decl2clause decls
    toConcrete (A.Pi _ [] e) = toConcrete e
    toConcrete t@(A.Pi i _ _)  = case piTel t of
      (tel, e) ->
        bracket piBrackets
        $ bindToConcrete tel $ \b' -> do
             e' <- toConcreteTop e
             return $ C.Pi (concat b') e'
      where
        piTel (A.Pi _ tel e) = (tel ++) -*- id $ piTel e
        piTel e              = ([], e)

    toConcrete (A.Fun i a b) =
        bracket piBrackets
        $ do a' <- toConcreteCtx (if irr then DotPatternCtx else FunctionSpaceDomainCtx) a
             b' <- toConcreteTop b
             return $ C.Fun (getRange i) (addRel a' $ mkArg a') b'
        where
            irr        = getRelevance a `elem` [Irrelevant, NonStrict]
            addRel a e = case getRelevance a of
                           Irrelevant -> addDot a e
                           NonStrict  -> addDot a (addDot a e)
                           _          -> e
            addDot a e = C.Dot (getRange a) e
            mkArg (Arg info e) = case getHiding info of
                                          Hidden     -> HiddenArg   (getRange e) (unnamed e)
                                          Instance{} -> InstanceArg (getRange e) (unnamed e)
                                          NotHidden  -> e

    toConcrete (A.Set i 0)  = return $ C.Set (getRange i)
    toConcrete (A.Set i n)  = return $ C.SetN (getRange i) n
    toConcrete (A.Prop i)   = return $ C.Prop (getRange i)

    toConcrete (A.Let i ds e) =
        bracket lamBrackets
        $ bindToConcrete ds $ \ds' -> do
             e'  <- toConcreteTop e
             return $ C.Let (getRange i) (concat ds') e'

    toConcrete (A.Rec i fs) =
      bracket appBrackets $ do
        C.Rec (getRange i) . map (fmap (\x -> ModuleAssignment x [] defaultImportDir)) <$> toConcreteTop fs

    toConcrete (A.RecUpdate i e fs) =
      bracket appBrackets $ do
        C.RecUpdate (getRange i) <$> toConcrete e <*> toConcreteTop fs

    toConcrete (A.ETel tel) = do
      tel <- concat <$> toConcrete tel
      return $ C.ETel tel

    toConcrete (A.ScopedExpr _ e) = toConcrete e

    toConcrete (A.QuoteGoal i x e) =
      bracket lamBrackets $
        bindToConcrete x $ \ x' -> do
            e' <- toConcrete e
            return $ C.QuoteGoal (getRange i) x' e'
    toConcrete (A.QuoteContext i) = return $ C.QuoteContext (getRange i)
    toConcrete (A.Quote i) = return $ C.Quote (getRange i)
    toConcrete (A.QuoteTerm i) = return $ C.QuoteTerm (getRange i)
    toConcrete (A.Unquote i) = return $ C.Unquote (getRange i)
    toConcrete (A.Tactic i e xs ys) = do
      e' <- toConcrete e
      xs' <- toConcrete xs
      ys' <- toConcrete ys
      let r      = getRange i
          rawtac = foldl (C.App r) e' xs'
      return $ C.Tactic (getRange i) rawtac (map namedArg ys')

    -- Andreas, 2012-04-02: TODO!  print DontCare as irrAxiom
    -- Andreas, 2010-10-05 print irrelevant things as ordinary things
    toConcrete (A.DontCare e) = C.Dot r . C.Paren r  <$> toConcrete e
       where r = getRange e
    toConcrete (A.PatternSyn n) = C.Ident <$> toConcrete (headAmbQ n)

makeDomainFree :: A.LamBinding -> A.LamBinding
makeDomainFree b@(A.DomainFull (A.TypedBindings r (Arg info (A.TBind _ [WithHiding h x] t)))) =
  case unScope t of
    A.Underscore MetaInfo{metaNumber = Nothing} -> A.DomainFree (mapHiding (mappend h) info) x
    _ -> b
makeDomainFree b = b

-- Christian Sattler, 2017-08-05, fixing #2669
-- Both methods of ToConcrete (FieldAssignment' a) (FieldAssignment' c) need
-- to be implemented, each in terms of the corresponding one of ToConcrete a c.
-- This mirrors the instance ToConcrete (Arg a) (Arg c).
-- The default implementations of ToConcrete are not valid semantically.
instance ToConcrete a c => ToConcrete (FieldAssignment' a) (FieldAssignment' c) where
    toConcrete = traverse toConcrete

    bindToConcrete (FieldAssignment name a) ret =
      bindToConcrete a $ ret . FieldAssignment name


-- Binder instances -------------------------------------------------------

instance ToConcrete A.LamBinding [C.LamBinding] where
    bindToConcrete (A.DomainFree info x) ret = bindToConcrete (unBind x) $ ret . (:[]) . C.DomainFree info . mkBoundName_
    bindToConcrete (A.DomainFull b)      ret = bindToConcrete b $ ret . map C.DomainFull

instance ToConcrete A.TypedBindings [C.TypedBindings] where
  bindToConcrete (A.TypedBindings r bs) ret =
    bindToConcrete bs $ \cbs ->
    ret (map (C.TypedBindings r) $ recoverLabels bs cbs)
    where
      recoverLabels :: Arg A.TypedBinding -> Arg C.TypedBinding -> [Arg C.TypedBinding]
      recoverLabels b cb
        | visible b = [cb]   -- We don't care about labels for explicit args
        | otherwise = traverse (recover (unArg b)) cb

      recover (A.TBind _ xs _) (C.TBind r ys e) = tbind r e (zipWith label (map (fmap unBind) xs) ys)
      recover A.TLet{}         c@C.TLet{}       = [c]
      recover _ _ = __IMPOSSIBLE__

      tbinds r e [] = []
      tbinds r e xs = [ C.TBind r xs e ]

      tbind r e xs =
        case span ((\ x -> boundLabel x == boundName x) . dget) xs of
          (xs, x:ys) -> tbinds r e xs ++ [ C.TBind r [x] e ] ++ tbind r e ys
          (xs, [])   -> tbinds r e xs

      label x = fmap $ \ y -> y { boundLabel = nameConcrete $ dget x }

instance ToConcrete A.TypedBinding C.TypedBinding where
    bindToConcrete (A.TBind r xs e) ret =
        bindToConcrete xs $ \ xs -> do
        e <- toConcreteTop e
        ret $ C.TBind r (map (fmap mkBoundName_) xs) e
    bindToConcrete (A.TLet r lbs) ret =
        bindToConcrete lbs $ \ ds -> do
        ret $ C.TLet r $ concat ds

instance ToConcrete LetBinding [C.Declaration] where
    bindToConcrete (LetBind i info x t e) ret =
        bindToConcrete x $ \x ->
        do (t,(e, [], [], [])) <- toConcrete (t, A.RHS e Nothing)
           ret $ addInstanceB (isInstance info) $
               [ C.TypeSig info x t
               , C.FunClause (C.LHS (C.IdentP $ C.QName x) [] [] [])
                             e C.NoWhere False
               ]
    -- TODO: bind variables
    bindToConcrete (LetPatBind i p e) ret = do
        p <- toConcrete p
        e <- toConcrete e
        ret [ C.FunClause (C.LHS p [] [] []) (C.RHS e) NoWhere False ]
    bindToConcrete (LetApply i x modapp _ _) ret = do
      x' <- unqualify <$> toConcrete x
      modapp <- toConcrete modapp
      let r = getRange modapp
          open = fromMaybe DontOpen $ minfoOpenShort i
          dir  = fromMaybe defaultImportDir{ importDirRange = r } $ minfoDirective i
      -- This is no use since toAbstract LetDefs is in localToAbstract.
      local (openModule' x dir id) $
        ret [ C.ModuleMacro (getRange i) x' modapp open dir ]
    bindToConcrete (LetOpen i x _) ret = do
      x' <- toConcrete x
      let dir = fromMaybe defaultImportDir $ minfoDirective i
      local (openModule' x dir restrictPrivate) $
            ret [ C.Open (getRange i) x' dir ]
    bindToConcrete (LetDeclaredVariable _) ret =
      -- Note that the range of the declaration site is dropped.
      ret []

data AsWhereDecls = AsWhereDecls [A.Declaration]

instance ToConcrete AsWhereDecls WhereClause where
  bindToConcrete (AsWhereDecls []) ret = ret C.NoWhere
  bindToConcrete (AsWhereDecls ds@[Section _ am _ _]) ret = do
    ds' <- declsToConcrete ds
    cm  <- unqualify <$> lookupModule am
    -- Andreas, 2016-07-08 I put PublicAccess in the following SomeWhere
    -- Should not really matter for printing...
    let wh' = (if isNoName cm then AnyWhere else SomeWhere cm PublicAccess) $ ds'
    local (openModule' am defaultImportDir id) $ ret wh'
  bindToConcrete (AsWhereDecls ds) ret =
    ret . AnyWhere =<< declsToConcrete ds

mergeSigAndDef :: [C.Declaration] -> [C.Declaration]
mergeSigAndDef (C.RecordSig _ x bs e : C.Record r y ind eta c _ Nothing fs : ds)
  | x == y = C.Record r y ind eta c bs (Just e) fs : mergeSigAndDef ds
mergeSigAndDef (C.DataSig _ _ x bs e : C.Data r i y _ Nothing cs : ds)
  | x == y = C.Data r i y bs (Just e) cs : mergeSigAndDef ds
mergeSigAndDef (d : ds) = d : mergeSigAndDef ds
mergeSigAndDef [] = []

openModule' :: A.ModuleName -> C.ImportDirective -> (Scope -> Scope) -> Env -> Env
openModule' x dir restrict env = env{currentScope = sInfo{scopeModules = mods'}}
  where sInfo = currentScope env
        amod  = scopeCurrent sInfo
        mods  = scopeModules sInfo
        news  = setScopeAccess PrivateNS
                $ applyImportDirective dir
                $ maybe emptyScope restrict
                $ Map.lookup x mods
        mods' = Map.update (Just . (`mergeScope` news)) amod mods


-- Declaration instances --------------------------------------------------

declsToConcrete :: [A.Declaration] -> AbsToCon [C.Declaration]
declsToConcrete ds = mergeSigAndDef . concat <$> toConcrete ds

instance ToConcrete A.RHS (C.RHS, [C.Expr], [C.Expr], [C.Declaration]) where
    toConcrete (A.RHS e (Just c)) = return (C.RHS c, [], [], [])
    toConcrete (A.RHS e Nothing) = do
      e <- toConcrete e
      return (C.RHS e, [], [], [])
    toConcrete A.AbsurdRHS = return (C.AbsurdRHS, [], [], [])
    toConcrete (A.WithRHS _ es cs) = do
      es <- toConcrete es
      cs <- noTakenNames $ concat <$> toConcrete cs
      return (C.AbsurdRHS, [], es, cs)
    toConcrete (A.RewriteRHS xeqs rhs wh) = do
      wh <- declsToConcrete wh
      (rhs, eqs', es, whs) <- toConcrete rhs
      unless (null eqs')
        __IMPOSSIBLE__
      eqs <- toConcrete $ map snd xeqs
      return (rhs, eqs, es, wh ++ whs)

instance ToConcrete (Maybe A.QName) (Maybe C.Name) where
  toConcrete Nothing = return Nothing
  toConcrete (Just x) = do
    x' <- toConcrete (qnameName x)
    return $ Just x'

instance ToConcrete (Constr A.Constructor) C.Declaration where
  toConcrete (Constr (A.ScopedDecl scope [d])) =
    withScope scope $ toConcrete (Constr d)
  toConcrete (Constr (A.Axiom _ i info Nothing x t)) = do
    x' <- unsafeQNameToName <$> toConcrete x
    t' <- toConcreteTop t
    return $ C.TypeSig info x' t'
  toConcrete (Constr (A.Axiom _ _ _ (Just _) _ _)) = __IMPOSSIBLE__
  toConcrete (Constr d) = head <$> toConcrete d

instance ToConcrete a C.LHS => ToConcrete (A.Clause' a) [C.Declaration] where
  toConcrete (A.Clause lhs _ _ rhs wh catchall) =
      bindToConcrete lhs $ \lhs ->
        case lhs of
          C.LHS p wps _ _ -> do
            bindToConcrete (AsWhereDecls wh)  $ \wh' -> do
                (rhs', eqs, with, wcs) <- toConcreteTop rhs
                return $ FunClause (C.LHS p wps eqs with) rhs' wh' catchall : wcs
          C.Ellipsis {} -> __IMPOSSIBLE__
          -- TODO: Is the case above impossible? Previously there was
          -- no code for it, but GHC 7's completeness checker spotted
          -- that the case was not covered.

instance ToConcrete A.ModuleApplication C.ModuleApplication where
  toConcrete (A.SectionApp tel y es) = do
    y  <- toConcreteCtx FunctionCtx y
    bindToConcrete tel $ \tel -> do
      es <- toConcreteCtx argumentCtx_ es
      let r = fuseRange y es
      return $ C.SectionApp r (concat tel) (foldl (C.App r) (C.Ident y) es)

  toConcrete (A.RecordModuleIFS recm) = do
    recm <- toConcrete recm
    return $ C.RecordModuleIFS (getRange recm) recm

instance ToConcrete A.Declaration [C.Declaration] where
  toConcrete (ScopedDecl scope ds) =
    withScope scope (declsToConcrete ds)

  toConcrete (Axiom _ i info mp x t) = do
    x' <- unsafeQNameToName <$> toConcrete x
    withAbstractPrivate i $
      withInfixDecl i x'  $ do
      t' <- toConcreteTop t
      return $
        (case mp of
           Nothing   -> []
           Just occs -> [C.Pragma (PolarityPragma noRange x' occs)]) ++
        [C.Postulate (getRange i) [C.TypeSig info x' t']]

  toConcrete (A.Field i x t) = do
    x' <- unsafeQNameToName <$> toConcrete x
    withAbstractPrivate i $
      withInfixDecl i x'  $ do
      t' <- toConcreteTop t
      return [C.Field (defInstance i) x' t']

  toConcrete (A.Primitive i x t) = do
    x' <- unsafeQNameToName <$> toConcrete x
    withAbstractPrivate i $
      withInfixDecl i x'  $ do
      t' <- toConcreteTop t
      return [C.Primitive (getRange i) [C.TypeSig defaultArgInfo x' t']]
        -- Primitives are always relevant.

  toConcrete (A.FunDef i _ _ cs) =
    withAbstractPrivate i $ concat <$> toConcrete cs

  toConcrete (A.DataSig i x bs t) =
    withAbstractPrivate i $
    bindToConcrete bs $ \tel' -> do
      x' <- unsafeQNameToName <$> toConcrete x
      t' <- toConcreteTop t
      return [ C.DataSig (getRange i) Inductive x' (map C.DomainFull $ concat tel') t' ]

  toConcrete (A.DataDef i x bs cs) =
    withAbstractPrivate i $
    bindToConcrete (map makeDomainFree bs) $ \tel' -> do
      (x',cs') <- (unsafeQNameToName -*- id) <$> toConcrete (x, map Constr cs)
      return [ C.Data (getRange i) Inductive x' (concat tel') Nothing cs' ]

  toConcrete (A.RecSig i x bs t) =
    withAbstractPrivate i $
    bindToConcrete bs $ \tel' -> do
      x' <- unsafeQNameToName <$> toConcrete x
      t' <- toConcreteTop t
      return [ C.RecordSig (getRange i) x' (map C.DomainFull $ concat tel') t' ]

  toConcrete (A.RecDef  i x ind eta c bs t cs) =
    withAbstractPrivate i $
    bindToConcrete (map makeDomainFree bs) $ \tel' -> do
      (x',cs') <- (unsafeQNameToName -*- id) <$> toConcrete (x, map Constr cs)
      return [ C.Record (getRange i) x' ind eta Nothing (concat tel') Nothing cs' ]

  toConcrete (A.Mutual i ds) = declsToConcrete ds

  toConcrete (A.Section i x tel ds) = do
    x <- toConcrete x
    bindToConcrete tel $ \tel -> do
      ds <- declsToConcrete ds
      return [ C.Module (getRange i) x (concat tel) ds ]

  toConcrete (A.Apply i x modapp _ _) = do
    x  <- unsafeQNameToName <$> toConcrete x
    modapp <- toConcrete modapp
    let r = getRange modapp
        open = fromMaybe DontOpen $ minfoOpenShort i
        dir  = fromMaybe defaultImportDir{ importDirRange = r } $ minfoDirective i
    return [ C.ModuleMacro (getRange i) x modapp open dir ]

  toConcrete (A.Import i x _) = do
    x <- toConcrete x
    let open = fromMaybe DontOpen $ minfoOpenShort i
        dir  = fromMaybe defaultImportDir $ minfoDirective i
    return [ C.Import (getRange i) x Nothing open dir]

  toConcrete (A.Pragma i p)     = do
    p <- toConcrete $ RangeAndPragma (getRange i) p
    return [C.Pragma p]

  toConcrete (A.Open i x _) = do
    x <- toConcrete x
    return [C.Open (getRange i) x defaultImportDir]

  toConcrete (A.PatternSynDef x xs p) = do
    C.QName x <- toConcrete x
    bindToConcrete xs $ \xs -> (:[]) . C.PatternSyn (getRange x) x xs <$> dontFoldPatternSynonyms (toConcrete (vacuous p :: A.Pattern))

  toConcrete (A.UnquoteDecl _ i xs e) = do
    let unqual (C.QName x) = return x
        unqual _           = __IMPOSSIBLE__
    xs <- mapM (unqual <=< toConcrete) xs
    (:[]) . C.UnquoteDecl (getRange i) xs <$> toConcrete e

  toConcrete (A.UnquoteDef i xs e) = do
    let unqual (C.QName x) = return x
        unqual _           = __IMPOSSIBLE__
    xs <- mapM (unqual <=< toConcrete) xs
    (:[]) . C.UnquoteDef (getRange i) xs <$> toConcrete e


data RangeAndPragma = RangeAndPragma Range A.Pragma

instance ToConcrete RangeAndPragma C.Pragma where
  toConcrete (RangeAndPragma r p) = case p of
    A.OptionsPragma xs  -> return $ C.OptionsPragma r xs
    A.BuiltinPragma b x      -> C.BuiltinPragma r b <$> toConcrete x
    A.BuiltinNoDefPragma b x -> C.BuiltinPragma r b <$> toConcrete x
    A.RewritePragma x        -> C.RewritePragma r . singleton <$> toConcrete x
    A.CompiledTypePragma x hs -> do
      x <- toConcrete x
      return $ C.CompiledTypePragma r x hs
    A.CompiledDataPragma x hs hcs -> do
      x <- toConcrete x
      return $ C.CompiledDataPragma r x hs hcs
    A.CompiledPragma x hs -> do
      x <- toConcrete x
      return $ C.CompiledPragma r x hs
    A.CompilePragma b x s -> do
      x <- toConcrete x
      return $ C.CompilePragma r b x s
    A.CompiledExportPragma x hs -> do
      x <- toConcrete x
      return $ C.CompiledExportPragma r x hs
    A.CompiledJSPragma x e -> do
      x <- toConcrete x
      return $ C.CompiledJSPragma r x e
    A.CompiledUHCPragma x cr -> do
      x <- toConcrete x
      return $ C.CompiledUHCPragma r x cr
    A.CompiledDataUHCPragma x crd crcs -> do
      x <- toConcrete x
      return $ C.CompiledDataUHCPragma r x crd crcs
    A.StaticPragma x -> C.StaticPragma r <$> toConcrete x
    A.InjectivePragma x -> C.InjectivePragma r <$> toConcrete x
    A.InlinePragma x -> C.InlinePragma r <$> toConcrete x
    A.EtaPragma x    -> C.EtaPragma    r <$> toConcrete x
    A.DisplayPragma f ps rhs ->
      C.DisplayPragma r <$> toConcrete (A.DefP (PatRange noRange) (unambiguous f) ps) <*> toConcrete rhs

-- Left hand sides --------------------------------------------------------

instance ToConcrete A.SpineLHS C.LHS where
  bindToConcrete lhs = bindToConcrete (A.spineToLhs lhs :: A.LHS)

instance ToConcrete A.LHS C.LHS where
    bindToConcrete (A.LHS i lhscore wps) ret = do
      bindToConcreteCtx TopCtx lhscore $ \lhs ->
        bindToConcreteCtx TopCtx wps $ \wps ->
          ret $ C.LHS lhs wps [] []

instance ToConcrete A.LHSCore C.Pattern where
  bindToConcrete = bindToConcrete . lhsCoreToPattern

appBracketsArgs :: [arg] -> PrecedenceStack -> Bool
appBracketsArgs []    _   = False
appBracketsArgs (_:_) ctx = appBrackets ctx

-- Auxiliary wrappers for processing the bindings in patterns in the right order.
newtype UserPattern a  = UserPattern a
newtype SplitPattern a = SplitPattern a
newtype BindingPattern = BindingPat A.Pattern
newtype FreshName = FreshenName BindName

instance ToConcrete FreshName A.Name where
  bindToConcrete (FreshenName (BindName x)) ret = bindToConcrete x $ \ y -> ret x { nameConcrete = y }

-- Pass 1: (Issue #2729)
-- Takes care of binding the originally user-written pattern variables, but doesn't actually
-- translate anything to Concrete.
instance ToConcrete (UserPattern A.Pattern) A.Pattern where
  bindToConcrete (UserPattern p) ret =
    case p of
      A.VarP x               -> bindName' (unBind x) $ ret $ A.VarP x
      A.WildP{}              -> ret p
      A.ProjP{}              -> ret p
      A.AbsurdP{}            -> ret p
      A.LitP{}               -> ret p
      A.DotP{}               -> ret p
      A.EqualP{}             -> ret p
      -- Andreas, 2017-09-03, issue #2729:
      -- Do not go into patterns generated by case-split here!
      -- They are treated in a second pass.
      A.ConP i c args
        | patOrigin i == ConOSplit -> ret p
        | otherwise          -> bindToConcrete (map UserPattern args) $ ret . A.ConP i c
      A.DefP i f args        -> bindToConcrete (map UserPattern args) $ ret . A.DefP i f
      A.PatternSynP i f args -> bindToConcrete (map UserPattern args) $ ret . A.PatternSynP i f
      A.RecP i args          -> bindToConcrete ((map . fmap) UserPattern args) $ ret . A.RecP i
      A.AsP i x p            -> bindName' (unBind x) $
                                bindToConcrete (UserPattern p) $ \ p ->
                                ret (A.AsP i x p)

instance ToConcrete (UserPattern (NamedArg A.Pattern)) (NamedArg A.Pattern) where
  bindToConcrete (UserPattern np) ret =
    case getOrigin np of
      CaseSplit -> ret np
      _         -> bindToConcrete (fmap (fmap UserPattern) np) ret

-- Pass 2a: locate case-split pattern.  Don't bind anything!
instance ToConcrete (SplitPattern A.Pattern) A.Pattern where
  bindToConcrete (SplitPattern p) ret =
    case p of
      A.VarP x               -> ret p
      A.WildP{}              -> ret p
      A.ProjP{}              -> ret p
      A.AbsurdP{}            -> ret p
      A.LitP{}               -> ret p
      A.DotP{}               -> ret p
      A.EqualP{}             -> ret p
      -- Andreas, 2017-09-03, issue #2729:
      -- For patterns generated by case-split here, switch to freshening & binding.
      A.ConP i c args
        | patOrigin i == ConOSplit
                             -> bindToConcrete ((map . fmap . fmap) BindingPat args) $ ret . A.ConP i c
        | otherwise          -> bindToConcrete (map SplitPattern args) $ ret . A.ConP i c
      A.DefP i f args        -> bindToConcrete (map SplitPattern args) $ ret . A.DefP i f
      A.PatternSynP i f args -> bindToConcrete (map SplitPattern args) $ ret . A.PatternSynP i f
      A.RecP i args          -> bindToConcrete ((map . fmap) SplitPattern args) $ ret . A.RecP i
      A.AsP i x p            -> bindToConcrete (SplitPattern p)  $ \ p ->
                                ret (A.AsP i x p)

instance ToConcrete (SplitPattern (NamedArg A.Pattern)) (NamedArg A.Pattern) where
  bindToConcrete (SplitPattern np) ret =
    case getOrigin np of
      CaseSplit -> bindToConcrete (fmap (fmap BindingPat  ) np) ret
      _         -> bindToConcrete (fmap (fmap SplitPattern) np) ret


-- Pass 2b:
-- Takes care of freshening and binding pattern variables introduced by case split.
-- Still does not translate anything to Concrete.
instance ToConcrete BindingPattern A.Pattern where
  bindToConcrete (BindingPat p) ret =
    case p of
      A.VarP x               -> bindToConcrete (FreshenName x) $ ret . A.VarP . BindName
      A.WildP{}              -> ret p
      A.ProjP{}              -> ret p
      A.AbsurdP{}            -> ret p
      A.LitP{}               -> ret p
      A.DotP{}               -> ret p
      A.EqualP{}             -> ret p
      A.ConP i c args        -> bindToConcrete ((map . fmap . fmap) BindingPat args) $ ret . A.ConP i c
      A.DefP i f args        -> bindToConcrete ((map . fmap . fmap) BindingPat args) $ ret . A.DefP i f
      A.PatternSynP i f args -> bindToConcrete ((map . fmap . fmap) BindingPat args) $ ret . A.PatternSynP i f
      A.RecP i args          -> bindToConcrete ((map . fmap)        BindingPat args) $ ret . A.RecP i
      A.AsP i x p            -> bindToConcrete (FreshenName x) $ \ x ->
                                bindToConcrete (BindingPat p)  $ \ p ->
                                ret (A.AsP i (BindName x) p)

instance ToConcrete A.Pattern C.Pattern where
  bindToConcrete p ret = do
    prec <- currentPrecedence
    bindToConcrete (UserPattern p) $ \ p -> do
      bindToConcrete (SplitPattern p) $ \ p -> do
        ret =<< do withPrecedence' prec $ toConcrete p
  toConcrete p =
    case p of
      A.VarP x ->
        C.IdentP . C.QName <$> toConcrete x

      A.WildP i ->
        return $ C.WildP (getRange i)

      A.ConP i c args  -> tryOp (headAmbQ c) (A.ConP i c) args

      A.ProjP i ProjPrefix p -> C.IdentP <$> toConcrete (headAmbQ p)
      A.ProjP i _          p -> C.DotP noRange UserWritten . C.Ident <$> toConcrete (headAmbQ p)

      A.DefP i x args -> tryOp (headAmbQ x) (A.DefP i x)  args

      A.AsP i x p -> do
        (x, p) <- toConcreteCtx argumentCtx_ (x,p)
        return $ C.AsP (getRange i) x p

      A.AbsurdP i ->
        return $ C.AbsurdP (getRange i)

      A.LitP (LitQName r x) -> do
        x <- lookupQName AmbiguousNothing x
        bracketP_ appBrackets $ return $ C.AppP (C.QuoteP r) (defaultNamedArg (C.IdentP x))
      A.LitP l ->
        return $ C.LitP l

      A.DotP i o e -> do
        c <- toConcreteCtx DotPatternCtx e
        case c of
          -- Andreas, 2016-02-04 print ._ pattern as _ pattern,
          -- following the fusing of WildP and ImplicitP.
          C.Underscore{} -> return $ C.WildP $ getRange i
          _ -> return $ C.DotP (getRange i) o c

<<<<<<< HEAD
      A.EqualP i es -> do
        C.EqualP (getRange i) <$> toConcrete es

      A.PatternSynP i ns@(AmbQ (n:_)) args -> tryOp n (A.PatternSynP i ns) args
      A.PatternSynP _ (AmbQ []) _ -> __IMPOSSIBLE__
=======
      A.PatternSynP i n args -> tryOp (headAmbQ n) (A.PatternSynP i n) args
>>>>>>> d010bc98

      A.RecP i as ->
        C.RecP (getRange i) <$> mapM (traverse toConcrete) as
    where
    tryOp :: A.QName -> (A.Patterns -> A.Pattern) -> A.Patterns -> AbsToCon C.Pattern
    tryOp x f args = do
      -- Andreas, 2016-02-04, Issue #1792
      -- To prevent failing of tryToRecoverOpAppP for overapplied operators,
      -- we take off the exceeding arguments first
      -- and apply them pointwise with C.AppP later.
      let (args1, args2) = splitAt (numHoles x) args
      let funCtx = if null args2 then id else withPrecedence FunctionCtx
      tryToRecoverPatternSynP (f args) $ funCtx (tryToRecoverOpAppP $ f args1) >>= \case
        Just c  -> applyTo args2 c
        Nothing -> applyTo args . C.IdentP =<< toConcrete x
    -- Note: applyTo [] c = return c
    applyTo args c = bracketP_ (appBracketsArgs args) $ do
      foldl C.AppP c <$> toConcreteCtx argumentCtx_ args


-- Helpers for recovering C.OpApp ------------------------------------------

data Hd = HdVar A.Name | HdCon A.QName | HdDef A.QName | HdSyn A.QName

cOpApp :: Range -> C.QName -> A.Name -> [Maybe C.Expr] -> C.Expr
cOpApp r x n es =
  C.OpApp r x (Set.singleton n)
          (map (defaultNamedArg . placeholder) eps)
  where
    x0 = C.unqualify x
    positions | isPrefix  x0 =                [ Middle | _ <- drop 1 es ] ++ [End]
              | isPostfix x0 = [Beginning] ++ [ Middle | _ <- drop 1 es ]
              | isInfix x0   = [Beginning] ++ [ Middle | _ <- drop 2 es ] ++ [End]
              | otherwise    =                [ Middle | _ <- es ]
    eps = zip es positions
    placeholder (Nothing, pos) = Placeholder pos
    placeholder (Just e,  _)   = noPlaceholder (Ordinary e)

tryToRecoverNatural :: A.Expr -> AbsToCon C.Expr -> AbsToCon C.Expr
tryToRecoverNatural e def = do
  is <- isBuiltinFun
  caseMaybe (recoverNatural is e) def $ return . C.Lit . LitNat noRange

recoverNatural :: (A.QName -> String -> Bool) -> A.Expr -> Maybe Integer
recoverNatural is e = explore (`is` builtinZero) (`is` builtinSuc) 0 e
  where
    explore :: (A.QName -> Bool) -> (A.QName -> Bool) -> Integer -> A.Expr -> Maybe Integer
    explore isZero isSuc k (A.App _ (A.Con c) t) | Just f <- getUnambiguous c, isSuc f
                                                = (explore isZero isSuc $! k + 1) (namedArg t)
    explore isZero isSuc k (A.Con c) | Just x <- getUnambiguous c, isZero x = Just k
    explore isZero isSuc k (A.Lit (LitNat _ l)) = Just (k + l)
    explore _ _ _ _                             = Nothing

tryToRecoverOpApp :: A.Expr -> AbsToCon C.Expr -> AbsToCon C.Expr
tryToRecoverOpApp e def = caseMaybeM (recoverOpApp bracket (isLambda . defaultNamedArg) cOpApp view e) def return
  where
    view e
        -- Do we have a series of inserted lambdas?
      | Just xs@(_:_) <- traverse insertedName bs =
        (,) <$> getHead hd <*> sectionArgs (map unBind xs) args
      where
        LamView     bs body = A.lamView e
        Application hd args = A.appView' body

        -- Only inserted domain-free visible lambdas come from sections.
        insertedName (A.DomainFree i x)
          | getOrigin i == Inserted && visible i = Just x
        insertedName _ = Nothing

        -- Build section arguments. Need to check that:
        -- lambda bound variables appear in the right order and only as
        -- top-level arguments.
        sectionArgs :: [A.Name] -> [NamedArg (AppInfo, A.Expr)] -> Maybe [NamedArg (Maybe (AppInfo, A.Expr))]
        sectionArgs xs = go xs
          where
            noXs = getAll . foldExpr (\ case A.Var x -> All (notElem x xs)
                                             _       -> All True) . snd . namedArg
            go [] [] = return []
            go (y : ys) (arg : args)
              | visible arg
              , A.Var y' <- snd $ namedArg arg
              , y == y' = (fmap (Nothing <$) arg :) <$> go ys args
            go ys (arg : args)
              | visible arg, noXs arg = ((fmap . fmap) Just arg :) <$> go ys args
            go _ _ = Nothing

    view e = (, (map . fmap . fmap) Just args) <$> getHead hd
      where Application hd args = A.appView' e

    getHead (Var x)          = Just (HdVar x)
    getHead (Def f)          = Just (HdDef f)
    getHead (Con c)          = Just (HdCon $ headAmbQ c)
    getHead (A.PatternSyn n) = Just (HdSyn $ headAmbQ n)
    getHead _                = Nothing

tryToRecoverOpAppP :: A.Pattern -> AbsToCon (Maybe C.Pattern)
tryToRecoverOpAppP = recoverOpApp bracketP_ (const False) opApp view
  where
    opApp r x n ps =
      C.OpAppP r x (Set.singleton n) (map (defaultNamedArg . fromjust) ps)
    fromjust (Just x) = x
    fromjust Nothing  = __IMPOSSIBLE__  -- `view` does not generate any `Nothing`s

    appInfo = defaultAppInfo_

    view p = case p of
      ConP _        cs ps -> Just (HdCon (headAmbQ cs), (map . fmap . fmap) (Just . (appInfo,)) ps)
      DefP _        fs ps -> Just (HdDef (headAmbQ fs), (map . fmap . fmap) (Just . (appInfo,)) ps)
      PatternSynP _ ns ps -> Just (HdSyn (headAmbQ ns), (map . fmap . fmap) (Just . (appInfo,)) ps)
      _                   -> Nothing
      -- ProjP _ _ d   -> Just (HdDef (headAmbQ d), [])   -- ? Andreas, 2016-04-21

recoverOpApp :: (ToConcrete a c, HasRange c)
  => ((PrecedenceStack -> Bool) -> AbsToCon c -> AbsToCon c)
  -> (a -> Bool)  -- ^ Check for lambdas
  -> (Range -> C.QName -> A.Name -> [Maybe c] -> c)
  -> (a -> Maybe (Hd, [NamedArg (Maybe (AppInfo, a))]))  -- ^ `Nothing` for sections
  -> a
  -> AbsToCon (Maybe c)
recoverOpApp bracket isLam opApp view e = case view e of
  Nothing -> mDefault
  Just (hd, args)
    | all visible args    -> do
      let  args' = map namedArg args
      case hd of
        HdVar  n
          | isNoName n    -> mDefault
          | otherwise     -> doQNameHelper id        C.QName  n args'
        HdDef qn          -> doQNameHelper qnameName id      qn args'
        HdCon qn          -> doQNameHelper qnameName id      qn args'
        HdSyn qn          -> doQNameHelper qnameName id      qn args'
    | otherwise           -> mDefault
  where
  mDefault = return Nothing

  skipParens = maybe False $ \ (i, e) -> isLam e && preferParenless (appParens i)

  doQNameHelper fixityHelper conHelper n as = do
    x <- conHelper <$> toConcrete n
    doQName (theFixity $ nameFixity n') x n' as (C.nameParts $ C.unqualify x)
    where
      n' = fixityHelper n

  -- fall-back (wrong number of arguments or no holes)
  doQName _ x _ es xs
    | null es                 = mDefault
    | length es /= numHoles x = mDefault

  -- binary case
  doQName fixity x n as xs
    | Hole <- head xs
    , Hole <- last xs = do
        let a1  = head as
            an  = last as
            as' = case as of
                    as@(_ : _ : _) -> init $ tail as
                    _              -> __IMPOSSIBLE__
        Just <$> do
          bracket (opBrackets' (skipParens an) fixity) $ do
            e1 <- traverse (toConcreteCtx (LeftOperandCtx fixity) . snd) a1
            es <- (mapM . traverse) (toConcreteCtx InsideOperandCtx . snd) as'
            en <- traverse (uncurry $ toConcreteCtx . RightOperandCtx fixity . appParens) an
            return $ opApp (getRange (e1, en)) x n ([e1] ++ es ++ [en])

  -- prefix
  doQName fixity x n as xs
    | Hole <- last xs = do
        let an  = last as
            as' = case as of
                    as@(_ : _) -> init as
                    _          -> __IMPOSSIBLE__
        Just <$> do
          bracket (opBrackets' (skipParens an) fixity) $ do
            es <- (mapM . traverse) (toConcreteCtx InsideOperandCtx . snd) as'
            en <- traverse (\ (i, e) -> toConcreteCtx (RightOperandCtx fixity $ appParens i) e) an
            return $ opApp (getRange (n, en)) x n (es ++ [en])

  -- postfix
  doQName fixity x n as xs
    | Hole <- head xs = do
        let a1  = head as
            as' = tail as
        e1 <- traverse (toConcreteCtx (LeftOperandCtx fixity) . snd) a1
        es <- (mapM . traverse) (toConcreteCtx InsideOperandCtx . snd) as'
        Just <$> do
          bracket (opBrackets fixity) $
            return $ opApp (getRange (e1, n)) x n ([e1] ++ es)

  -- roundfix
  doQName _ x n as xs = do
    es <- (mapM . traverse) (toConcreteCtx InsideOperandCtx . snd) as
    Just <$> do
      bracket roundFixBrackets $
        return $ opApp (getRange x) x n es

-- Recovering pattern synonyms --------------------------------------------

-- | Recover pattern synonyms for expressions.
tryToRecoverPatternSyn :: A.Expr -> AbsToCon C.Expr -> AbsToCon C.Expr
tryToRecoverPatternSyn e fallback
  | userWritten e = fallback
  | litOrCon e    = recoverPatternSyn apply matchPatternSyn e fallback
  | otherwise     = fallback
  where
    userWritten (A.App info _ _) = getOrigin info == UserWritten
    userWritten _                = False  -- this means we always use pattern synonyms for nullary constructors

    -- Only literals or constructors can head pattern synonym definitions
    litOrCon e =
      case A.appView e of
        Application Con{}   _ -> True
        Application A.Lit{} _ -> True
        _                     -> False

    apply c args = A.unAppView $ Application (A.PatternSyn $ unambiguous c) args

-- | Recover pattern synonyms in patterns.
tryToRecoverPatternSynP :: A.Pattern -> AbsToCon C.Pattern -> AbsToCon C.Pattern
tryToRecoverPatternSynP = recoverPatternSyn apply matchPatternSynP
  where apply c args = PatternSynP patNoRange (unambiguous c) args

-- | General pattern synonym recovery parameterised over expression type
recoverPatternSyn :: ToConcrete a c =>
  (A.QName -> [NamedArg a] -> a)         -> -- applySyn
  (PatternSynDefn -> a -> Maybe [Arg a]) -> -- match
  a -> AbsToCon c -> AbsToCon c
recoverPatternSyn applySyn match e fallback = do
  doFold <- asks foldPatternSynonyms
  if not doFold then fallback else do
    psyns  <- lift getAllPatternSyns
    let cands = [ (q, args, score rhs) | (q, psyndef@(_, rhs)) <- reverse $ Map.toList psyns, Just args <- [match psyndef e] ]
        cmp (_, _, x) (_, _, y) = flip compare x y
    case sortBy cmp cands of
      (q, args, _) : _ -> toConcrete $ applySyn q $ (map . fmap) unnamed args
      []               -> fallback
  where
    -- Heuristic to pick the best pattern synonym: the one that folds the most
    -- constructors.
    score :: Pattern' Void -> Int
    score = getSum . foldAPattern con
      where con ConP{} = 1
            con _      = 0

-- Some instances that are related to interaction with users -----------

instance ToConcrete InteractionId C.Expr where
    toConcrete (InteractionId i) = return $ C.QuestionMark noRange (Just i)

instance ToConcrete NamedMeta C.Expr where
    toConcrete i = do
      return $ C.Underscore noRange (Just $ prettyShow i)<|MERGE_RESOLUTION|>--- conflicted
+++ resolved
@@ -1123,15 +1123,10 @@
           C.Underscore{} -> return $ C.WildP $ getRange i
           _ -> return $ C.DotP (getRange i) o c
 
-<<<<<<< HEAD
       A.EqualP i es -> do
         C.EqualP (getRange i) <$> toConcrete es
 
-      A.PatternSynP i ns@(AmbQ (n:_)) args -> tryOp n (A.PatternSynP i ns) args
-      A.PatternSynP _ (AmbQ []) _ -> __IMPOSSIBLE__
-=======
       A.PatternSynP i n args -> tryOp (headAmbQ n) (A.PatternSynP i n) args
->>>>>>> d010bc98
 
       A.RecP i as ->
         C.RecP (getRange i) <$> mapM (traverse toConcrete) as
