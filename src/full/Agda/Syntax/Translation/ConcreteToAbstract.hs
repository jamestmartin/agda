--- conflicted
+++ resolved
@@ -2147,13 +2147,8 @@
   case px of
     VarPatName y         -> do
       reportSLn "scope.pat" 60 $ "  resolved to VarPatName " ++ show y ++ " with range " ++ show (getRange y)
-<<<<<<< HEAD
       return $ VarP $ A.BindName y
-    ConPatName ds        -> return $ ConP (ConPatInfo ConOCon $ PatRange r)
-=======
-      return $ VarP y
     ConPatName ds        -> return $ ConP (ConPatInfo ConOCon (PatRange r) False)
->>>>>>> 0f46400c
                                           (AmbQ $ fmap anameName ds) []
     PatternSynPatName ds -> return $ PatternSynP (PatRange r)
                                                  (AmbQ $ fmap anameName ds) []
