--- conflicted
+++ resolved
@@ -2115,13 +2115,9 @@
   reportSLn "scope.pat" 60 $ "resolvePatternIdentifier " ++ show x ++ " at source position " ++ show r
   px <- toAbstract (PatName x ns)
   case px of
-<<<<<<< HEAD
-    VarPatName y        -> return $ VarP $ A.BindName y
-=======
     VarPatName y         -> do
       reportSLn "scope.pat" 60 $ "  resolved to VarPatName " ++ show y ++ " with range " ++ show (getRange y)
-      return $ VarP y
->>>>>>> 76e9ecc9
+      return $ VarP $ A.BindName y
     ConPatName ds        -> return $ ConP (ConPatInfo ConOCon $ PatRange r)
                                           (AmbQ $ fmap anameName ds) []
     PatternSynPatName ds -> return $ PatternSynP (PatRange r)
