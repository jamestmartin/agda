{-# LANGUAGE BangPatterns               #-}
{-# LANGUAGE CPP                        #-}
{-# LANGUAGE DeriveDataTypeable         #-}
{-# LANGUAGE DeriveFoldable             #-}
{-# LANGUAGE DeriveFunctor              #-}
{-# LANGUAGE DeriveTraversable          #-}
{-# LANGUAGE FlexibleInstances          #-}
{-# LANGUAGE GeneralizedNewtypeDeriving #-}
{-# LANGUAGE MultiParamTypeClasses      #-}
{-# LANGUAGE StandaloneDeriving         #-}
{-# LANGUAGE TemplateHaskell            #-}

module Agda.Syntax.Internal
    ( module Agda.Syntax.Internal
    , module Agda.Syntax.Abstract.Name
    , module Agda.Utils.Pointer
    ) where

import Prelude hiding (foldr, mapM, null)

import Control.Applicative hiding (empty)
import Control.Monad.Identity hiding (mapM)

import Data.Foldable ( Foldable, foldMap )
import Data.Function
import qualified Data.List as List
import Data.Maybe
import Data.Monoid

-- base-4.7 defines the Num instance for Sum
#if !(MIN_VERSION_base(4,7,0))
import Data.Orphans             ()
#endif

import Data.Traversable
import Data.Typeable (Typeable)

import Agda.Syntax.Position
import Agda.Syntax.Common hiding (Arg, Dom, NamedArg, ArgInfo)
import qualified Agda.Syntax.Common as Common
import Agda.Syntax.Literal
import Agda.Syntax.Abstract (IsProjP(..))
import Agda.Syntax.Abstract.Name

import Agda.Utils.Empty

-- See Issue 1593.
#if !MIN_VERSION_transformers(0,4,1)
import Agda.Utils.Except ( Error(noMsg) )
#endif

import Agda.Utils.Functor
import Agda.Utils.Geniplate
import Agda.Utils.Lens
import Agda.Utils.Null
import Agda.Utils.Permutation
import Agda.Utils.Pointer
import Agda.Utils.Size
import Agda.Utils.Pretty
import Agda.Utils.Tuple

#include "undefined.h"
import Agda.Utils.Impossible

type Color      = Term
type ArgInfo    = Common.ArgInfo Color
type Arg a      = Common.Arg Color a
type Dom a      = Common.Dom Color a
type NamedArg a = Common.NamedArg Color a

-- | Type of argument lists.
--
type Args       = [Arg Term]
type NamedArgs  = [NamedArg Term]

-- | Store the names of the record fields in the constructor.
--   This allows reduction of projection redexes outside of TCM.
--   For instance, during substitution and application.
data ConHead = ConHead
  { conName      :: QName     -- ^ The name of the constructor.
  , conInductive :: Induction -- ^ Record constructors can be coinductive.
  , conFields    :: [QName]   -- ^ The name of the record fields.
                              --   Empty list for data constructors.
                              --   'Arg' is not needed here since it
                              --   is stored in the constructor args.
  } deriving (Typeable)

instance Eq ConHead where
  (==) = (==) `on` conName

instance Ord ConHead where
  (<=) = (<=) `on` conName

instance Show ConHead where
  show (ConHead c i fs) = show c ++ "(" ++ show i ++ ")" ++ show fs

instance HasRange ConHead where
  getRange = getRange . conName

instance SetRange ConHead where
  setRange r = mapConName (setRange r)

class LensConName a where
  getConName :: a -> QName
  setConName :: QName -> a -> a
  setConName = mapConName . const
  mapConName :: (QName -> QName) -> a -> a
  mapConName f a = setConName (f (getConName a)) a

instance LensConName ConHead where
  getConName = conName
  setConName c con = con { conName = c }


-- | Raw values.
--
--   @Def@ is used for both defined and undefined constants.
--   Assume there is a type declaration and a definition for
--     every constant, even if the definition is an empty
--     list of clauses.
--
data Term = Var {-# UNPACK #-} !Int Elims -- ^ @x es@ neutral
          | Lam ArgInfo (Abs Term)        -- ^ Terms are beta normal. Relevance is ignored
          | Lit Literal
          | Def QName Elims               -- ^ @f es@, possibly a delta/iota-redex
          | Con ConHead Args              -- ^ @c vs@
          | Pi (Dom Type) (Abs Type)      -- ^ dependent or non-dependent function space
          | Sort Sort
          | Level Level
          | MetaV {-# UNPACK #-} !MetaId Elims
          | DontCare Term
            -- ^ Irrelevant stuff in relevant position, but created
            --   in an irrelevant context.  Basically, an internal
            --   version of the irrelevance axiom @.irrAx : .A -> A@.
          | Shared !(Ptr Term)
            -- ^ Explicit sharing
  deriving (Typeable, Show)

-- | Eliminations, subsuming applications and projections.
--
data Elim' a = Apply (Arg a) | Proj QName -- ^ name of a record projection
  deriving (Typeable, Show, Functor, Foldable, Traversable)

type Elim = Elim' Term
type Elims = [Elim]  -- ^ eliminations ordered left-to-right.

-- | Names in binders and arguments.
type ArgName = String

argNameToString :: ArgName -> String
argNameToString = id

stringToArgName :: String -> ArgName
stringToArgName = id

appendArgNames :: ArgName -> ArgName -> ArgName
appendArgNames = (++)

nameToArgName :: Name -> ArgName
nameToArgName = stringToArgName . prettyShow

-- | Binder.
--   'Abs': The bound variable might appear in the body.
--   'NoAbs' is pseudo-binder, it does not introduce a fresh variable,
--      similar to the @const@ of Haskell.
data Abs a = Abs   { absName :: ArgName, unAbs :: a }
               -- ^ The body has (at least) one free variable.
               --   Danger: 'unAbs' doesn't shift variables properly
           | NoAbs { absName :: ArgName, unAbs :: a }
  deriving (Typeable, Functor, Foldable, Traversable)

instance Decoration Abs where
  traverseF f (Abs   x a) = Abs   x <$> f a
  traverseF f (NoAbs x a) = NoAbs x <$> f a

-- | Types are terms with a sort annotation.
--
data Type' a = El { _getSort :: Sort, unEl :: a }
  deriving (Typeable, Show, Functor, Foldable, Traversable)

type Type = Type' Term

instance Decoration Type' where
  traverseF f (El s a) = El s <$> f a

class LensSort a where
  lensSort ::  Lens' Sort a
  getSort  :: a -> Sort
  getSort a = a ^. lensSort

instance LensSort (Type' a) where
  lensSort f (El s a) = f s <&> \ s' -> El s' a

-- General instance leads to overlapping instances.
-- instance (Decoration f, LensSort a) => LensSort (f a) where
instance LensSort a => LensSort (Common.Dom c a) where
  lensSort = traverseF . lensSort

instance LensSort a => LensSort (Abs a) where
  lensSort = traverseF . lensSort

-- | Sequence of types. An argument of the first type is bound in later types
--   and so on.
data Tele a = EmptyTel
            | ExtendTel a (Abs (Tele a))  -- ^ 'Abs' is never 'NoAbs'.
  deriving (Typeable, Show, Functor, Foldable, Traversable)

type Telescope = Tele (Dom Type)

-- | A traversal for the names in a telescope.
mapAbsNamesM :: Applicative m => (ArgName -> m ArgName) -> Tele a -> m (Tele a)
mapAbsNamesM f EmptyTel                  = pure EmptyTel
mapAbsNamesM f (ExtendTel a (  Abs x b)) = ExtendTel a <$> (  Abs <$> f x <*> mapAbsNamesM f b)
mapAbsNamesM f (ExtendTel a (NoAbs x b)) = ExtendTel a <$> (NoAbs <$> f x <*> mapAbsNamesM f b)
  -- Ulf, 2013-11-06: Last case is really impossible but I'd rather find out we
  --                  violated that invariant somewhere other than here.

mapAbsNames :: (ArgName -> ArgName) -> Tele a -> Tele a
mapAbsNames f = runIdentity . mapAbsNamesM (Identity . f)

-- Ulf, 2013-11-06
-- The record parameter is named "" inside the record module so we can avoid
-- printing it (issue 208), but we don't want that to show up in the type of
-- the functions in the module (issue 892). This function is used on the record
-- module telescope before adding it to a type in
-- TypeChecking.Monad.Signature.addConstant (to handle functions defined in
-- record modules) and TypeChecking.Rules.Record.checkProjection (to handle
-- record projections).
replaceEmptyName :: ArgName -> Tele a -> Tele a
replaceEmptyName x = mapAbsNames $ \ y -> if null y then x else y

-- | Sorts.
--
data Sort
  = Type Level  -- ^ @Set ℓ@.
  | Prop        -- ^ Dummy sort.
  | Inf         -- ^ @Setω@.
  | SizeUniv    -- ^ @SizeUniv@, a sort inhabited by type @Size@.
  | DLub Sort (Abs Sort)
    -- ^ Dependent least upper bound.
    --   If the free variable occurs in the second sort,
    --   the whole thing should reduce to Inf,
    --   otherwise it's the normal lub.
  deriving (Typeable, Show)

-- | A level is a maximum expression of 0..n 'PlusLevel' expressions
--   each of which is a number or an atom plus a number.
--
--   The empty maximum is the canonical representation for level 0.
newtype Level = Max [PlusLevel]
  deriving (Show, Typeable)

data PlusLevel
  = ClosedLevel Integer     -- ^ @n@, to represent @Setₙ@.
  | Plus Integer LevelAtom  -- ^ @n + ℓ@.
  deriving (Show, Typeable)

-- | An atomic term of type @Level@.
data LevelAtom
  = MetaLevel MetaId Elims
    -- ^ A meta variable targeting @Level@ under some eliminations.
  | BlockedLevel MetaId Term
    -- ^ A term of type @Level@ whose reduction is blocked by a meta.
  | NeutralLevel NotBlocked Term
    -- ^ A neutral term of type @Level@.
  | UnreducedLevel Term
    -- ^ Introduced by 'instantiate', removed by 'reduce'.
  deriving (Show, Typeable)

-- | A meta variable identifier is just a natural number.
--
newtype MetaId = MetaId { metaId :: Nat }
    deriving (Eq, Ord, Num, Real, Enum, Integral, Typeable)

-- | Even if we are not stuck on a meta during reduction
--   we can fail to reduce a definition by pattern matching
--   for another reason.
data NotBlocked
  = StuckOn Elim
    -- ^ The 'Elim' is neutral and blocks a pattern match.
  | Underapplied
    -- ^ Not enough arguments were supplied to complete the matching.
  | AbsurdMatch
    -- ^ We matched an absurd clause, results in a neutral 'Def'.
  | MissingClauses
    -- ^ We ran out of clauses, all considered clauses
    --   produced an actual mismatch.
    --   This can happen when try to reduce a function application
    --   but we are still missing some function clauses.
    --   See "Agda.TypeChecking.Patterns.Match".
  | ReallyNotBlocked
    -- ^ Reduction was not blocked, we reached a whnf
    --   which can be anything but a stuck @'Def'@.
  deriving (Show, Typeable)

-- | 'ReallyNotBlocked' is the unit.
--   'MissingClauses' is dominant.
--   @'StuckOn'{}@ should be propagated, if tied, we take the left.
instance Monoid NotBlocked where
  -- ReallyNotBlocked is neutral
  mempty                       = ReallyNotBlocked
  ReallyNotBlocked `mappend` b = b
  -- MissingClauses is dominant (absorptive)
  b@MissingClauses `mappend` _ = b
  _ `mappend` b@MissingClauses = b
  -- StuckOn is second strongest
  b@StuckOn{}      `mappend` _ = b
  _ `mappend` b@StuckOn{}      = b
  b `mappend` _                = b

-- | Something where a meta variable may block reduction.
data Blocked t
  = Blocked    { theBlockingMeta :: MetaId    , ignoreBlocking :: t }
  | NotBlocked { blockingStatus  :: NotBlocked, ignoreBlocking :: t }
  deriving (Typeable, Show, Functor, Foldable, Traversable)
  -- deriving (Typeable, Eq, Ord, Functor, Foldable, Traversable)

-- | Blocking by a meta is dominant.
instance Applicative Blocked where
  pure = notBlocked
  f <*> e = ((f $> ()) `mappend` (e $> ())) $> ignoreBlocking f (ignoreBlocking e)

-- -- | Blocking by a meta is dominant.
-- instance Applicative Blocked where
--   pure = notBlocked
--   Blocked x f     <*> e                = Blocked x $ f (ignoreBlocking e)
--   NotBlocked nb f <*> Blocked    x   e = Blocked x $ f e
--   NotBlocked nb f <*> NotBlocked nb' e = NotBlocked (nb `mappend` nb') $ f e

-- | @'Blocked' t@ without the @t@.
type Blocked_ = Blocked ()

instance Monoid Blocked_ where
  mempty = notBlocked ()
  b@Blocked{}    `mappend` _              = b
  _              `mappend` b@Blocked{}    = b
  NotBlocked x _ `mappend` NotBlocked y _ = NotBlocked (x `mappend` y) ()

-- See Issue 1573.
#if !MIN_VERSION_transformers(0,4,1)
instance Error Blocked_ where
  noMsg = __IMPOSSIBLE__
#endif

-- | When trying to reduce @f es@, on match failed on one
--   elimination @e ∈ es@ that came with info @r :: NotBlocked@.
--   @stuckOn e r@ produces the new @NotBlocked@ info.
--
--   'MissingClauses' must be propagated, as this is blockage
--   that can be lifted in the future (as more clauses are added).
--
--   @'StuckOn' e0@ is also propagated, since it provides more
--   precise information as @StuckOn e@ (as @e0@ is the original
--   reason why reduction got stuck and usually a subterm of @e@).
--   An information like @StuckOn (Apply (Arg info (Var i [])))@
--   (stuck on a variable) could be used by the lhs/coverage checker
--   to trigger a split on that (pattern) variable.
--
--   In the remaining cases for @r@, we are terminally stuck
--   due to @StuckOn e@.  Propagating @'AbsurdMatch'@ does not
--   seem useful.
--
--   'Underapplied' must not be propagated, as this would mean
--   that @f es@ is underapplied, which is not the case (it is stuck).
--   Note that 'Underapplied' can only arise when projection patterns were
--   missing to complete the original match (in @e@).
--   (Missing ordinary pattern would mean the @e@ is of function type,
--   but we cannot match against something of function type.)
stuckOn :: Elim -> NotBlocked -> NotBlocked
stuckOn e r =
  case r of
    MissingClauses   -> r
    StuckOn{}        -> r
    Underapplied     -> r'
    AbsurdMatch      -> r'
    ReallyNotBlocked -> r'
  where r' = StuckOn e

---------------------------------------------------------------------------
-- * Definitions
---------------------------------------------------------------------------

-- | A clause is a list of patterns and the clause body should @Bind@.
--
--  The telescope contains the types of the pattern variables and the
--  permutation is how to get from the order the variables occur in
--  the patterns to the order they occur in the telescope. The body
--  binds the variables in the order they appear in the patterns.
--
--  @clauseTel ~ permute clausePerm (patternVars namedClausePats)@
--
--  Terms in dot patterns are valid in the clause telescope.
--
--  For the purpose of the permutation and the body dot patterns count
--  as variables. TODO: Change this!
data Clause = Clause
    { clauseRange     :: Range
    , clauseTel       :: Telescope
      -- ^ @Δ@: The types of the pattern variables.
    , clausePerm      :: Permutation
      -- ^ @π@ with @Γ ⊢ renamingR π : Δ@, which means @Δ ⊢ renaming π : Γ@.
    , namedClausePats :: [NamedArg Pattern]
      -- ^ @let Γ = patternVars namedClausePats@
    , clauseBody      :: ClauseBody
      -- ^ @λΓ.v@
    , clauseType      :: Maybe (Arg Type)
      -- ^ @Δ ⊢ t@.  The type of the rhs under @clauseTel@.
      --   Used, e.g., by @TermCheck@.
      --   Can be 'Irrelevant' if we encountered an irrelevant projection
      --   pattern on the lhs.
    , clauseCatchall  :: Bool
    }
  deriving (Typeable, Show)

clausePats :: Clause -> [Arg Pattern]
clausePats = map (fmap namedThing) . namedClausePats

data ClauseBodyF a = Body a
                   | Bind (Abs (ClauseBodyF a))
                   | NoBody    -- ^ for absurd clauses.
  deriving (Typeable, Show, Functor, Foldable, Traversable)

type ClauseBody = ClauseBodyF Term

imapClauseBody :: (Nat -> a -> b) -> ClauseBodyF a -> ClauseBodyF b
imapClauseBody f b = go 0 b
  where
    go i  (Body x)  = Body (f i x)
    go _   NoBody   = NoBody
    go !i (Bind b)  = Bind $ go (i + 1) <$> b

instance HasRange Clause where
  getRange = clauseRange

-- | Pattern variables.
type PatVarName = ArgName

patVarNameToString :: PatVarName -> String
patVarNameToString = argNameToString

nameToPatVarName :: Name -> PatVarName
nameToPatVarName = nameToArgName

-- | Patterns are variables, constructors, or wildcards.
--   @QName@ is used in @ConP@ rather than @Name@ since
--     a constructor might come from a particular namespace.
--     This also meshes well with the fact that values (i.e.
--     the arguments we are matching with) use @QName@.
--
data Pattern' x
  = VarP x
    -- ^ @x@
  | DotP Term
    -- ^ @.t@
  | ConP ConHead ConPatternInfo [NamedArg (Pattern' x)]
    -- ^ @c ps@
    --   The subpatterns do not contain any projection copatterns.
  | LitP Literal
    -- ^ E.g. @5@, @"hello"@.
  | ProjP QName
    -- ^ Projection copattern.  Can only appear by itself.
  deriving (Typeable, Show, Functor, Foldable, Traversable)

type Pattern = Pattern' PatVarName
    -- ^ The @PatVarName@ is a name suggestion.

-- | Type used when numbering pattern variables.
type DeBruijnPattern = Pattern' (Int, PatVarName)

namedVarP :: PatVarName -> Named (Ranged PatVarName) Pattern
namedVarP x = Named named $ VarP x
  where named = if isUnderscore x then Nothing else Just $ unranged x

-- | The @ConPatternInfo@ states whether the constructor belongs to
--   a record type (@Just@) or data type (@Nothing@).
--   In the former case, the @Bool@ says whether the record pattern
--   orginates from the expansion of an implicit pattern.
--   The @Type@ is the type of the whole record pattern.
--   The scope used for the type is given by any outer scope
--   plus the clause's telescope ('clauseTel').
data ConPatternInfo = ConPatternInfo
  { conPRecord :: Maybe ConPOrigin
    -- ^ @Nothing@ if data constructor.
    --   @Just@ if record constructor.
  , conPType   :: Maybe (Arg Type)
    -- ^ The type of the whole constructor pattern.
    --   Should be present (@Just@) if constructor pattern is
    --   is generated ordinarily by type-checking.
    --   Could be absent (@Nothing@) if pattern comes from some
    --   plugin (like Agsy).
    --   Needed e.g. for with-clause stripping.
  }
  deriving (Typeable, Show)

noConPatternInfo :: ConPatternInfo
noConPatternInfo = ConPatternInfo Nothing Nothing

-- | Extract pattern variables in left-to-right order.
--   A 'DotP' is also treated as variable (see docu for 'Clause').
patternVars :: Arg Pattern -> [Arg (Either PatVarName Term)]
patternVars (Common.Arg i (VarP x)     ) = [Common.Arg i $ Left x]
patternVars (Common.Arg i (DotP t)     ) = [Common.Arg i $ Right t]
patternVars (Common.Arg i (ConP _ _ ps)) = List.concat $ map (patternVars . fmap namedThing) ps
patternVars (Common.Arg i (LitP l)     ) = []
patternVars (Common.Arg i ProjP{}      ) = []

-- | Does the pattern perform a match that could fail?
properlyMatching :: Pattern -> Bool
properlyMatching VarP{} = False
properlyMatching DotP{} = False
properlyMatching LitP{} = True
properlyMatching (ConP _ ci ps) = isNothing (conPRecord ci) || -- not a record cons
  List.any (properlyMatching . namedArg) ps  -- or one of subpatterns is a proper m
properlyMatching ProjP{} = True

instance IsProjP Pattern where
  isProjP (ProjP d) = Just d
  isProjP _         = Nothing

-----------------------------------------------------------------------------
-- * Explicit substitutions
-----------------------------------------------------------------------------

-- | Substitutions.

data Substitution

  = IdS
    -- ^ Identity substitution.
    --   @Γ ⊢ IdS : Γ@

  | EmptyS
    -- ^ Empty substitution, lifts from the empty context.
    --   Apply this to closed terms you want to use in a non-empty context.
    --   @Γ ⊢ EmptyS : ()@

  | Term :# Substitution
    -- ^ Substitution extension, ``cons''.
    --   @
    --     Γ ⊢ u : Aρ   Γ ⊢ ρ : Δ
    --     ----------------------
    --     Γ ⊢ u :# ρ : Δ, A
    --   @

  | Strengthen Empty Substitution
    -- ^ Strengthening substitution.  First argument is @__IMPOSSIBLE__@.
    --   Apply this to a term which does not contain variable 0
    --   to lower all de Bruijn indices by one.
    --   @
    --             Γ ⊢ ρ : Δ
    --     ---------------------------
    --     Γ ⊢ Strengthen ρ : Δ, A
    --   @

  | Wk !Int Substitution
    -- ^ Weakning substitution, lifts to an extended context.
    --   @
    --         Γ ⊢ ρ : Δ
    --     -------------------
    --     Γ, Ψ ⊢ Wk |Ψ| ρ : Δ
    --   @


  | Lift !Int Substitution
    -- ^ Lifting substitution.  Use this to go under a binder.
    --   @Lift 1 ρ == var 0 :# Wk 1 ρ@.
    --   @
    --            Γ ⊢ ρ : Δ
    --     -------------------------
    --     Γ, Ψρ ⊢ Lift |Ψ| ρ : Δ, Ψ
    --   @

  deriving (Show)

infixr 4 :#

---------------------------------------------------------------------------
-- * Absurd Lambda
---------------------------------------------------------------------------

-- | Absurd lambdas are internally represented as identity
--   with variable name "()".
absurdBody :: Abs Term
absurdBody = Abs absurdPatternName $ Var 0 []

isAbsurdBody :: Abs Term -> Bool
isAbsurdBody (Abs x (Var 0 [])) = isAbsurdPatternName x
isAbsurdBody _                  = False

absurdPatternName :: PatVarName
absurdPatternName = "()"

isAbsurdPatternName :: PatVarName -> Bool
isAbsurdPatternName x = x == absurdPatternName

---------------------------------------------------------------------------
-- * Pointers and Sharing
---------------------------------------------------------------------------

-- | Remove top-level @Shared@ data constructors.
ignoreSharing :: Term -> Term
ignoreSharing (Shared p) = ignoreSharing $ derefPtr p
ignoreSharing v          = v

ignoreSharingType :: Type -> Type
ignoreSharingType (El s v) = El s (ignoreSharing v)
-- ignoreSharingType v = v

-- | Introduce sharing.
shared_ :: Term -> Term
shared_ v@Shared{}   = v
shared_ v@(Var _ []) = v
shared_ v            = Shared (newPtr v)

-- | Typically m would be TCM and f would be Blocked.
updateSharedFM :: (Monad m, Applicative m, Traversable f) => (Term -> m (f Term)) -> Term -> m (f Term)
updateSharedFM f v0@(Shared p) = do
  fv <- f (derefPtr p)
  flip traverse fv $ \v ->
    case derefPtr (setPtr v p) of
      Var _ [] -> return v
      _        -> return $! compressPointerChain v0
updateSharedFM f v = f v

updateSharedM :: Monad m => (Term -> m Term) -> Term -> m Term
updateSharedM f v0@(Shared p) = do
  v <- f (derefPtr p)
  case derefPtr (setPtr v p) of
    Var _ [] -> return v
    _        -> return $! compressPointerChain v0
updateSharedM f v = f v

updateShared :: (Term -> Term) -> Term -> Term
updateShared f v0@(Shared p) =
  case derefPtr (setPtr (f $ derefPtr p) p) of
    v@(Var _ []) -> v
    _            -> compressPointerChain v0
updateShared f v = f v

pointerChain :: Term -> [Ptr Term]
pointerChain (Shared p) = p : pointerChain (derefPtr p)
pointerChain _          = []

-- Redirect all top-level pointers to point to the last pointer. So, after
-- compression there are at most two top-level indirections. Then return the
-- inner-most pointer so we have only one pointer for the result.
compressPointerChain :: Term -> Term
compressPointerChain v =
  case reverse $ pointerChain v of
    p:_:ps@(_:_) -> setPointers (Shared p) ps
    p:_:_        -> (Shared p)
    _            -> v
  where
    setPointers u [] = u
    setPointers u (p : ps) =
      setPtr u p `seq` setPointers u ps

---------------------------------------------------------------------------
-- * Smart constructors
---------------------------------------------------------------------------

-- | An unapplied variable.
var :: Nat -> Term
var i | i >= 0    = Var i []
      | otherwise = __IMPOSSIBLE__

-- | Add 'DontCare' is it is not already a @DontCare@.
dontCare :: Term -> Term
dontCare v =
  case ignoreSharing v of
    DontCare{} -> v
    _          -> DontCare v

-- | A dummy type.
typeDontCare :: Type
typeDontCare = El Prop (Sort Prop)

-- | Top sort (Set\omega).
topSort :: Type
topSort = El Inf (Sort Inf)

sort :: Sort -> Type
sort s = El (sSuc s) $ Sort s

varSort :: Int -> Sort
varSort n = Type $ Max [Plus 0 $ NeutralLevel mempty $ var n]

-- | Get the next higher sort.
sSuc :: Sort -> Sort
sSuc Prop            = mkType 1
sSuc Inf             = Inf
sSuc SizeUniv        = SizeUniv
sSuc (DLub a b)      = DLub (sSuc a) (fmap sSuc b)
sSuc (Type l)        = Type $ levelSuc l

levelSuc :: Level -> Level
levelSuc (Max []) = Max [ClosedLevel 1]
levelSuc (Max as) = Max $ map inc as
  where inc (ClosedLevel n) = ClosedLevel (n + 1)
        inc (Plus n l)      = Plus (n + 1) l

mkType :: Integer -> Sort
mkType n = Type $ Max [ClosedLevel n | n > 0]

impossibleTerm :: String -> Int -> Term
impossibleTerm file line = Lit $ LitString noRange $ unlines
  [ "An internal error has occurred. Please report this as a bug."
  , "Location of the error: " ++ file ++ ":" ++ show line
  ]

-- | Constructing a singleton telescope.
class SgTel a where
  sgTel :: a -> Telescope

instance SgTel (ArgName, Dom Type) where
  sgTel (x, dom) = ExtendTel dom $ Abs x EmptyTel

instance SgTel (Dom (ArgName, Type)) where
  sgTel (Common.Dom ai (x, t)) = ExtendTel (Common.Dom ai t) $ Abs x EmptyTel

instance SgTel (Dom Type) where
  sgTel dom = sgTel (stringToArgName "_", dom)

hackReifyToMeta :: Term
hackReifyToMeta = DontCare $ Lit $ LitInt noRange (-42)

isHackReifyToMeta :: Term -> Bool
isHackReifyToMeta (DontCare (Lit (LitInt r (-42)))) = r == noRange
isHackReifyToMeta _ = False

---------------------------------------------------------------------------
-- * Handling blocked terms.
---------------------------------------------------------------------------

blockingMeta :: Blocked t -> Maybe MetaId
blockingMeta (Blocked m _) = Just m
blockingMeta NotBlocked{}  = Nothing

blocked :: MetaId -> a -> Blocked a
blocked x = Blocked x

notBlocked :: a -> Blocked a
notBlocked = NotBlocked ReallyNotBlocked

---------------------------------------------------------------------------
-- * Simple operations on terms and types.
---------------------------------------------------------------------------

-- | Removing a topmost 'DontCare' constructor.
stripDontCare :: Term -> Term
stripDontCare v = case ignoreSharing v of
  DontCare v -> v
  _          -> v

-- | Doesn't do any reduction.
arity :: Type -> Nat
arity t = case ignoreSharing $ unEl t of
  Pi  _ b -> 1 + arity (unAbs b)
  _       -> 0

-- | Make a name that is not in scope.
notInScopeName :: ArgName -> ArgName
notInScopeName = stringToArgName . ("." ++) . argNameToString

-- | Pick the better name suggestion, i.e., the one that is not just underscore.
class Suggest a b where
  suggest :: a -> b -> String

instance Suggest String String where
  suggest "_" y = y
  suggest  x  _ = x

instance Suggest (Abs a) (Abs b) where
  suggest b1 b2 = suggest (absName b1) (absName b2)

instance Suggest String (Abs b) where
  suggest x b = suggest x (absName b)

instance Suggest Name (Abs b) where
  suggest n b = suggest (nameToArgName n) (absName b)

---------------------------------------------------------------------------
-- * Eliminations.
---------------------------------------------------------------------------

-- | Convert top-level postfix projections into prefix projections.
unSpine :: Term -> Term
unSpine v =
  case hasElims v of
    Just (h, es) -> unSpine' h [] es
    Nothing      -> v
  where
    unSpine' :: (Elims -> Term) -> Elims -> Elims -> Term
    unSpine' h res es =
      case es of
        []                -> v
        e@(Apply a) : es' -> unSpine' h (e : res) es'
        Proj f      : es' -> unSpine' (Def f) [Apply (defaultArg v)] es'
      where v = h $ reverse res

-- | A view distinguishing the neutrals @Var@, @Def@, and @MetaV@ which
--   can be projected.
hasElims :: Term -> Maybe (Elims -> Term, Elims)
hasElims v =
  case ignoreSharing v of
    Var   i es -> Just (Var   i, es)
    Def   f es -> Just (Def   f, es)
    MetaV x es -> Just (MetaV x, es)
    Con{}      -> Nothing
    Lit{}      -> Nothing
    Lam{}      -> Nothing
    Pi{}       -> Nothing
    Sort{}     -> Nothing
    Level{}    -> Nothing
    DontCare{} -> Nothing
    Shared{}   -> __IMPOSSIBLE__

{- PROBABLY USELESS
getElims :: Term -> (Elims -> Term, Elims)
getElims v = maybe default id $ hasElims v
  where
    default = (\ [] -> v, [])
-}

-- | Drop 'Apply' constructor. (Unsafe!)
argFromElim :: Elim -> Arg Term
argFromElim (Apply u) = u
argFromElim Proj{}    = __IMPOSSIBLE__

-- | Drop 'Apply' constructor. (Safe)
isApplyElim :: Elim -> Maybe (Arg Term)
isApplyElim (Apply u) = Just u
isApplyElim Proj{}    = Nothing

-- | Drop 'Apply' constructors. (Safe)
allApplyElims :: Elims -> Maybe Args
allApplyElims = mapM isApplyElim

-- | Split at first non-'Apply'
splitApplyElims :: Elims -> (Args, Elims)
splitApplyElims (Apply u : es) = mapFst (u :) $ splitApplyElims es
splitApplyElims es             = ([], es)

class IsProjElim e where
  isProjElim  :: e -> Maybe QName

instance IsProjElim Elim where
  isProjElim (Proj d) = Just d
  isProjElim Apply{}  = Nothing

-- | Discard @Proj f@ entries.
dropProjElims :: IsProjElim e => [e] -> [e]
dropProjElims = filter (isNothing . isProjElim)

-- | Discards @Proj f@ entries.
argsFromElims :: Elims -> Args
argsFromElims = map argFromElim . dropProjElims

{- NOTE: Elim' already contains Arg.

-- | Commute functors 'Arg' and 'Elim\''.
swapArgElim :: Common.Arg c (Elim' a) -> Elim' (Common.Arg c a)

swapArgElim (Common.Arg ai (Apply a)) = Apply (Common.Arg ai a)
swapArgElim (Common.Arg ai (Proj  d)) = Proj  d

-- IMPOSSIBLE TO DEFINE
swapElimArg :: Elim' (Common.Arg c a) -> Common.Arg c (Elim' a)
swapElimArg (Apply (Common.Arg ai a)) = Common.Arg ai (Apply a)
swapElimArg (Proj  d) = defaultArg (Proj  d)
-}

---------------------------------------------------------------------------
-- * Null instances.
---------------------------------------------------------------------------

instance Null (Tele a) where
  empty = EmptyTel
  null EmptyTel    = True
  null ExtendTel{} = False

instance Null ClauseBody where
  empty = NoBody
  null NoBody = True
  null _      = False

-- | A 'null' clause is one with no patterns and no rhs.
--   Should not exist in practice.
instance Null Clause where
  empty = Clause empty empty empty empty empty empty False
  null (Clause r tel perm pats body t catchall)
    =  null tel
    && null pats
    && null body


---------------------------------------------------------------------------
-- * Show instances.
---------------------------------------------------------------------------

instance Show a => Show (Abs a) where
  showsPrec p (Abs x a) = showParen (p > 0) $
    showString "Abs " . shows x . showString " " . showsPrec 10 a
  showsPrec p (NoAbs x a) = showParen (p > 0) $
    showString "NoAbs " . shows x . showString " " . showsPrec 10 a

-- | Show non-record version of this newtype.
instance Show MetaId where
  showsPrec p (MetaId n) = showParen (p > 0) $
    showString "MetaId " . shows n

-- instance Show t => Show (Blocked t) where
--   showsPrec p (Blocked m x) = showParen (p > 0) $
--     showString "Blocked " . shows m . showString " " . showsPrec 10 x
--   showsPrec p (NotBlocked x) = showsPrec p x

---------------------------------------------------------------------------
-- * Sized instances and TermSize.
---------------------------------------------------------------------------

-- | The size of a telescope is its length (as a list).
instance Sized (Tele a) where
  size  EmptyTel         = 0
  size (ExtendTel _ tel) = 1 + size tel

instance Sized a => Sized (Abs a) where
  size = size . unAbs

-- | The size of a term is roughly the number of nodes in its
--   syntax tree.  This number need not be precise for logical
--   correctness of Agda, it is only used for reporting
--   (and maybe decisions regarding performance).
--
--   Not counting towards the term size are:
--
--     * sort and color annotations,
--     * projections.
--
class TermSize a where
  termSize :: a -> Int
  termSize = getSum . tsize

  tsize :: a -> Sum Int

instance (Foldable t, TermSize a) => TermSize (t a) where
  tsize = foldMap tsize

instance TermSize Term where
  tsize v = case v of
    Var _ vs    -> 1 + tsize vs
    Def _ vs    -> 1 + tsize vs
    Con _ vs    -> 1 + tsize vs
    MetaV _ vs  -> 1 + tsize vs
    Level l     -> tsize l
    Lam _ f     -> 1 + tsize f
    Lit _       -> 1
    Pi a b      -> 1 + tsize a + tsize b
    Sort s      -> tsize s
    DontCare mv -> tsize mv
    Shared p    -> tsize (derefPtr p)

instance TermSize Sort where
  tsize s = case s of
    Type l    -> 1 + tsize l
    Prop      -> 1
    Inf       -> 1
    SizeUniv  -> 1
    DLub s s' -> 1 + tsize s + tsize s'

instance TermSize Level where
  tsize (Max as) = 1 + tsize as

instance TermSize PlusLevel where
  tsize (ClosedLevel _) = 1
  tsize (Plus _ a)      = tsize a

instance TermSize LevelAtom where
  tsize (MetaLevel _   vs) = 1 + tsize vs
  tsize (BlockedLevel _ v) = tsize v
  tsize (NeutralLevel _ v) = tsize v
  tsize (UnreducedLevel v) = tsize v

instance TermSize Substitution where
  tsize IdS                = 1
  tsize EmptyS             = 1
  tsize (Wk _ rho)         = 1 + tsize rho
  tsize (t :# rho)         = 1 + tsize t + tsize rho
  tsize (Strengthen _ rho) = 1 + tsize rho
  tsize (Lift _ rho)       = 1 + tsize rho

---------------------------------------------------------------------------
-- * KillRange instances.
---------------------------------------------------------------------------

instance KillRange ConHead where
  killRange (ConHead c i fs) = killRange3 ConHead c i fs

instance KillRange Term where
  killRange v = case v of
    Var i vs    -> killRange1 (Var i) vs
    Def c vs    -> killRange2 Def c vs
    Con c vs    -> killRange2 Con c vs
    MetaV m vs  -> killRange1 (MetaV m) vs
    Lam i f     -> killRange2 Lam i f
    Lit l       -> killRange1 Lit l
    Level l     -> killRange1 Level l
    Pi a b      -> killRange2 Pi a b
    Sort s      -> killRange1 Sort s
    DontCare mv -> killRange1 DontCare mv
    Shared p    -> Shared $ updatePtr killRange p
<<<<<<< HEAD
=======
    ExtLam c vs -> killRange2 ExtLam c vs
>>>>>>> 0c0f15f8

instance KillRange Level where
  killRange (Max as) = killRange1 Max as

instance KillRange PlusLevel where
  killRange l@ClosedLevel{} = l
  killRange (Plus n l) = killRange1 (Plus n) l

instance KillRange LevelAtom where
  killRange (MetaLevel n as)   = killRange1 (MetaLevel n) as
  killRange (BlockedLevel m v) = killRange1 (BlockedLevel m) v
  killRange (NeutralLevel r v) = killRange1 (NeutralLevel r) v
  killRange (UnreducedLevel v) = killRange1 UnreducedLevel v

instance (KillRange a) => KillRange (Type' a) where
  killRange (El s v) = killRange2 El s v

instance KillRange Sort where
  killRange s = case s of
    Prop       -> Prop
    Inf        -> Inf
    SizeUniv   -> SizeUniv
    Type a     -> killRange1 Type a
    DLub s1 s2 -> killRange2 DLub s1 s2

instance KillRange Substitution where
  killRange IdS                  = IdS
  killRange EmptyS               = EmptyS
  killRange (Wk n rho)           = killRange1 (Wk n) rho
  killRange (t :# rho)           = killRange2 (:#) t rho
  killRange (Strengthen err rho) = killRange1 (Strengthen err) rho
  killRange (Lift n rho)         = killRange1 (Lift n) rho

instance KillRange ConPatternInfo where
  killRange (ConPatternInfo mr mt) = killRange1 (ConPatternInfo mr) mt

instance KillRange Pattern where
  killRange p =
    case p of
      VarP{}           -> p
      DotP v           -> killRange1 DotP v
      ConP con info ps -> killRange3 ConP con info ps
      LitP l           -> killRange1 LitP l
      ProjP q          -> killRange1 ProjP q

instance KillRange Clause where
  killRange (Clause r tel perm ps body t catchall) = killRange7 Clause r tel perm ps body t catchall

instance KillRange a => KillRange (ClauseBodyF a) where
  killRange = fmap killRange

instance KillRange a => KillRange (Tele a) where
  killRange = fmap killRange

instance KillRange a => KillRange (Blocked a) where
  killRange = fmap killRange

instance KillRange a => KillRange (Abs a) where
  killRange = fmap killRange

instance KillRange a => KillRange (Elim' a) where
  killRange = fmap killRange

---------------------------------------------------------------------------
-- * UniverseBi instances.
---------------------------------------------------------------------------

instanceUniverseBiT' [] [t| (([Type], [Clause]), Pattern) |]
instanceUniverseBiT' [] [t| (Args, Pattern)               |]
instanceUniverseBiT' [] [t| (Elims, Pattern)              |] -- ?
instanceUniverseBiT' [] [t| (([Type], [Clause]), Term)    |]
instanceUniverseBiT' [] [t| (Args, Term)                  |]
instanceUniverseBiT' [] [t| (Elims, Term)                 |] -- ?
instanceUniverseBiT' [] [t| ([Term], Term)                |]

-----------------------------------------------------------------------------
-- * Simple pretty printing
-----------------------------------------------------------------------------

instance Pretty MetaId where
  pretty (MetaId n) = text $ "_" ++ show n

instance Pretty Substitution where
  prettyPrec p rho = brackets $ pr rho
    where
    pr rho = case rho of
      IdS              -> text "idS"
      EmptyS           -> text "ε"
      t :# rho         -> prettyPrec 1 t <+> text ":#" <+> pr rho
      Strengthen _ rho -> text "↓" <+> pr rho
      Wk n rho         -> text ("↑" ++ show n) <+> pr rho
      Lift n rho       -> text ("⇑" ++ show n) <+> pr rho

instance Pretty Term where
  prettyPrec p v =
    case ignoreSharing v of
      Var x els -> text ("@" ++ show x) `pApp` els
      Lam _ b   ->
        mparens (p > 0) $
        sep [ text ("λ " ++ show (absName b) ++ " ->")
            , nest 2 $ pretty (unAbs b) ]
      Lit l                -> pretty l
      Def q els            -> text (show q) `pApp` els
      Con c vs             -> text (show $ conName c) `pApp` map Apply vs
      Pi a (NoAbs _ b)     -> mparens (p > 0) $
        sep [ prettyPrec 1 (unDom a) <+> text "->"
            , nest 2 $ pretty b ]
      Pi a b               -> mparens (p > 0) $
        sep [ pDom (domInfo a) (text (absName b) <+> text ":" <+> pretty (unDom a)) <+> text "->"
            , nest 2 $ pretty (unAbs b) ]
      Sort s      -> pretty s
      Level l     -> pretty l
      MetaV x els -> pretty x `pApp` els
      DontCare v  -> pretty v
      Shared{}    -> __IMPOSSIBLE__
    where
      pApp d els = mparens (not (null els) && p > 9) $
                   d <+> fsep (map (prettyPrec 10) els)

      pDom i =
        case getHiding i of
          NotHidden -> parens
          Hidden    -> braces
          Instance  -> braces . braces

instance Pretty Level where
  prettyPrec p (Max as) =
    case as of
      []  -> prettyPrec p (ClosedLevel 0)
      [a] -> prettyPrec p a
      _   -> mparens (p > 9) $ List.foldr1 (\a b -> text "lub" <+> a <+> b) $ map (prettyPrec 10) as

instance Pretty PlusLevel where
  prettyPrec p l =
    case l of
      ClosedLevel n -> sucs p n $ \_ -> text "lzero"
      Plus n a      -> sucs p n $ \p -> prettyPrec p a
    where
      sucs p 0 d = d p
      sucs p n d = mparens (p > 9) $ text "lsuc" <+> sucs 10 (n - 1) d

instance Pretty LevelAtom where
  prettyPrec p a =
    case a of
      MetaLevel x els  -> prettyPrec p (MetaV x els)
      BlockedLevel _ v -> prettyPrec p v
      NeutralLevel _ v -> prettyPrec p v
      UnreducedLevel v -> prettyPrec p v

instance Pretty Sort where
  prettyPrec p s =
    case s of
      Type (Max []) -> text "Set"
      Type (Max [ClosedLevel n]) -> text $ "Set" ++ show n
      Type l -> mparens (p > 9) $ text "Set" <+> prettyPrec 10 l
      Prop -> text "Prop"
      Inf -> text "Setω"
      SizeUniv -> text "SizeUniv"
      DLub s b -> mparens (p > 9) $
        text "dlub" <+> prettyPrec 10 s
                    <+> parens (sep [ text ("λ " ++ show (absName b) ++ " ->")
                                    , nest 2 $ pretty (unAbs b) ])

instance Pretty Type where
  prettyPrec p (El _ a) = prettyPrec p a

instance Pretty Elim where
  prettyPrec p (Apply v) = prettyPrec p v
  prettyPrec _ (Proj x)  = text ("." ++ show x)

instance Pretty a => Pretty (Arg a) where
  prettyPrec p a =
    ($ unArg a) $
    case getHiding a of
      NotHidden -> prettyPrec p
      Hidden    -> braces . pretty
      Instance  -> braces . braces . pretty<|MERGE_RESOLUTION|>--- conflicted
+++ resolved
@@ -1008,10 +1008,6 @@
     Sort s      -> killRange1 Sort s
     DontCare mv -> killRange1 DontCare mv
     Shared p    -> Shared $ updatePtr killRange p
-<<<<<<< HEAD
-=======
-    ExtLam c vs -> killRange2 ExtLam c vs
->>>>>>> 0c0f15f8
 
 instance KillRange Level where
   killRange (Max as) = killRange1 Max as
