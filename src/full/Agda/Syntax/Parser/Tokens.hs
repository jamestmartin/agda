--- conflicted
+++ resolved
@@ -16,19 +16,11 @@
         | KwInfix | KwInfixL | KwInfixR | KwWith | KwRewrite
         | KwSet | KwProp | KwForall | KwRecord | KwConstructor | KwField
         | KwInductive | KwCoInductive
-<<<<<<< HEAD
-	| KwHiding | KwUsing | KwRenaming | KwTo | KwPublic
-	| KwOPTIONS | KwBUILTIN | KwLINE
-	| KwCOMPILED_DATA | KwCOMPILED_TYPE | KwCOMPILED | KwCOMPILED_EXPORT
-        | KwCOMPILED_EPIC | KwCOMPILED_JS | KwCOMPILED_CORE | KwCOMPILED_CORE_DATA
-	| KwIMPORT | KwIMPOSSIBLE | KwETA | KwSTATIC
-=======
         | KwHiding | KwUsing | KwRenaming | KwTo | KwPublic
         | KwOPTIONS | KwBUILTIN | KwLINE
         | KwCOMPILED_DATA | KwCOMPILED_TYPE | KwCOMPILED | KwCOMPILED_EXPORT
-        | KwCOMPILED_EPIC | KwCOMPILED_JS
+        | KwCOMPILED_EPIC | KwCOMPILED_JS | KwCOMPILED_CORE | KwCOMPILED_CORE_DATA
         | KwIMPORT | KwIMPOSSIBLE | KwETA | KwSTATIC
->>>>>>> 9969fa0a
         | KwNO_TERMINATION_CHECK | KwTERMINATING | KwNON_TERMINATING
         | KwMEASURE
         | KwREWRITE
