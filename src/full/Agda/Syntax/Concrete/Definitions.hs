{-# LANGUAGE CPP                 #-}
{-# LANGUAGE DeriveDataTypeable  #-}
{-# LANGUAGE FlexibleInstances   #-}
{-# LANGUAGE PatternGuards       #-}
{-# LANGUAGE ScopedTypeVariables #-}
{-# LANGUAGE TupleSections       #-}

#if __GLASGOW_HASKELL__ >= 710
{-# LANGUAGE FlexibleContexts #-}
#endif

-- | Preprocess 'Agda.Syntax.Concrete.Declaration's, producing 'NiceDeclaration's.
--
--   * Attach fixity and syntax declarations to the definition they refer to.
--
--   * Distribute the following attributes to the individual definitions:
--       @abstract@,
--       @instance@,
--       @postulate@,
--       @primitive@,
--       @private@,
--       termination pragmas.
--
--   * Gather the function clauses belonging to one function definition.
--
--   * Expand ellipsis @...@ in function clauses following @with@.
--
--   * Infer mutual blocks.
--     A block starts when a lone signature is encountered, and ends when
--     all lone signatures have seen their definition.
--
--   * Report basic well-formedness error,
--     when one of the above transformation fails.

module Agda.Syntax.Concrete.Definitions
    ( NiceDeclaration(..)
    , NiceConstructor, NiceTypeSignature
    , Clause(..)
    , DeclarationException(..)
    , Nice, runNice
    , niceDeclarations
    , notSoNiceDeclaration
    , niceHasAbstract
    , Measure
    ) where

import Prelude hiding (null)

import Control.Arrow ((***))
import Control.Applicative hiding (empty)
import Control.Monad.State

#if __GLASGOW_HASKELL__ <= 708
import Data.Foldable ( foldMap )
#endif

import qualified Data.Map as Map
import Data.Map (Map)
import Data.Maybe
import Data.Monoid ( Monoid(mappend, mempty) )
import Data.List as List hiding (null)
import Data.Traversable (traverse)
import Data.Typeable (Typeable)

import Agda.Syntax.Concrete
import Agda.Syntax.Common hiding (TerminationCheck())
import qualified Agda.Syntax.Common as Common
import Agda.Syntax.Position
import Agda.Syntax.Fixity
import Agda.Syntax.Notation
import Agda.Syntax.Concrete.Pretty ()

import Agda.Utils.Except ( Error(strMsg), MonadError(throwError) )
import Agda.Utils.Lens
import Agda.Utils.List (headMaybe, isSublistOf)
import Agda.Utils.Monad
import Agda.Utils.Null
import Agda.Utils.Pretty
import Agda.Utils.Tuple
import Agda.Utils.Update

#include "undefined.h"
import Agda.Utils.Impossible

{--------------------------------------------------------------------------
    Types
 --------------------------------------------------------------------------}

{-| The nice declarations. No fixity declarations and function definitions are
    contained in a single constructor instead of spread out between type
    signatures and clauses. The @private@, @postulate@, @abstract@ and @instance@
    modifiers have been distributed to the individual declarations.
-}
data NiceDeclaration
  = Axiom Range Fixity' Access IsInstance ArgInfo Name Expr
      -- ^ Axioms and functions can be declared irrelevant. (Hiding should be NotHidden)
  | NiceField Range Fixity' Access IsAbstract Name (Arg Expr)
  | PrimitiveFunction Range Fixity' Access IsAbstract Name Expr
  | NiceMutual Range TerminationCheck PositivityCheck [NiceDeclaration]
  | NiceModule Range Access IsAbstract QName Telescope [Declaration]
  | NiceModuleMacro Range Access Name ModuleApplication OpenShortHand ImportDirective
  | NiceOpen Range QName ImportDirective
  | NiceImport Range QName (Maybe AsName) OpenShortHand ImportDirective
  | NicePragma Range Pragma
  | NiceRecSig Range Fixity' Access Name [LamBinding] Expr PositivityCheck
  | NiceDataSig Range Fixity' Access Name [LamBinding] Expr PositivityCheck
  | NiceFunClause Range Access IsAbstract TerminationCheck Catchall Declaration
    -- ^ An uncategorized function clause, could be a function clause
    --   without type signature or a pattern lhs (e.g. for irrefutable let).
    --   The 'Declaration' is the actual 'FunClause'.
  | FunSig Range Fixity' Access IsInstance IsMacro ArgInfo TerminationCheck Name Expr
  | FunDef  Range [Declaration] Fixity' IsAbstract TerminationCheck Name [Clause]
      -- ^ Block of function clauses (we have seen the type signature before).
      --   The 'Declaration's are the original declarations that were processed
      --   into this 'FunDef' and are only used in 'notSoNiceDeclaration'.
  | DataDef Range Fixity' IsAbstract Name [LamBinding] PositivityCheck [NiceConstructor]
  | RecDef Range Fixity' IsAbstract Name (Maybe (Ranged Induction)) (Maybe Bool) (Maybe (ThingWithFixity Name, IsInstance)) [LamBinding] PositivityCheck [NiceDeclaration]
  | NicePatternSyn Range Fixity' Name [Arg Name] Pattern
  | NiceUnquoteDecl Range Fixity' Access IsInstance IsAbstract TerminationCheck Name Expr
  | NiceUnquoteDef Range Fixity' Access IsAbstract TerminationCheck Name Expr
  deriving (Typeable, Show)

type TerminationCheck = Common.TerminationCheck Measure

-- | Termination measure is, for now, a variable name.
type Measure = Name

type Catchall = Bool

-- | Only 'Axiom's.
type NiceConstructor = NiceTypeSignature

-- | Only 'Axiom's.
type NiceTypeSignature  = NiceDeclaration

-- | One clause in a function definition. There is no guarantee that the 'LHS'
--   actually declares the 'Name'. We will have to check that later.
data Clause = Clause Name Catchall LHS RHS WhereClause [Clause]
    deriving (Typeable, Show)

-- | The exception type.
data DeclarationException
        = MultipleFixityDecls [(Name, [Fixity'])]
        | InvalidName Name
        | DuplicateDefinition Name
        | MissingDefinition Name
        | MissingWithClauses Name
        | MissingTypeSignature LHS -- Andreas 2012-06-02: currently unused, remove after a while -- Fredrik 2012-09-20: now used, can we keep it?
        | MissingDataSignature Name
        | WrongDefinition Name DataRecOrFun DataRecOrFun
        | WrongParameters Name
        | NotAllowedInMutual NiceDeclaration
        | UnknownNamesInFixityDecl [Name]
        | Codata Range
        | DeclarationPanic String
        | UselessPrivate Range
        | UselessAbstract Range
        | UselessInstance Range
        | WrongContentBlock KindOfBlock Range
        | AmbiguousFunClauses LHS [Name] -- ^ in a mutual block, a clause could belong to any of the @[Name]@ type signatures
        | InvalidTerminationCheckPragma Range
        | InvalidMeasureMutual Range
          -- ^ In a mutual block, all or none need a MEASURE pragma.
          --   Range is of mutual block.
        | PragmaNoTerminationCheck Range
          -- ^ Pragma @{-# NO_TERMINATION_CHECK #-}@ has been replaced
          --   by {-# TERMINATING #-} and {-# NON_TERMINATING #-}.
        | InvalidCatchallPragma Range
        | UnquoteDefRequiresSignature Name
        | BadMacroDef NiceDeclaration
        | InvalidNoPositivityCheckPragma Range
    deriving (Typeable)

-- | Several declarations expect only type signatures as sub-declarations.  These are:
data KindOfBlock
  = PostulateBlock  -- ^ @postulate@
  | PrimitiveBlock  -- ^ @primitive@.  Ensured by parser.
  | InstanceBlock   -- ^ @instance@.  Actually, here all kinds of sub-declarations are allowed a priori.
  | FieldBlock      -- ^ @field@.  Ensured by parser.
  | DataBlock       -- ^ @data ... where@.  Here we got a bad error message for Agda-2.5 (Issue 1698).
  deriving (Typeable, Eq, Ord, Show)


instance HasRange DeclarationException where
  getRange (MultipleFixityDecls xs)           = getRange (fst $ head xs)
  getRange (InvalidName x)                    = getRange x
  getRange (DuplicateDefinition x)            = getRange x
  getRange (MissingDefinition x)              = getRange x
  getRange (MissingWithClauses x)             = getRange x
  getRange (MissingTypeSignature x)           = getRange x
  getRange (MissingDataSignature x)           = getRange x
  getRange (WrongDefinition x k k')           = getRange x
  getRange (WrongParameters x)                = getRange x
  getRange (AmbiguousFunClauses lhs xs)       = getRange lhs
  getRange (NotAllowedInMutual x)             = getRange x
  getRange (UnknownNamesInFixityDecl xs)      = getRange . head $ xs
  getRange (Codata r)                         = r
  getRange (DeclarationPanic _)               = noRange
  getRange (UselessPrivate r)                 = r
  getRange (UselessAbstract r)                = r
  getRange (UselessInstance r)                = r
  getRange (WrongContentBlock _ r)            = r
  getRange (InvalidTerminationCheckPragma r)  = r
  getRange (InvalidMeasureMutual r)           = r
  getRange (PragmaNoTerminationCheck r)       = r
  getRange (InvalidCatchallPragma r)          = r
  getRange (UnquoteDefRequiresSignature x)    = getRange x
  getRange (BadMacroDef d)                    = getRange d
  getRange (InvalidNoPositivityCheckPragma r) = r

instance HasRange NiceDeclaration where
  getRange (Axiom r _ _ _ _ _ _)             = r
  getRange (NiceField r _ _ _ _ _)           = r
  getRange (NiceMutual r _ _ _)              = r
  getRange (NiceModule r _ _ _ _ _ )         = r
  getRange (NiceModuleMacro r _ _ _ _ _)     = r
  getRange (NiceOpen r _ _)                  = r
  getRange (NiceImport r _ _ _ _)            = r
  getRange (NicePragma r _)                  = r
  getRange (PrimitiveFunction r _ _ _ _ _)   = r
  getRange (FunSig r _ _ _ _ _ _ _ _)        = r
  getRange (FunDef r _ _ _ _ _ _)            = r
  getRange (DataDef r _ _ _ _ _ _)           = r
  getRange (RecDef r _ _ _ _ _ _ _ _ _)      = r
  getRange (NiceRecSig r _ _ _ _ _ _)        = r
  getRange (NiceDataSig r _ _ _ _ _ _)       = r
  getRange (NicePatternSyn r _ _ _ _)        = r
  getRange (NiceFunClause r _ _ _ _ _)       = r
  getRange (NiceUnquoteDecl r _ _ _ _ _ _ _) = r
  getRange (NiceUnquoteDef r _ _ _ _ _ _)    = r

instance Error DeclarationException where
  strMsg = DeclarationPanic

-- These error messages can (should) be terminated by a dot ".",
-- there is no error context printed after them.
instance Pretty DeclarationException where
  pretty (MultipleFixityDecls xs) =
    sep [ fsep $ pwords "Multiple fixity or syntax declarations for"
        , vcat $ map f xs
        ]
      where
        f (x, fs) = pretty x <> text ": " <+> fsep (map pretty fs)
  pretty (InvalidName x) = fsep $
    pwords "Invalid name:" ++ [pretty x]
  pretty (DuplicateDefinition x) = fsep $
    pwords "Duplicate definition of" ++ [pretty x]
  pretty (MissingDefinition x) = fsep $
    pwords "Missing definition for" ++ [pretty x]
  pretty (MissingWithClauses x) = fsep $
    pwords "Missing with-clauses for function" ++ [pretty x]
  pretty (MissingTypeSignature x) = fsep $
    pwords "Missing type signature for left hand side" ++ [pretty x]
  pretty (MissingDataSignature x) = fsep $
    pwords "Missing type signature for " ++ [pretty x]
  pretty (WrongDefinition x k k') = fsep $ pretty x :
    pwords ("has been declared as a " ++ show k ++
      ", but is being defined as a " ++ show k')
  pretty (WrongParameters x) = fsep $
    pwords "List of parameters does not match previous signature for" ++ [pretty x]
  pretty (AmbiguousFunClauses lhs xs) = sep
    [ fsep $
        pwords "More than one matching type signature for left hand side " ++ [pretty lhs] ++
        pwords "it could belong to any of:"
    , vcat $ map (pretty . PrintRange) xs
    ]
  pretty (UnknownNamesInFixityDecl xs) = fsep $
    pwords "The following names are not declared in the same scope as their syntax or fixity declaration (i.e., either not in scope at all, imported from another module, or declared in a super module):" ++ map pretty xs
  pretty (UselessPrivate _)      = fsep $
    pwords "Using private here has no effect. Private applies only to declarations that introduce new identifiers into the module, like type signatures and data, record, and module declarations."
  pretty (UselessAbstract _)      = fsep $
    pwords "Using abstract here has no effect. Abstract applies only definitions like data definitions, record type definitions and function clauses."
  pretty (UselessInstance _)      = fsep $
    pwords "Using instance here has no effect. Instance applies only to declarations that introduce new identifiers into the module, like type signatures and axioms."
  pretty (WrongContentBlock b _)      = fsep . pwords $
    case b of
      PostulateBlock -> "A postulate block can only contain type signatures, possibly under keyword instance"
      DataBlock -> "A data definition can only contain type signatures, possibly under keyword instance"
      _ -> __IMPOSSIBLE__
  pretty (PragmaNoTerminationCheck _) = fsep $
    pwords "Pragma {-# NO_TERMINATION_CHECK #-} has been removed.  To skip the termination check, label your definitions either as {-# TERMINATING #-} or {-# NON_TERMINATING #-}."
  pretty (InvalidTerminationCheckPragma _) = fsep $
    pwords "Termination checking pragmas can only precede a mutual block or a function definition."
  pretty (InvalidMeasureMutual _) = fsep $
    pwords "In a mutual block, either all functions must have the same (or no) termination checking pragma."
  pretty (InvalidCatchallPragma _) = fsep $
    pwords "The CATCHALL pragma can only preceed a function clause."
  pretty (UnquoteDefRequiresSignature x) = fsep $
    pwords "Missing type signature for unquoteDef" ++ [pretty x]
  pretty (BadMacroDef nd) = fsep $
    [text $ declName nd] ++ pwords "are not allowed in macro blocks"
  pretty (NotAllowedInMutual nd) = fsep $
    [text $ declName nd] ++ pwords "are not allowed in mutual blocks"
  pretty (Codata _) = text $
    "The codata construction has been removed. " ++
    "Use the INFINITY builtin instead."
  pretty (DeclarationPanic s) = text s
  pretty (InvalidNoPositivityCheckPragma _) = fsep $
    pwords "No positivity checking pragmas can only precede a mutual block or a data definition."

declName :: NiceDeclaration -> String
declName Axiom{}             = "Postulates"
declName NiceField{}         = "Fields"
declName NiceMutual{}        = "Mutual blocks"
declName NiceModule{}        = "Modules"
declName NiceModuleMacro{}   = "Modules"
declName NiceOpen{}          = "Open declarations"
declName NiceImport{}        = "Import statements"
declName NicePragma{}        = "Pragmas"
declName PrimitiveFunction{} = "Primitive declarations"
declName NicePatternSyn{}    = "Pattern synonyms"
declName NiceUnquoteDecl{}   = "Unquoted declarations"
declName NiceUnquoteDef{}    = "Unquoted definitions"
declName NiceRecSig{}        = "Records"
declName NiceDataSig{}       = "Data types"
declName NiceFunClause{}     = "Functions without a type signature"
declName FunSig{}            = "Type signatures"
declName FunDef{}            = "Function definitions"
declName RecDef{}            = "Records"
declName DataDef{}           = "Data types"

{--------------------------------------------------------------------------
    The niceifier
 --------------------------------------------------------------------------}

data InMutual
  = InMutual    -- ^ we are nicifying a mutual block
  | NotInMutual -- ^ we are nicifying decls not in a mutual block
    deriving (Eq, Show)

-- | The kind of the forward declaration, remembering the parameters.

-- ASR (28 December 2015). We didn't add @PositivityCheck@ to
-- @RecName@ because the NO_POSITIVITY_CHECK pragma is not implemented
-- on records.
data DataRecOrFun
  = DataName PositivityCheck Params  -- ^ name of a data with parameters
  | RecName  Params                  -- ^ name of a record with parameters
  | FunName  TerminationCheck        -- ^ name of a function
  deriving (Eq)

type Params = [Hiding]

instance Show DataRecOrFun where
  show (DataName _ n) = "data type" --  "with " ++ show n ++ " visible parameters"
  show (RecName n)    = "record type" -- "with " ++ show n ++ " visible parameters"
  show (FunName{})    = "function"

isFunName :: DataRecOrFun -> Bool
isFunName (FunName{}) = True
isFunName _           = False

sameKind :: DataRecOrFun -> DataRecOrFun -> Bool
sameKind DataName{} DataName{} = True
sameKind RecName{} RecName{} = True
sameKind FunName{} FunName{} = True
sameKind _ _ = False

terminationCheck :: DataRecOrFun -> TerminationCheck
terminationCheck (FunName tc) = tc
terminationCheck _            = TerminationCheck

positivityCheck :: DataRecOrFun -> PositivityCheck
positivityCheck (DataName pc _) = pc
-- ASR (28 December 2015). The NO_POSITIVITY_CHECK pragma is not
-- implemented on records.
positivityCheck (RecName _)     = __IMPOSSIBLE__
positivityCheck _               = False

-- | Check that declarations in a mutual block are consistently
--   equipped with MEASURE pragmas, or whether there is a
--   NO_TERMINATION_CHECK pragma.
combineTermChecks :: Range -> [TerminationCheck] -> Nice TerminationCheck
combineTermChecks r tcs = loop tcs where
  loop []         = return TerminationCheck
  loop (tc : tcs) = do
    let failure r = throwError $ InvalidMeasureMutual r
    tc' <- loop tcs
    case (tc, tc') of
      (TerminationCheck      , tc'                   ) -> return tc'
      (tc                    , TerminationCheck      ) -> return tc
      (NonTerminating        , NonTerminating        ) -> return NonTerminating
      (NoTerminationCheck    , NoTerminationCheck    ) -> return NoTerminationCheck
      (NoTerminationCheck    , Terminating           ) -> return Terminating
      (Terminating           , NoTerminationCheck    ) -> return Terminating
      (Terminating           , Terminating           ) -> return Terminating
      (TerminationMeasure{}  , TerminationMeasure{}  ) -> return tc
      (TerminationMeasure r _, NoTerminationCheck    ) -> failure r
      (TerminationMeasure r _, Terminating           ) -> failure r
      (NoTerminationCheck    , TerminationMeasure r _) -> failure r
      (Terminating           , TerminationMeasure r _) -> failure r
      (TerminationMeasure r _, NonTerminating        ) -> failure r
      (NonTerminating        , TerminationMeasure r _) -> failure r
      (NoTerminationCheck    , NonTerminating        ) -> failure r
      (Terminating           , NonTerminating        ) -> failure r
      (NonTerminating        , NoTerminationCheck    ) -> failure r
      (NonTerminating        , Terminating           ) -> failure r


-- | Nicifier monad.

type Nice = StateT NiceEnv (Either DeclarationException)

-- | Nicifier state.

data NiceEnv = NiceEnv
  { _loneSigs :: LoneSigs
    -- ^ Lone type signatures that wait for their definition.
  , fixs     :: Fixities
  }

type LoneSigs = Map Name DataRecOrFun
type Fixities = Map Name Fixity'

-- | Initial nicifier state.

initNiceEnv :: NiceEnv
initNiceEnv = NiceEnv
  { _loneSigs = empty
  , fixs      = empty
  }

-- * Handling the lone signatures, stored to infer mutual blocks.

-- | Lens for field '_loneSigs'.

loneSigs :: Lens' LoneSigs NiceEnv
loneSigs f e = f (_loneSigs e) <&> \ s -> e { _loneSigs = s }

-- | Adding a lone signature to the state.

addLoneSig :: Name -> DataRecOrFun -> Nice ()
addLoneSig x k = loneSigs %== \ s -> do
   let (mr, s') = Map.insertLookupWithKey (\ k new old -> new) x k s
   case mr of
     Nothing -> return s'
     Just{}  -> throwError $ DuplicateDefinition x

-- | Remove a lone signature from the state.

removeLoneSig :: Name -> Nice ()
removeLoneSig x = loneSigs %= Map.delete x

-- | Search for forward type signature.

getSig :: Name -> Nice (Maybe DataRecOrFun)
getSig x = Map.lookup x <$> use loneSigs

-- | Check that no lone signatures are left in the state.

noLoneSigs :: Nice Bool
noLoneSigs = null <$> use loneSigs

-- | Ensure that all forward declarations have been given a definition.

checkLoneSigs :: [(Name, a)] -> Nice ()
checkLoneSigs xs =
  case xs of
    []       -> return ()
    (x, _):_ -> throwError $ MissingDefinition x

-- | Check whether name is not "_" and return its fixity.
getFixity :: Name -> Nice Fixity'
getFixity x = do
  when (isUnderscore x) $ throwError $ InvalidName x
  Map.findWithDefault noFixity' x <$> gets fixs  -- WAS: defaultFixity'

runNice :: Nice a -> Either DeclarationException a
runNice nice = nice `evalStateT` initNiceEnv

data DeclKind
    = LoneSig DataRecOrFun Name
    | LoneDef DataRecOrFun Name
    | OtherDecl
  deriving (Eq, Show)

declKind :: NiceDeclaration -> DeclKind
declKind (FunSig _ _ _ _ _ _ tc x _)     = LoneSig (FunName tc) x
declKind (NiceRecSig _ _ _ x pars _ _)   = LoneSig (RecName $ parameters pars) x
declKind (NiceDataSig _ _ _ x pars _ pc) = LoneSig (DataName pc $ parameters pars) x
declKind (FunDef _ _ _ _ tc x _)         = LoneDef (FunName tc) x
declKind (DataDef _ _ _ x pars pc _)     = LoneDef (DataName pc $ parameters pars) x
declKind (RecDef _ _ _ x _ _ _ pars _ _) = LoneDef (RecName $ parameters pars) x
declKind (NiceUnquoteDef _ _ _ _ tc x _) = LoneDef (FunName tc) x
declKind Axiom{}                         = OtherDecl
declKind NiceField{}                     = OtherDecl
declKind PrimitiveFunction{}             = OtherDecl
declKind NiceMutual{}                    = OtherDecl
declKind NiceModule{}                    = OtherDecl
declKind NiceModuleMacro{}               = OtherDecl
declKind NiceOpen{}                      = OtherDecl
declKind NiceImport{}                    = OtherDecl
declKind NicePragma{}                    = OtherDecl
declKind NiceFunClause{}                 = OtherDecl
declKind NicePatternSyn{}                = OtherDecl
declKind NiceUnquoteDecl{}               = OtherDecl

-- | Compute visible parameters of a data or record signature or definition.
parameters :: [LamBinding] -> Params
parameters = List.concat . List.map numP where
  numP (DomainFree i _) = [argInfoHiding i]
  numP (DomainFull (TypedBindings _ (Arg i (TBind _ xs _)))) = List.replicate (length xs) $ argInfoHiding i
  numP (DomainFull (TypedBindings _ (Arg _ TLet{})))         = []

-- | Main.
niceDeclarations :: [Declaration] -> Nice [NiceDeclaration]
niceDeclarations ds = do
  -- Get fixity and syntax declarations.
  fixs <- fixities ds
  case Map.keys fixs \\ concatMap declaredNames ds of
    -- If we have fixity/syntax decls for names not declared
    -- in the current scope, fail.
    xs@(_:_) -> throwError $ UnknownNamesInFixityDecl xs
    []       -> localState $ do
      -- Run the nicifier in an initial environment of fixity decls.
      put $ initNiceEnv { fixs = fixs }
      ds <- nice ds
      -- Check that every signature got its definition.
      checkLoneSigs . Map.toList =<< use loneSigs
      -- Note that loneSigs is ensured to be empty.
      -- (Important, since inferMutualBlocks also uses loneSigs state).
      inferMutualBlocks ds
  where
    -- Compute the names defined in a declaration.
    -- We stay in the current scope, i.e., do not go into modules.
    declaredNames :: Declaration -> [Name]
    declaredNames d = case d of
      TypeSig _ x _        -> [x]
      Field x _            -> [x]
      FunClause (LHS p [] [] []) _ _ _
        | IdentP (QName x) <- removeSingletonRawAppP p
                           -> [x]
      FunClause{}          -> []
      DataSig _ _ x _ _    -> [x]
      Data _ _ x _ _ cs    -> x : concatMap declaredNames cs
      RecordSig _ x _ _    -> [x]
      Record _ x _ _ c _ _ _ -> x : foldMap (:[]) (fst <$> c)
      Infix _ _            -> []
      Syntax _ _           -> []
      PatternSyn _ x _ _   -> [x]
      Mutual    _ ds       -> concatMap declaredNames ds
      Abstract  _ ds       -> concatMap declaredNames ds
      Private   _ ds       -> concatMap declaredNames ds
      InstanceB _ ds       -> concatMap declaredNames ds
      Macro     _ ds       -> concatMap declaredNames ds
      Postulate _ ds       -> concatMap declaredNames ds
      Primitive _ ds       -> concatMap declaredNames ds
      Open{}               -> []
      Import{}             -> []
      ModuleMacro{}        -> []
      Module{}             -> []
      UnquoteDecl _ x _    -> [x]
      UnquoteDef{}         -> []
      Pragma{}             -> []

    inferMutualBlocks :: [NiceDeclaration] -> Nice [NiceDeclaration]
    inferMutualBlocks [] = return []
    inferMutualBlocks (d : ds) =
      case declKind d of
        OtherDecl   -> (d :) <$> inferMutualBlocks ds
        LoneDef _ x -> __IMPOSSIBLE__
        LoneSig k x -> do
          addLoneSig x k
          ((tcs, pcs), (ds0, ds1)) <- untilAllDefined ([terminationCheck k], [positivityCheck k]) ds
          tc <- combineTermChecks (getRange d) tcs

          -- Record modules are, for performance reasons, not always
          -- placed in mutual blocks.
          let prefix :: [NiceDeclaration] -> [NiceDeclaration]
              prefix = case (d, ds0) of
                (NiceRecSig{}, [r@RecDef{}]) -> ([d, r] ++)
                _                            ->
                  (NiceMutual (getRange (d : ds0)) tc (and pcs) (d : ds0) :)

          prefix <$> inferMutualBlocks ds1
      where
        untilAllDefined :: ([TerminationCheck], [PositivityCheck])
                        -> [NiceDeclaration]
                        -> Nice (([TerminationCheck], [PositivityCheck]), ([NiceDeclaration], [NiceDeclaration]))
        untilAllDefined (tc, pc) ds = do
          done <- noLoneSigs
          if done then return ((tc, pc), ([], ds)) else
            case ds of
              []     -> __IMPOSSIBLE__ <$ (checkLoneSigs . Map.toList =<< use loneSigs)
              d : ds -> case declKind d of
                LoneSig k x ->
                  addLoneSig x k >> cons d (untilAllDefined (terminationCheck k : tc, positivityCheck k : pc) ds)
                LoneDef k x ->
                  removeLoneSig x >> cons d (untilAllDefined (terminationCheck k : tc, positivityCheck k : pc) ds)
                OtherDecl   -> cons d (untilAllDefined (tc, pc) ds)
          where
            -- ASR (26 December 2015): Type annotated version of the @cons@ function.
            -- cons d = fmap $
            --            (id :: (([TerminationCheck], [PositivityCheck]) -> ([TerminationCheck], [PositivityCheck])))
            --            *** (d :)
            --            *** (id :: [NiceDeclaration] -> [NiceDeclaration])
            cons d = fmap (id *** (d :) *** id)

    notMeasure TerminationMeasure{} = False
    notMeasure _ = True

    nice :: [Declaration] -> Nice [NiceDeclaration]
    nice [] = return []

    nice (Pragma (TerminationCheckPragma r NoTerminationCheck) : _) =
      throwError $ PragmaNoTerminationCheck r

    nice (Pragma (TerminationCheckPragma r tc) : ds@(Mutual{} : _)) | notMeasure tc = do
      ds <- nice ds
      case ds of
        NiceMutual r _ pc ds' : ds -> return $ NiceMutual r tc pc ds' : ds
        _                          -> __IMPOSSIBLE__

    nice (Pragma (TerminationCheckPragma r tc) : d@TypeSig{} : ds) =
      niceTypeSig tc d ds

    nice (Pragma (TerminationCheckPragma r tc) : d@FunClause{} : ds) | notMeasure tc =
      niceFunClause tc False d ds

    nice (Pragma (TerminationCheckPragma r tc) : ds@(UnquoteDecl{} : _)) | notMeasure tc = do
      NiceUnquoteDecl r f p a i _ x e : ds <- nice ds
      return $ NiceUnquoteDecl r f p a i tc x e : ds

    nice (Pragma (TerminationCheckPragma r tc) : d@(Pragma (NoPositivityCheckPragma _)) : ds@(Mutual{} : _)) | notMeasure tc = do
      ds <- nice (d : ds)
      case ds of
        NiceMutual r _ pc ds' : ds -> return $ NiceMutual r tc pc ds' : ds
        _                          -> __IMPOSSIBLE__

    nice (Pragma (CatchallPragma r) : d@FunClause{} : ds) =
      niceFunClause TerminationCheck True d ds

    nice (d@TypeSig{} : Pragma (TerminationCheckPragma r (TerminationMeasure _ x)) : ds) =
      niceTypeSig (TerminationMeasure r x) d ds

    -- nice (Pragma (MeasurePragma r x) : d@FunClause{} : ds) =
    --   niceFunClause (TerminationMeasure r x) d ds

    nice (Pragma (NoPositivityCheckPragma _) : ds@(Mutual{} : _)) = do
      ds <- nice ds
      case ds of
        NiceMutual r tc _ ds' : ds -> return $ NiceMutual r tc False ds' : ds
        _                          -> __IMPOSSIBLE__

    nice (Pragma (NoPositivityCheckPragma _) : d@(Data _ Inductive _ _ _ _) : ds) =
      niceDataDef False d ds

    nice (Pragma (NoPositivityCheckPragma _) : d@(DataSig _ Inductive _ _ _) : ds) =
      niceDataSig False d ds

    nice (Pragma (NoPositivityCheckPragma _) : d@(Pragma (TerminationCheckPragma _ _)) : ds@(Mutual{} : _)) = do
      ds <- nice (d : ds)
      case ds of
        NiceMutual r tc _ ds' : ds -> return $ NiceMutual r tc False ds' : ds
        _                          -> __IMPOSSIBLE__

    nice (d:ds) = do
      case d of
<<<<<<< HEAD
        TypeSig{} -> niceTypeSig TerminationCheck d ds
        FunClause{} -> niceFunClause TerminationCheck False d ds
        Field x t                     -> (++) <$> niceAxioms FieldBlock [ d ] <*> nice ds
        DataSig r CoInductive x tel t -> throwError (Codata r)
        Data r CoInductive x tel t cs -> throwError (Codata r)
        d@(DataSig _ Inductive _ _ _) -> niceDataSig True d ds
        d@(Data _ Inductive _ _ _ _)  -> niceDataDef True d ds
        RecordSig r x tel t -> do
          addLoneSig x (RecName $ parameters tel)
          fx <- getFixity x
          (NiceRecSig r fx PublicAccess x tel t True :) <$> nice ds
        Record r x i e c tel t cs -> do
          t <- defaultTypeSig (RecName $ parameters tel) x t
          c <- traverse (\(cname, cinst) -> do fix <- getFixity cname; return (ThingWithFixity cname fix, cinst)) c
          (++) <$> dataOrRec True (\x1 x2 x3 x4 -> RecDef x1 x2 x3 x4 i e c) NiceRecSig
                             niceDeclarations r x tel t (Just cs)
               <*> nice ds
=======
        TypeSig{}                     -> niceTypeSig TerminationCheck d ds
        FunClause{}                   -> niceFunClause TerminationCheck d ds
        Field{}                       -> (++) <$> niceAxioms FieldBlock [ d ] <*> nice ds
        DataSig r CoInductive _ _ _   -> throwError (Codata r)
        Data r CoInductive _ _ _ _    -> throwError (Codata r)
        d@(DataSig _ Inductive _ _ _) -> niceDataSig True d ds
        d@(Data _ Inductive _ _ _ _)  -> niceDataDef True d ds
        d@RecordSig{}                 -> niceRecordSig True d ds
        d@Record{}                    -> niceRecord True d ds

>>>>>>> 56ec57e0
        Mutual r ds' ->
          (:) <$> (mkOldMutual r =<< nice ds') <*> nice ds

        Abstract r ds' ->
          (++) <$> (abstractBlock r =<< nice ds') <*> nice ds

        Private r ds' ->
          (++) <$> (privateBlock r =<< nice ds') <*> nice ds

        InstanceB r ds' ->
          (++) <$> (instanceBlock r =<< nice ds') <*> nice ds

        Macro r ds' ->
          (++) <$> (macroBlock r =<< nice ds') <*> nice ds

        Postulate _ ds' -> (++) <$> niceAxioms PostulateBlock ds' <*> nice ds

        Primitive _ ds' -> (++) <$> (map toPrim <$> niceAxioms PrimitiveBlock ds') <*> nice ds

        Module r x tel ds' ->
          (NiceModule r PublicAccess ConcreteDef x tel ds' :) <$> nice ds

        ModuleMacro r x modapp op is ->
          (NiceModuleMacro r PublicAccess x modapp op is :)
            <$> nice ds

        -- Fixity and syntax declarations have been looked at already.
        Infix _ _           -> nice ds
        Syntax _ _          -> nice ds

        PatternSyn r n as p -> do
          fx <- getFixity n
          (NicePatternSyn r fx n as p :) <$> nice ds
        Open r x is         -> (NiceOpen r x is :) <$> nice ds
        Import r x as op is -> (NiceImport r x as op is :) <$> nice ds

        UnquoteDecl r x e -> do
          fx <- getFixity x
          (NiceUnquoteDecl r fx PublicAccess NotInstanceDef ConcreteDef TerminationCheck x e :) <$> nice ds

        UnquoteDef r x e -> do
          fx <- getFixity x
          ifM (elem x <$> map fst . filter (isFunName . snd) . Map.toList <$> use loneSigs)
          {- then -} (do
            removeLoneSig x
            (NiceUnquoteDef r fx PublicAccess ConcreteDef TerminationCheck x e :) <$> nice ds)
          {- else -} (throwError $ UnquoteDefRequiresSignature x)

        Pragma (TerminationCheckPragma r NoTerminationCheck) ->
          throwError $ PragmaNoTerminationCheck r
        Pragma (TerminationCheckPragma r _) ->
          throwError $ InvalidTerminationCheckPragma r

        Pragma (CatchallPragma r) ->
          throwError $ InvalidCatchallPragma r

        Pragma (NoPositivityCheckPragma r) ->
          throwError $ InvalidNoPositivityCheckPragma r

        Pragma p -> (NicePragma (getRange p) p :) <$> nice ds

    niceFunClause :: TerminationCheck -> Catchall -> Declaration -> [Declaration] -> Nice [NiceDeclaration]
    niceFunClause termCheck catchall d@(FunClause lhs _ _ _) ds = do
          xs <- map fst . filter (isFunName . snd) . Map.toList <$> use loneSigs
          -- for each type signature 'x' waiting for clauses, we try
          -- if we have some clauses for 'x'
          fixs <- gets fixs
          case [ (x, (fits, rest))
               | x <- xs
               , let (fits, rest) =
                      span (couldBeFunClauseOf (Map.lookup x fixs) x) (d : ds)
               , not (null fits)
               ] of

            -- case: clauses match none of the sigs
            [] -> case lhs of
              -- Subcase: The lhs is single identifier.
              -- Treat it as a function clause without a type signature.
              LHS p [] [] [] | IdentP (QName x) <- removeSingletonRawAppP p -> do
                ds <- nice ds
                d  <- mkFunDef defaultArgInfo termCheck x Nothing [d] -- fun def without type signature is relevant
                return $ d ++ ds
              -- Subcase: The lhs is a proper pattern.
              -- This could be a let-pattern binding. Pass it on.
              -- A missing type signature error might be raise in ConcreteToAbstract
              _ -> do
                ds <- nice ds
                return $ NiceFunClause (getRange d) PublicAccess ConcreteDef termCheck catchall d : ds

            -- case: clauses match exactly one of the sigs
            [(x,(fits,rest))] -> do
               removeLoneSig x
               cs  <- mkClauses x (expandEllipsis fits) False
               ds1 <- nice rest
               fx  <- getFixity x
               d   <- return $ FunDef (getRange fits) fits fx ConcreteDef termCheck x cs
               return $ d : ds1

            -- case: clauses match more than one sigs (ambiguity)
            l -> throwError $ AmbiguousFunClauses lhs $ reverse $ map fst l -- "ambiguous function clause; cannot assign it uniquely to one type signature"
    niceFunClause _ _ _ _ = __IMPOSSIBLE__

    niceTypeSig :: TerminationCheck -> Declaration -> [Declaration] -> Nice [NiceDeclaration]
    niceTypeSig termCheck d@(TypeSig info x t) ds = do
      fx <- getFixity x
      -- register x as lone type signature, to recognize clauses later
      addLoneSig x (FunName termCheck)
      ds <- nice ds
      return $ FunSig (getRange d) fx PublicAccess NotInstanceDef NotMacroDef info termCheck x t : ds
    niceTypeSig _ _ _ = __IMPOSSIBLE__

    niceDataDef :: PositivityCheck -> Declaration -> [Declaration] ->
                   Nice [NiceDeclaration]
    niceDataDef pc (Data r Inductive x tel t cs) ds = do
      t <- defaultTypeSig (DataName pc $ parameters tel) x t
      (++) <$> dataOrRec pc DataDef NiceDataSig (niceAxioms DataBlock) r x tel t (Just cs)
           <*> nice ds
    niceDataDef _ _ _ = __IMPOSSIBLE__

    niceDataSig :: PositivityCheck -> Declaration -> [Declaration] ->
                   Nice [NiceDeclaration]
    niceDataSig pc (DataSig r Inductive x tel t) ds = do
      addLoneSig x (DataName pc $ parameters tel)
      (++) <$> dataOrRec pc DataDef NiceDataSig (niceAxioms DataBlock) r x tel (Just t) Nothing
           <*> nice ds
    niceDataSig _ _ _ = __IMPOSSIBLE__

    niceRecord :: PositivityCheck -> Declaration -> [Declaration] ->
                  Nice [NiceDeclaration]
    niceRecord pc (Record r x i c tel t cs) ds = do
      t <- defaultTypeSig (RecName $ parameters tel) x t
      c <- traverse (\c -> ThingWithFixity c <$> getFixity c) c
      (++) <$> dataOrRec pc (\x1 x2 x3 x4 -> RecDef x1 x2 x3 x4 i c) NiceRecSig
                 niceDeclarations r x tel t (Just cs)
           <*> nice ds
    niceRecord _ _ _ = __IMPOSSIBLE__

    niceRecordSig :: PositivityCheck -> Declaration -> [Declaration] ->
                     Nice [NiceDeclaration]
    niceRecordSig pc (RecordSig r x tel t) ds = do
      addLoneSig x (RecName $ parameters tel)
      fx <- getFixity x
      (NiceRecSig r fx PublicAccess x tel t pc :) <$> nice ds
    niceRecordSig _ _ _ = __IMPOSSIBLE__

    -- We could add a default type signature here, but at the moment we can't
    -- infer the type of a record or datatype, so better to just fail here.
    defaultTypeSig :: DataRecOrFun -> Name -> Maybe Expr -> Nice (Maybe Expr)
    defaultTypeSig k x t@Just{} = return t
    defaultTypeSig k x Nothing  = do
      mk <- getSig x
      case mk of
        Nothing -> throwError $ MissingDataSignature x
        Just k' | k == k'       -> Nothing <$ removeLoneSig x
                | sameKind k k' -> throwError $ WrongParameters x
                | otherwise     -> throwError $ WrongDefinition x k' k

    dataOrRec :: forall a .
                 PositivityCheck ->
                 (Range -> Fixity' -> IsAbstract -> Name -> [LamBinding] ->
                   PositivityCheck -> [NiceConstructor] -> NiceDeclaration) ->
                 (Range -> Fixity' -> Access -> Name -> [LamBinding] -> Expr ->
                   PositivityCheck -> NiceDeclaration) ->
                 ([a] -> Nice [NiceDeclaration]) ->
                 Range ->
                 Name ->
                 [LamBinding] ->
                 Maybe Expr ->
                 Maybe [a] ->
                 Nice [NiceDeclaration]
    dataOrRec pc mkDef mkSig niceD r x tel mt mcs = do
      mds <- traverse niceD mcs
      f   <- getFixity x
      return $ catMaybes $
        [ mt <&> \ t -> mkSig (fuseRange x t) f PublicAccess x tel t pc
        , mkDef r f ConcreteDef x (concatMap dropType tel) pc <$> mds
        ]
      where
        dropType :: LamBinding -> [LamBinding]
        dropType (DomainFull (TypedBindings _r (Arg ai (TBind _ xs _)))) =
          map (mergeHiding . fmap (DomainFree ai)) xs
        dropType (DomainFull (TypedBindings _r (Arg _ TLet{}))) = []
        dropType b@DomainFree{} = [b]

    -- Translate axioms
    niceAxioms :: KindOfBlock -> [TypeSignatureOrInstanceBlock] -> Nice [NiceDeclaration]
    niceAxioms b ds = liftM List.concat $ mapM (niceAxiom b) ds

    niceAxiom :: KindOfBlock -> TypeSignatureOrInstanceBlock -> Nice [NiceDeclaration]
    niceAxiom b d = case d of
      TypeSig rel x t -> do
        fx <- getFixity x
        return [ Axiom (getRange d) fx PublicAccess NotInstanceDef rel x t ]
      Field x argt -> do
        fx <- getFixity x
        return [ NiceField (getRange d) fx PublicAccess ConcreteDef x argt ]
      InstanceB r decls -> do
        instanceBlock r =<< niceAxioms InstanceBlock decls
      Pragma p@(RewritePragma r _) -> do
        return [ NicePragma r p ]
      _ -> throwError $ WrongContentBlock b $ getRange d

    toPrim :: NiceDeclaration -> NiceDeclaration
    toPrim (Axiom r f a i rel x t) = PrimitiveFunction r f a ConcreteDef x t
    toPrim _                     = __IMPOSSIBLE__

    -- Create a function definition.
    mkFunDef info termCheck x mt ds0 = do
      cs <- mkClauses x (expandEllipsis ds0) False
      f  <- getFixity x
      return [ FunSig (fuseRange x t) f PublicAccess NotInstanceDef NotMacroDef info termCheck x t
             , FunDef (getRange ds0) ds0 f ConcreteDef termCheck x cs ]
        where
          t = case mt of
                Just t  -> t
                Nothing -> underscore (getRange x)

    underscore r = Underscore r Nothing


    expandEllipsis :: [Declaration] -> [Declaration]
    expandEllipsis [] = []
    expandEllipsis (d@(FunClause Ellipsis{} _ _ _) : ds) =
      d : expandEllipsis ds
    expandEllipsis (d@(FunClause lhs@(LHS p ps _ _) _ _ _) : ds) =
      d : expand p ps ds
      where
        expand _ _ [] = []
        expand p ps (d@(Pragma (CatchallPragma r)) : ds) = d : expand p ps ds
        expand p ps (FunClause (Ellipsis r ps' eqs []) rhs wh ca : ds) =
          FunClause (LHS (setRange r p) ((setRange r ps) ++ ps') eqs []) rhs wh ca : expand p ps ds
        expand p ps (FunClause (Ellipsis r ps' eqs es) rhs wh ca : ds) =
          FunClause (LHS (setRange r p) ((setRange r ps) ++ ps') eqs es) rhs wh ca : expand p (ps ++ ps') ds
        expand p ps (d@(FunClause (LHS _ _ _ []) _ _ _) : ds) =
          d : expand p ps ds
        expand _ _ (d@(FunClause (LHS p ps _ (_ : _)) _ _ _) : ds) =
          d : expand p ps ds
        expand _ _ (_ : ds) = __IMPOSSIBLE__
    expandEllipsis (_ : ds) = __IMPOSSIBLE__

    -- Turn function clauses into nice function clauses.
    mkClauses :: Name -> [Declaration] -> Catchall -> Nice [Clause]
    mkClauses _ [] _ = return []
    mkClauses x (Pragma (CatchallPragma r) : cs) True  = throwError $ InvalidCatchallPragma r
    mkClauses x (Pragma (CatchallPragma r) : cs) False = do
      when (null cs) $ throwError $ InvalidCatchallPragma r
      mkClauses x cs True
    mkClauses x (FunClause lhs@(LHS _ _ _ []) rhs wh ca : cs) catchall =
      (Clause x (ca || catchall) lhs rhs wh [] :) <$> mkClauses x cs False
    mkClauses x (FunClause lhs@(LHS _ ps _ es) rhs wh ca : cs) catchall = do
      when (null with) $ throwError $ MissingWithClauses x
      wcs <- mkClauses x with False
      (Clause x (ca || catchall) lhs rhs wh wcs :) <$> mkClauses x cs' False
      where
        (with, cs') = subClauses cs

        -- A clause is a subclause if the number of with-patterns is
        -- greater or equal to the current number of with-patterns plus the
        -- number of with arguments.
        subClauses :: [Declaration] -> ([Declaration],[Declaration])
        subClauses (c@(FunClause (LHS _ ps' _ _) _ _ _) : cs)
         | length ps' >= length ps + length es = mapFst (c:) (subClauses cs)
         | otherwise                           = ([], c:cs)
        subClauses (c@(FunClause (Ellipsis _ ps' _ _) _ _ _) : cs)
         = mapFst (c:) (subClauses cs)
        subClauses (c@(Pragma (CatchallPragma r)) : cs) = case subClauses cs of
          ([], cs') -> ([], c:cs')
          (cs, cs') -> (c:cs, cs')
        subClauses [] = ([],[])
        subClauses _  = __IMPOSSIBLE__
    mkClauses x (FunClause lhs@Ellipsis{} rhs wh ca : cs) catchall =
      (Clause x (ca || catchall) lhs rhs wh [] :) <$> mkClauses x cs False   -- Will result in an error later.
    mkClauses _ _ _ = __IMPOSSIBLE__

    -- for finding clauses for a type sig in mutual blocks
    couldBeFunClauseOf :: Maybe Fixity' -> Name -> Declaration -> Bool
    couldBeFunClauseOf mFixity x (Pragma (CatchallPragma{})) = True
    couldBeFunClauseOf mFixity x (FunClause Ellipsis{} _ _ _) = True
    couldBeFunClauseOf mFixity x (FunClause (LHS p _ _ _) _ _ _) =
      let
      pns        = patternNames p
      xStrings   = nameStringParts x
      patStrings = concatMap nameStringParts pns
      in
--          trace ("x = " ++ show x) $
--          trace ("pns = " ++ show pns) $
--          trace ("xStrings = " ++ show xStrings) $
--          trace ("patStrings = " ++ show patStrings) $
--          trace ("mFixity = " ++ show mFixity) $
      case (headMaybe pns, mFixity) of
        -- first identifier in the patterns is the fun.symbol?
        (Just y, _) | x == y -> True -- trace ("couldBe since y = " ++ show y) $ True
        -- are the parts of x contained in p
        _ | xStrings `isSublistOf` patStrings -> True -- trace ("couldBe since isSublistOf") $ True
        -- looking for a mixfix fun.symb
        (_, Just fix) ->  -- also matches in case of a postfix
           let notStrings = stringParts (theNotation fix)
           in  -- trace ("notStrings = " ++ show notStrings) $
               -- trace ("patStrings = " ++ show patStrings) $
               (not $ null notStrings) && (notStrings `isSublistOf` patStrings)
        -- not a notation, not first id: give up
        _ -> False -- trace ("couldBe not (case default)") $ False
    couldBeFunClauseOf _ _ _ = False -- trace ("couldBe not (fun default)") $ False

    -- ASR (27 May 2014). Commented out unused code.
    -- @isFunClauseOf@ is for non-mutual blocks where clauses must follow the
    -- type sig immediately
    -- isFunClauseOf :: Name -> Declaration -> Bool
    -- isFunClauseOf x (FunClause Ellipsis{} _ _) = True
    -- isFunClauseOf x (FunClause (LHS p _ _ _) _ _) =
    --  -- p is the whole left hand side, excluding "with" patterns and clauses
    --   case removeSingletonRawAppP p of
    --     IdentP (QName q)    -> x == q  -- lhs is just an identifier
    --     _                   -> True
    --         -- more complicated lhss must come with type signatures, so we just assume
    --         -- it's part of the current definition
    -- isFunClauseOf _ _ = False

    removeSingletonRawAppP :: Pattern -> Pattern
    removeSingletonRawAppP p =
      case p of
        RawAppP _ [p'] -> removeSingletonRawAppP p'
        ParenP _ p'    -> removeSingletonRawAppP p'
        _ -> p

    -- Make an old style mutual block from a list of mutual declarations
    mkOldMutual :: Range -> [NiceDeclaration] -> Nice NiceDeclaration
    mkOldMutual r ds = do
        -- Check that there aren't any missing definitions
        checkLoneSigs loneNames
        -- Check that there are no declarations that aren't allowed in old style mutual blocks
        case filter notAllowedInMutual ds of
          []  -> return ()
          (NiceFunClause _ _ _ _ s_ (FunClause lhs _ _ _)):_ -> throwError $ MissingTypeSignature lhs
          d:_ -> throwError $ NotAllowedInMutual d
        let tcs = map termCheck ds
        tc <- combineTermChecks r tcs

        let pc :: PositivityCheck
            pc = all positivityCheckOldMutual ds

        return $ NiceMutual r tc pc $ sigs ++ other
      where
        -- Andreas, 2013-11-23 allow postulates in mutual blocks
        notAllowedInMutual Axiom{} = False
        notAllowedInMutual d       = declKind d == OtherDecl
        -- Pull type signatures to the top
        (sigs, other) = partition isTypeSig ds
        isTypeSig Axiom{}                     = True
        isTypeSig d | LoneSig{} <- declKind d = True
        isTypeSig _                           = False

        sigNames  = [ (x, k) | LoneSig k x <- map declKind ds ]
        defNames  = [ (x, k) | LoneDef k x <- map declKind ds ]
        -- compute the set difference with equality just on names
        loneNames = [ (x, k) | (x, k) <- sigNames, List.all ((x /=) . fst) defNames ]

        -- Andreas, 2013-02-28 (issue 804):
        -- do not termination check a mutual block if any of its
        -- inner declarations comes with a {-# NO_TERMINATION_CHECK #-}
        termCheck (FunSig _ _ _ _ _ _ tc _ _)        = tc
        termCheck (FunDef _ _ _ _ tc _ _)            = tc
        -- ASR (28 December 2015): Is this equation necessary?
        termCheck (NiceMutual _ tc _ _)              = __IMPOSSIBLE__
        termCheck (NiceUnquoteDecl _ _ _ _ _ tc _ _) = tc
        termCheck (NiceUnquoteDef _ _ _ _ tc _ _)    = tc
        termCheck Axiom{}                            = TerminationCheck
        termCheck NiceField{}                        = TerminationCheck
        termCheck PrimitiveFunction{}                = TerminationCheck
        termCheck NiceModule{}                       = TerminationCheck
        termCheck NiceModuleMacro{}                  = TerminationCheck
        termCheck NiceOpen{}                         = TerminationCheck
        termCheck NiceImport{}                       = TerminationCheck
        termCheck NicePragma{}                       = TerminationCheck
        termCheck NiceRecSig{}                       = TerminationCheck
        termCheck NiceDataSig{}                      = TerminationCheck
        termCheck NiceFunClause{}                    = TerminationCheck
        termCheck DataDef{}                          = TerminationCheck
        termCheck RecDef{}                           = TerminationCheck
        termCheck NicePatternSyn{}                   = TerminationCheck

        -- ASR Issue 1614 (26 December 2015):
        -- Do not positivity check a mutual block if any of its inner
        -- declarations comes with a NO_POSITIVITY_CHECK pragma.
        positivityCheckOldMutual :: NiceDeclaration -> PositivityCheck
        positivityCheckOldMutual (DataDef _ _ _ _ _ pc _)     = pc
        positivityCheckOldMutual (NiceDataSig _ _ _ _ _ _ pc) = pc
        positivityCheckOldMutual (NiceMutual _ _ pc _)        = __IMPOSSIBLE__
        -- The pragma is not implemented on records.
        -- positivityCheckOldMutual (NiceRecSig _ _ _ _ _ _ pc)  = pc
        -- positivityCheckOldMutual (RecDef _ _ _ _ _ _ _ pc _)  = pc
        positivityCheckOldMutual _                            = True

        -- A mutual block cannot have a measure,
        -- but it can skip termination check.

    abstractBlock _ [] = return []
    abstractBlock r ds = do
      let (ds', anyChange) = runChange $ mapM mkAbstract ds
          inherited        = r == noRange
          -- hack to avoid failing on inherited abstract blocks in where clauses
      if anyChange || inherited then return ds' else throwError $ UselessAbstract r

    -- Make a declaration abstract
    mkAbstract :: Updater NiceDeclaration
    mkAbstract d =
      case d of
        NiceMutual r termCheck pc ds     -> NiceMutual r termCheck pc <$> mapM mkAbstract ds
        FunDef r ds f a tc x cs          -> (\ a -> FunDef r ds f a tc x) <$> setAbstract a <*> mapM mkAbstractClause cs
        DataDef r f a x ps pc cs         -> (\ a -> DataDef r f a x ps pc) <$> setAbstract a <*> mapM mkAbstract cs
        RecDef r f a x i e c ps pc cs    -> (\ a -> RecDef r f a x i e c ps pc) <$> setAbstract a <*> mapM mkAbstract cs
        NiceFunClause r p a termCheck catchall d  -> (\ a -> NiceFunClause r p a termCheck catchall d) <$> setAbstract a
        -- no effect on fields or primitives, the InAbstract field there is unused
        NiceField r f p _ x e            -> return $ NiceField r f p AbstractDef x e
        PrimitiveFunction r f p _ x e    -> return $ PrimitiveFunction r f p AbstractDef x e
        NiceUnquoteDecl r f p i _ t x e  -> return $ NiceUnquoteDecl r f p i AbstractDef t x e
        NiceUnquoteDef r f p _ t x e     -> return $ NiceUnquoteDef r f p AbstractDef t x e
        NiceModule{}                     -> return d
        NiceModuleMacro{}                -> return d
        Axiom{}                          -> return d
        NicePragma{}                     -> return d
        NiceOpen{}                       -> return d
        NiceImport{}                     -> return d
        FunSig{}                         -> return d
        NiceRecSig{}                     -> return d
        NiceDataSig{}                    -> return d
        NicePatternSyn{}                 -> return d

    setAbstract :: Updater IsAbstract
    setAbstract a = case a of
      AbstractDef -> return a
      ConcreteDef -> dirty $ AbstractDef

    mkAbstractClause :: Updater Clause
    mkAbstractClause (Clause x catchall lhs rhs wh with) = do
        wh <- mkAbstractWhere wh
        Clause x catchall lhs rhs wh <$> mapM mkAbstractClause with

    mkAbstractWhere :: Updater WhereClause
    mkAbstractWhere  NoWhere         = return $ NoWhere
    mkAbstractWhere (AnyWhere ds)    = dirty $ AnyWhere [Abstract noRange ds]
    mkAbstractWhere (SomeWhere m ds) = dirty $SomeWhere m [Abstract noRange ds]

    privateBlock _ [] = return []
    privateBlock r ds = do
      let (ds', anyChange) = runChange $ mapM mkPrivate ds
      if anyChange then return ds' else throwError $ UselessPrivate r

    -- Make a declaration private.
    -- Andreas, 2012-11-17:
    -- Mark computation 'dirty' if there was a declaration that could be privatized.
    -- If no privatization is taking place, we want to complain about 'UselessPrivate'.
    -- Alternatively, we could only dirty if a non-private thing was privatized.
    -- Then, nested 'private's would sometimes also be complained about.
    mkPrivate :: Updater NiceDeclaration
    mkPrivate d =
      case d of
        Axiom r f p i rel x e            -> (\ p -> Axiom r f p i rel x e) <$> setPrivate p
        NiceField r f p a x e            -> (\ p -> NiceField r f p a x e) <$> setPrivate p
        PrimitiveFunction r f p a x e    -> (\ p -> PrimitiveFunction r f p a x e) <$> setPrivate p
        NiceMutual r termCheck pc ds     -> NiceMutual r termCheck pc <$> mapM mkPrivate ds
        NiceModule r p a x tel ds        -> (\ p -> NiceModule r p a x tel ds) <$> setPrivate p
        NiceModuleMacro r p x ma op is   -> (\ p -> NiceModuleMacro r p x ma op is) <$> setPrivate p
        FunSig r f p i m rel tc x e      -> (\ p -> FunSig r f p i m rel tc x e) <$> setPrivate p
        NiceRecSig r f p x ls t pc       -> (\ p -> NiceRecSig r f p x ls t pc) <$> setPrivate p
        NiceDataSig r f p x ls t pc      -> (\ p -> NiceDataSig r f p x ls t pc) <$> setPrivate p
        NiceFunClause r p a termCheck catchall d -> (\ p -> NiceFunClause r p a termCheck catchall d) <$> setPrivate p
        NiceUnquoteDecl r f p i a t x e  -> (\ p -> NiceUnquoteDecl r f p i a t x e) <$> setPrivate p
        NiceUnquoteDef r f p a t x e     -> (\ p -> NiceUnquoteDef r f p a t x e) <$> setPrivate p
        NicePragma _ _                   -> return $ d
        NiceOpen _ _ _                   -> return $ d
        NiceImport _ _ _ _ _             -> return $ d
        FunDef{}                         -> return $ d
        DataDef{}                        -> return $ d
        RecDef{}                         -> return $ d
        NicePatternSyn _ _ _ _ _         -> return $ d

    setPrivate :: Updater Access
    setPrivate p = case p of
      PrivateAccess -> return p
      _             -> dirty $ PrivateAccess

    -- Andreas, 2012-11-22: Q: is this necessary?
    -- Are where clauses not always private?
    mkPrivateClause :: Updater Clause
    mkPrivateClause (Clause x catchall lhs rhs wh with) = do
        wh <- mkPrivateWhere wh
        Clause x catchall lhs rhs wh <$> mapM mkPrivateClause with

    mkPrivateWhere :: Updater WhereClause
    mkPrivateWhere  NoWhere         = return $ NoWhere
    mkPrivateWhere (AnyWhere ds)    = dirty  $ AnyWhere [Private (getRange ds) ds]
    mkPrivateWhere (SomeWhere m ds) = dirty  $ SomeWhere m [Private (getRange ds) ds]

    instanceBlock _ [] = return []
    instanceBlock r ds = do
      let (ds', anyChange) = runChange $ mapM mkInstance ds
      if anyChange then return ds' else throwError $ UselessInstance r

    -- Make a declaration eligible for instance search.
    mkInstance :: Updater NiceDeclaration
    mkInstance d =
      case d of
        Axiom r f p i rel x e            -> (\ i -> Axiom r f p i rel x e) <$> setInstance i
        FunSig r f p i m rel tc x e      -> (\ i -> FunSig r f p i m rel tc x e) <$> setInstance i
        NiceUnquoteDecl r f p i a tc x e -> (\ i -> NiceUnquoteDecl r f p i a tc x e) <$> setInstance i
        NiceMutual{}                     -> return d
        NiceFunClause{}                  -> return d
        FunDef{}                         -> return d
        NiceField{}                      -> return d
        PrimitiveFunction{}              -> return d
        NiceUnquoteDef{}                 -> return d
        NiceRecSig{}                     -> return d
        NiceDataSig{}                    -> return d
        NiceModuleMacro{}                -> return d
        NiceModule{}                     -> return d
        NicePragma{}                     -> return d
        NiceOpen{}                       -> return d
        NiceImport{}                     -> return d
        DataDef{}                        -> return d
        RecDef{}                         -> return d
        NicePatternSyn{}                 -> return d

    setInstance :: Updater IsInstance
    setInstance i = case i of
      InstanceDef -> return i
      _           -> dirty $ InstanceDef

    macroBlock r ds = mapM mkMacro ds

    mkMacro :: NiceDeclaration -> Nice NiceDeclaration
    mkMacro d =
      case d of
        FunSig r f p i _ rel tc x e -> return $ FunSig r f p i MacroDef rel tc x e
        FunDef{}                    -> return d
        _                           -> throwError (BadMacroDef d)

-- | Add more fixities. Throw an exception for multiple fixity declarations.
--   OR:  Disjoint union of fixity maps.  Throws exception if not disjoint.

plusFixities :: Fixities -> Fixities -> Nice Fixities
plusFixities m1 m2
    -- If maps are not disjoint, report conflicts as exception.
    | not (null isect) = throwError $ MultipleFixityDecls isect
    -- Otherwise, do the union.
    | otherwise        = return $ Map.unionWithKey mergeFixites m1 m2
  where
    --  Merge two fixities, assuming there is no conflict
    mergeFixites name (Fixity' f1 s1) (Fixity' f2 s2) = Fixity' f s
              where f | f1 == noFixity = f2
                      | f2 == noFixity = f1
                      | otherwise = __IMPOSSIBLE__
                    s | s1 == noNotation = s2
                      | s2 == noNotation = s1
                      | otherwise = __IMPOSSIBLE__

    -- Compute a list of conflicts in a format suitable for error reporting.
    isect = [ (x, map (Map.findWithDefault __IMPOSSIBLE__ x) [m1,m2])
            | (x, False) <- Map.assocs $ Map.intersectionWith compatible m1 m2 ]

    -- Check for no conflict.
    compatible (Fixity' f1 s1) (Fixity' f2 s2) = (f1 == noFixity || f2 == noFixity) &&
                                                 (s1 == noNotation || s2 == noNotation)

-- | While 'Fixities' is not a monoid under disjoint union (which might fail),
--   we get the monoid instance for the monadic @Nice Fixities@ which propagates
--   the first error.
instance Monoid (Nice Fixities) where
  mempty        = return $ Map.empty
  mappend c1 c2 = plusFixities ==<< (c1, c2)

-- | Get the fixities from the current block.
--   Doesn't go inside modules and where blocks.
--   The reason for this is that fixity declarations have to appear at the same
--   level (or possibly outside an abstract or mutual block) as its target
--   declaration.
fixities :: [Declaration] -> Nice Fixities
fixities = foldMap $ \ d -> case d of
  -- These declarations define fixities:
  Syntax x syn    -> return $ Map.singleton x $ Fixity' noFixity syn
  Infix  f xs     -> return $ Map.fromList $ map (,Fixity' f noNotation) xs
  -- We look into these blocks:
  Mutual    _ ds' -> fixities ds'
  Abstract  _ ds' -> fixities ds'
  Private   _ ds' -> fixities ds'
  InstanceB _ ds' -> fixities ds'
  Macro     _ ds' -> fixities ds'
  -- All other declarations are ignored.
  -- We expand these boring cases to trigger a revisit
  -- in case the @Declaration@ type is extended in the future.
  TypeSig     {}  -> mempty
  Field       {}  -> mempty
  FunClause   {}  -> mempty
  DataSig     {}  -> mempty
  Data        {}  -> mempty
  RecordSig   {}  -> mempty
  Record      {}  -> mempty
  PatternSyn  {}  -> mempty
  Postulate   {}  -> mempty
  Primitive   {}  -> mempty
  Open        {}  -> mempty
  Import      {}  -> mempty
  ModuleMacro {}  -> mempty
  Module      {}  -> mempty
  UnquoteDecl {}  -> mempty
  UnquoteDef  {}  -> mempty
  Pragma      {}  -> mempty


-- Andreas, 2012-04-07
-- The following function is only used twice, for building a Let, and for
-- printing an error message.

-- | (Approximately) convert a 'NiceDeclaration' back to a 'Declaration'.
notSoNiceDeclaration :: NiceDeclaration -> Declaration
notSoNiceDeclaration d =
  case d of
    Axiom _ _ _ _ rel x e            -> TypeSig rel x e
    NiceField _ _ _ _ x argt         -> Field x argt
    PrimitiveFunction r _ _ _ x e    -> Primitive r [TypeSig defaultArgInfo x e]
    NiceMutual r _ _ ds              -> Mutual r $ map notSoNiceDeclaration ds
    NiceModule r _ _ x tel ds        -> Module r x tel ds
    NiceModuleMacro r _ x ma o dir   -> ModuleMacro r x ma o dir
    NiceOpen r x dir                 -> Open r x dir
    NiceImport r x as o dir          -> Import r x as o dir
    NicePragma _ p                   -> Pragma p
    NiceRecSig r _ _ x bs e _        -> RecordSig r x bs e
    NiceDataSig r _ _ x bs e _       -> DataSig r Inductive x bs e
    NiceFunClause _ _ _ _ _ d        -> d
    FunSig _ _ _ _ _ rel tc x e      -> TypeSig rel x e
    FunDef r [d] _ _ _ _ _           -> d
    FunDef r ds _ _ _ _ _            -> Mutual r ds -- Andreas, 2012-04-07 Hack!
    DataDef r _ _ x bs _ cs          -> Data r Inductive x bs Nothing $ map notSoNiceDeclaration cs
    RecDef r _ _ x i e c bs _ ds     -> Record r x i e (unThing <$> c) bs Nothing $ map notSoNiceDeclaration ds
      where unThing (ThingWithFixity c _, inst) = (c, inst)
    NicePatternSyn r _ n as p        -> PatternSyn r n as p
    NiceUnquoteDecl r _ _ _ _ _ x e  -> UnquoteDecl r x e
    NiceUnquoteDef r _ _ _ _ x e     -> UnquoteDef r x e

-- | Has the 'NiceDeclaration' a field of type 'IsAbstract'?
niceHasAbstract :: NiceDeclaration -> Maybe IsAbstract
niceHasAbstract d =
  case d of
    Axiom{}                         -> Nothing
    NiceField _ _ _ a _ _           -> Just a
    PrimitiveFunction _ _ _ a _ _   -> Just a
    NiceMutual{}                    -> Nothing
    NiceModule _ _ a _ _ _          -> Just a
    NiceModuleMacro{}               -> Nothing
    NiceOpen{}                      -> Nothing
    NiceImport{}                    -> Nothing
    NicePragma{}                    -> Nothing
    NiceRecSig{}                    -> Nothing
    NiceDataSig{}                   -> Nothing
    NiceFunClause _ _ a _ _ _       -> Just a
    FunSig{}                        -> Nothing
    FunDef _ _ _ a _ _ _            -> Just a
    DataDef _ _ a _ _ _ _           -> Just a
    RecDef _ _ a _ _ _ _ _ _ _      -> Just a
    NicePatternSyn{}                -> Nothing
    NiceUnquoteDecl _ _ _ _ a _ _ _ -> Just a
    NiceUnquoteDef _ _ _ a _ _ _    -> Just a<|MERGE_RESOLUTION|>--- conflicted
+++ resolved
@@ -656,27 +656,8 @@
 
     nice (d:ds) = do
       case d of
-<<<<<<< HEAD
-        TypeSig{} -> niceTypeSig TerminationCheck d ds
-        FunClause{} -> niceFunClause TerminationCheck False d ds
-        Field x t                     -> (++) <$> niceAxioms FieldBlock [ d ] <*> nice ds
-        DataSig r CoInductive x tel t -> throwError (Codata r)
-        Data r CoInductive x tel t cs -> throwError (Codata r)
-        d@(DataSig _ Inductive _ _ _) -> niceDataSig True d ds
-        d@(Data _ Inductive _ _ _ _)  -> niceDataDef True d ds
-        RecordSig r x tel t -> do
-          addLoneSig x (RecName $ parameters tel)
-          fx <- getFixity x
-          (NiceRecSig r fx PublicAccess x tel t True :) <$> nice ds
-        Record r x i e c tel t cs -> do
-          t <- defaultTypeSig (RecName $ parameters tel) x t
-          c <- traverse (\(cname, cinst) -> do fix <- getFixity cname; return (ThingWithFixity cname fix, cinst)) c
-          (++) <$> dataOrRec True (\x1 x2 x3 x4 -> RecDef x1 x2 x3 x4 i e c) NiceRecSig
-                             niceDeclarations r x tel t (Just cs)
-               <*> nice ds
-=======
         TypeSig{}                     -> niceTypeSig TerminationCheck d ds
-        FunClause{}                   -> niceFunClause TerminationCheck d ds
+        FunClause{}                   -> niceFunClause TerminationCheck False d ds
         Field{}                       -> (++) <$> niceAxioms FieldBlock [ d ] <*> nice ds
         DataSig r CoInductive _ _ _   -> throwError (Codata r)
         Data r CoInductive _ _ _ _    -> throwError (Codata r)
@@ -685,7 +666,6 @@
         d@RecordSig{}                 -> niceRecordSig True d ds
         d@Record{}                    -> niceRecord True d ds
 
->>>>>>> 56ec57e0
         Mutual r ds' ->
           (:) <$> (mkOldMutual r =<< nice ds') <*> nice ds
 
@@ -815,10 +795,10 @@
 
     niceRecord :: PositivityCheck -> Declaration -> [Declaration] ->
                   Nice [NiceDeclaration]
-    niceRecord pc (Record r x i c tel t cs) ds = do
+    niceRecord pc (Record r x i e c tel t cs) ds = do
       t <- defaultTypeSig (RecName $ parameters tel) x t
-      c <- traverse (\c -> ThingWithFixity c <$> getFixity c) c
-      (++) <$> dataOrRec pc (\x1 x2 x3 x4 -> RecDef x1 x2 x3 x4 i c) NiceRecSig
+      c <- traverse (\(cname, cinst) -> do fix <- getFixity cname; return (ThingWithFixity cname fix, cinst)) c
+      (++) <$> dataOrRec pc (\x1 x2 x3 x4 -> RecDef x1 x2 x3 x4 i e c) NiceRecSig
                  niceDeclarations r x tel t (Just cs)
            <*> nice ds
     niceRecord _ _ _ = __IMPOSSIBLE__
