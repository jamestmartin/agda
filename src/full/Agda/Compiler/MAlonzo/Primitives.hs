--- conflicted
+++ resolved
@@ -240,12 +240,8 @@
 
   -- Reflection
   , "primQNameEquality"   |-> rel "(==)" "MAlonzo.RTE.QName () ()"
-<<<<<<< HEAD
   , "primQNameLess"       |-> rel "(<)" "MAlonzo.RTE.QName () ()"
-  , "primShowQName"       |-> return "(error \"primShowQName: not implemented\")"
-=======
   , "primShowQName"       |-> return "MAlonzo.RTE.qnameString"
->>>>>>> 55187e7d
   , "primQNameType"       |-> return "MAlonzo.RTE.qnameType"
   , "primQNameDefinition" |-> return "MAlonzo.RTE.qnameDefinition"
 
