--- conflicted
+++ resolved
@@ -334,12 +334,8 @@
       lift $ typeError $ NotImplemented $ "Compilation of copatterns"
   pat   (VarP _   ) = do v <- gets head; modify tail; return [v]
   pat   (DotP _   ) = pat (VarP dummy) -- WHY NOT: return HS.PWildCard -- SEE ABOVE
-<<<<<<< HEAD
+  pat   (LitP (LitQName _ x)) = return [litqnamepat x]
   pat   (LitP l   ) = return [HS.PLit HS.Signless $ hslit l]
-=======
-  pat   (LitP (LitQName _ x)) = return $ litqnamepat x
-  pat   (LitP l   ) = return $ HS.PLit HS.Signless $ hslit l
->>>>>>> 2d07049b
 
   pat p@(ConP c _ ps) = do
     -- Note that irr is applied once for every subpattern, so in the
