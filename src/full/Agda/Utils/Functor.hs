--- conflicted
+++ resolved
@@ -14,11 +14,7 @@
 import Data.Functor
 import Data.Functor.Identity
 import Data.Functor.Compose
-<<<<<<< HEAD
-import Data.Functor.Constant
-=======
 import Data.Functor.Classes
->>>>>>> 526474a0
 
 -- Andreas, 2015-05-06, see issue 1501.
 -- This instance can be obtained from transformers-compat.
