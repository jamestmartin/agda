{-# LANGUAGE CPP #-}
<<<<<<< HEAD
{-# LANGUAGE GeneralizedNewtypeDeriving #-}

{-# OPTIONS_GHC -fwarn-missing-signatures #-}
=======

>>>>>>> 6c8c5f4b
#if defined(__GLASGOW_HASKELL__) && __GLASGOW_HASKELL__ >= 702
{-# OPTIONS_GHC -fno-warn-identities #-}
#endif
-- To avoid warning on derived Integral instance for CPUTime

-- | Time-related utilities.

module Agda.Utils.Time
  ( ClockTime
  , getClockTime
  , measureTime
  , CPUTime(..)
  ) where

import Control.Monad.Trans
import System.CPUTime

#if MIN_VERSION_directory(1,1,1)
import qualified Data.Time
#else
import qualified System.Time
#endif

import Agda.Utils.Pretty
import Agda.Utils.String

-- | Timestamps.

type ClockTime =
#if MIN_VERSION_directory(1,1,1)
  Data.Time.UTCTime
#else
  System.Time.ClockTime
#endif

-- | The current time.

getClockTime :: IO ClockTime
getClockTime =
#if MIN_VERSION_directory(1,1,1)
  Data.Time.getCurrentTime
#else
  System.Time.getClockTime
#endif

-- | CPU time in pico (10^-12) seconds.

newtype CPUTime = CPUTime Integer
  deriving (Eq, Show, Ord, Num, Real, Enum, Integral)

-- | Print CPU time in milli (10^-3) seconds.

instance Pretty CPUTime where
  pretty (CPUTime ps) =
    text $ showThousandSep (div ps 1000000000) ++ "ms"

-- | Measure the time of a computation. Returns the
measureTime :: MonadIO m => m a -> m (a, CPUTime)
measureTime m = do
  start <- liftIO $ getCPUTime
  x     <- m
  stop  <- liftIO $ getCPUTime
  return (x, CPUTime $ stop - start)<|MERGE_RESOLUTION|>--- conflicted
+++ resolved
@@ -1,11 +1,6 @@
-{-# LANGUAGE CPP #-}
-<<<<<<< HEAD
+{-# LANGUAGE CPP                        #-}
 {-# LANGUAGE GeneralizedNewtypeDeriving #-}
 
-{-# OPTIONS_GHC -fwarn-missing-signatures #-}
-=======
-
->>>>>>> 6c8c5f4b
 #if defined(__GLASGOW_HASKELL__) && __GLASGOW_HASKELL__ >= 702
 {-# OPTIONS_GHC -fno-warn-identities #-}
 #endif
