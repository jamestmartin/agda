{-# LANGUAGE CPP               #-}
{-# LANGUAGE FlexibleInstances #-}
{-# LANGUAGE PatternGuards     #-}

module Agda.TypeChecking.Unquote where

import Control.Applicative
import Control.Monad.State (runState, get, put)
<<<<<<< HEAD
import Control.Monad.Writer (execWriterT, tell)
=======
import Control.Monad.Reader (ask, asks)
import Control.Monad.Writer (WriterT(..), execWriterT, runWriterT, tell)
>>>>>>> 97c5415e
import Control.Monad.Trans (lift)
import Control.Monad

import Data.Char
import Data.Maybe (fromMaybe)
import Data.Traversable (traverse)
import Data.Map (Map)
import qualified Data.Map as Map

import Agda.Syntax.Common
import Agda.Syntax.Internal as I
import qualified Agda.Syntax.Reflected as R
import Agda.Syntax.Literal
import Agda.Syntax.Position
import Agda.Syntax.Fixity
import Agda.Syntax.Info
import Agda.Syntax.Translation.InternalToAbstract
import Agda.Syntax.Translation.ReflectedToAbstract

import Agda.TypeChecking.CompiledClause
import Agda.TypeChecking.Datatypes ( getConHead )
import Agda.TypeChecking.DropArgs
import Agda.TypeChecking.Free
import Agda.TypeChecking.Level
import Agda.TypeChecking.Monad
import Agda.TypeChecking.Monad.Builtin
import Agda.TypeChecking.Monad.Exception
import Agda.TypeChecking.Pretty
import Agda.TypeChecking.Reduce
import Agda.TypeChecking.Reduce.Monad hiding (reportSDoc)
import Agda.TypeChecking.Substitute
import Agda.TypeChecking.Telescope
<<<<<<< HEAD
=======
import Agda.TypeChecking.Quote
import Agda.TypeChecking.Conversion
import Agda.TypeChecking.MetaVars
import Agda.TypeChecking.EtaContract
import Agda.TypeChecking.Primitive

import {-# SOURCE #-} Agda.TypeChecking.Rules.Term
import {-# SOURCE #-} Agda.TypeChecking.Rules.Def
>>>>>>> 97c5415e

import Agda.Utils.Except
import Agda.Utils.Impossible
import Agda.Utils.Monad ( ifM )
import Agda.Utils.Permutation ( Permutation(Perm), compactP )
import Agda.Utils.String ( Str(Str), unStr )
import Agda.Utils.VarSet (VarSet)
import qualified Agda.Utils.VarSet as Set
import Agda.Utils.Maybe.Strict (toLazy)
import Agda.Utils.FileName

#include "undefined.h"

agdaTermType :: TCM Type
agdaTermType = El (mkType 0) <$> primAgdaTerm

agdaTypeType :: TCM Type
<<<<<<< HEAD
agdaTypeType = El (mkType 0) <$> primAgdaType
=======
agdaTypeType = agdaTermType
>>>>>>> 97c5415e

qNameType :: TCM Type
qNameType = El (mkType 0) <$> primQName

type UnquoteM = WriterT [QName] (ExceptionT UnquoteError TCM)

unpackUnquoteM :: UnquoteM a -> TCM (Either UnquoteError (a, [QName]))
unpackUnquoteM = runExceptionT . runWriterT

packUnquoteM :: TCM (Either UnquoteError (a, [QName])) -> UnquoteM a
packUnquoteM = WriterT . ExceptionT

runUnquoteM :: UnquoteM a -> TCM (Either UnquoteError (a, [QName]))
runUnquoteM m = do
  z <- unpackUnquoteM m
  case z of
    Left err         -> return $ Left err
    Right (_, decls) -> z <$ mapM_ isDefined decls
  where
    isDefined x = do
      def <- theDef <$> getConstInfo x
      case def of
        Function{funClauses = []} -> genericError $ "Missing definition for " ++ show x
        _       -> return ()

liftU :: TCM a -> UnquoteM a
liftU = lift . lift

isCon :: ConHead -> TCM Term -> UnquoteM Bool
isCon con tm = do t <- liftU tm
                  case ignoreSharing t of
                    Con con' _ -> return (con == con')
                    _ -> return False

<<<<<<< HEAD
=======
isDef :: QName -> TCM Term -> UnquoteM Bool
isDef f tm = do
  t <- liftU tm
  case ignoreSharing t of
    Def g _ -> return (f == g)
    _       -> return False

>>>>>>> 97c5415e
reduceQuotedTerm :: Term -> UnquoteM Term
reduceQuotedTerm t = ifBlocked t
                       (\m _ -> throwException $ BlockedOnMeta m)
                       (\  t -> return t)


class Unquote a where
  unquote :: I.Term -> UnquoteM a

unquoteH :: Unquote a => Arg Term -> UnquoteM a
unquoteH a | isHidden a && isRelevant a =
    unquote $ unArg a
unquoteH a = throwException $ BadVisibility "hidden"  a

unquoteN :: Unquote a => Arg Term -> UnquoteM a
unquoteN a | notHidden a && isRelevant a =
    unquote $ unArg a
unquoteN a = throwException $ BadVisibility "visible" a

choice :: Monad m => [(m Bool, m a)] -> m a -> m a
choice [] dflt = dflt
choice ((mb, mx) : mxs) dflt = ifM mb mx $ choice mxs dflt

ensureDef :: QName -> UnquoteM QName
ensureDef x = do
  i <- liftU $ (theDef <$> getConstInfo x) `catchError` \_ -> return Axiom  -- for recursive unquoteDecl
  case i of
    Constructor{} -> do
      def <- liftU $ prettyTCM =<< primAgdaTermDef
      con <- liftU $ prettyTCM =<< primAgdaTermCon
      throwException $ ConInsteadOfDef x (show def) (show con)
    _ -> return x

ensureCon :: QName -> UnquoteM QName
ensureCon x = do
  i <- liftU $ (theDef <$> getConstInfo x) `catchError` \_ -> return Axiom  -- for recursive unquoteDecl
  case i of
    Constructor{} -> return x
    _ -> do
      def <- liftU $ prettyTCM =<< primAgdaTermDef
      con <- liftU $ prettyTCM =<< primAgdaTermCon
      throwException $ DefInsteadOfCon x (show def) (show con)

pickName :: R.Type -> String
pickName a =
<<<<<<< HEAD
  case R.unEl a of
=======
  case a of
>>>>>>> 97c5415e
    R.Pi{}   -> "f"
    R.Sort{} -> "A"
    R.Def d _ | c:_ <- show (qnameName d),
              isAlpha c -> [toLower c]
    _        -> "_"

instance Unquote ArgInfo where
  unquote t = do
    t <- reduceQuotedTerm t
    case ignoreSharing t of
      Con c [h,r] -> do
        choice
          [(c `isCon` primArgArgInfo, ArgInfo <$> unquoteN h <*> unquoteN r)]
          __IMPOSSIBLE__
      Con c _ -> __IMPOSSIBLE__
      _ -> throwException $ NonCanonical "arg info" t

instance Unquote a => Unquote (Arg a) where
  unquote t = do
    t <- reduceQuotedTerm t
    case ignoreSharing t of
      Con c [info,x] -> do
        choice
          [(c `isCon` primArgArg, Arg <$> unquoteN info <*> unquoteN x)]
          __IMPOSSIBLE__
      Con c _ -> __IMPOSSIBLE__
      _ -> throwException $ NonCanonical "arg" t

-- Andreas, 2013-10-20: currently, post-fix projections are not part of the
-- quoted syntax.
instance Unquote R.Elim where
  unquote t = R.Apply <$> unquote t

instance Unquote Integer where
  unquote t = do
    t <- reduceQuotedTerm t
    case ignoreSharing t of
      Lit (LitNat _ n) -> return n
<<<<<<< HEAD
      _ -> throwException $ NotALiteral "Integer" t
=======
      _ -> throwException $ NonCanonical "integer" t
>>>>>>> 97c5415e

instance Unquote Double where
  unquote t = do
    t <- reduceQuotedTerm t
    case ignoreSharing t of
      Lit (LitFloat _ x) -> return x
      _ -> throwException $ NonCanonical "float" t

instance Unquote Char where
  unquote t = do
    t <- reduceQuotedTerm t
    case ignoreSharing t of
      Lit (LitChar _ x) -> return x
      _ -> throwException $ NonCanonical "char" t

instance Unquote Str where
  unquote t = do
    t <- reduceQuotedTerm t
    case ignoreSharing t of
      Lit (LitString _ x) -> return (Str x)
      _ -> throwException $ NonCanonical "string" t

unquoteString :: Term -> UnquoteM String
unquoteString x = unStr <$> unquote x

unquoteNString :: Arg Term -> UnquoteM String
unquoteNString x = unStr <$> unquoteN x

data ErrorPart = StrPart String | TermPart R.Term | NamePart QName

instance PrettyTCM ErrorPart where
  prettyTCM (StrPart s) = text s
  prettyTCM (TermPart t) = prettyTCM t
  prettyTCM (NamePart x) = prettyTCM x

instance Unquote ErrorPart where
  unquote t = do
    t <- reduceQuotedTerm t
    case ignoreSharing t of
      Con c [x] ->
        choice [ (c `isCon` primAgdaErrorPartString, StrPart  <$> unquoteNString x)
               , (c `isCon` primAgdaErrorPartTerm,   TermPart <$> unquoteN x)
               , (c `isCon` primAgdaErrorPartName,   NamePart <$> unquoteN x) ]
               __IMPOSSIBLE__
      _ -> throwException $ NonCanonical "error part" t

unquoteString :: Term -> UnquoteM String
unquoteString x = unStr <$> unquote x

unquoteNString :: Arg Term -> UnquoteM String
unquoteNString x = unStr <$> unquoteN x

instance Unquote a => Unquote [a] where
  unquote t = do
    t <- reduceQuotedTerm t
    case ignoreSharing t of
      Con c [x,xs] -> do
        choice
          [(c `isCon` primCons, (:) <$> unquoteN x <*> unquoteN xs)]
          __IMPOSSIBLE__
      Con c [] -> do
        choice
          [(c `isCon` primNil, return [])]
          __IMPOSSIBLE__
      Con c _ -> __IMPOSSIBLE__
      _ -> throwException $ NonCanonical "list" t

instance Unquote Hiding where
  unquote t = do
    t <- reduceQuotedTerm t
    case ignoreSharing t of
      Con c [] -> do
        choice
          [(c `isCon` primHidden,  return Hidden)
          ,(c `isCon` primInstance, return Instance)
          ,(c `isCon` primVisible, return NotHidden)]
          __IMPOSSIBLE__
      Con c vs -> __IMPOSSIBLE__
      _        -> throwException $ NonCanonical "visibility" t

instance Unquote Relevance where
  unquote t = do
    t <- reduceQuotedTerm t
    case ignoreSharing t of
      Con c [] -> do
        choice
          [(c `isCon` primRelevant,   return Relevant)
          ,(c `isCon` primIrrelevant, return Irrelevant)]
          __IMPOSSIBLE__
      Con c vs -> __IMPOSSIBLE__
      _        -> throwException $ NonCanonical "relevance" t

instance Unquote QName where
  unquote t = do
    t <- reduceQuotedTerm t
    case ignoreSharing t of
      Lit (LitQName _ x) -> return x
      _                  -> throwException $ NonCanonical "name" t

instance Unquote a => Unquote (R.Abs a) where
<<<<<<< HEAD
  unquote t = do
    t <- reduceQuotedTerm t
    case ignoreSharing t of
      Con c [x,y] -> do
        choice
          [(c `isCon` primAbsAbs, R.Abs <$> (hint <$> unquoteNString x) <*> unquoteN y)]
          __IMPOSSIBLE__
      Con c _ -> __IMPOSSIBLE__
      _ -> throwException $ NotAConstructor "Abs" t

    where hint x | not (null x) = x
                 | otherwise    = "_"

instance Unquote a => Unquote (Dom a) where
  unquote t = domFromArg <$> unquote t

instance Unquote R.Sort where
=======
>>>>>>> 97c5415e
  unquote t = do
    t <- reduceQuotedTerm t
    case ignoreSharing t of
      Con c [x,y] -> do
        choice
<<<<<<< HEAD
          [(c `isCon` primAgdaSortUnsupported, return R.UnknownS)]
          __IMPOSSIBLE__
      Con c [u] -> do
        choice
          [(c `isCon` primAgdaSortSet, R.SetS <$> unquoteN u)
          ,(c `isCon` primAgdaSortLit, R.LitS <$> unquoteN u)]
=======
          [(c `isCon` primAbsAbs, R.Abs <$> (hint <$> unquoteNString x) <*> unquoteN y)]
>>>>>>> 97c5415e
          __IMPOSSIBLE__
      Con c _ -> __IMPOSSIBLE__
      _ -> throwException $ NonCanonical "abstraction" t

    where hint x | not (null x) = x
                 | otherwise    = "_"

<<<<<<< HEAD
instance Unquote R.Type where
=======
getCurrentPath :: TCM AbsolutePath
getCurrentPath = fromMaybe __IMPOSSIBLE__ <$> asks envCurrentPath

instance Unquote MetaId where
  unquote t = do
    t <- reduceQuotedTerm t
    case ignoreSharing t of
      Lit (LitMeta r f x) -> do
        live <- (== f) <$> liftU getCurrentPath
        unless live $ liftU $ do
            m <- fromMaybe __IMPOSSIBLE__ . Map.lookup f <$> sourceToModule
            typeError . GenericDocError =<<
              sep [ text "Can't unquote stale metavariable"
                  , pretty m <> text "." <> pretty x ]
        return x
      _ -> throwException $ NonCanonical "meta variable" t

instance Unquote a => Unquote (Dom a) where
  unquote t = domFromArg <$> unquote t

instance Unquote R.Sort where
>>>>>>> 97c5415e
  unquote t = do
    t <- reduceQuotedTerm t
    case ignoreSharing t of
      Con c [] -> do
        choice
          [(c `isCon` primAgdaSortUnsupported, return R.UnknownS)]
          __IMPOSSIBLE__
      Con c [u] -> do
        choice
<<<<<<< HEAD
          [(c `isCon` primAgdaTypeEl, R.El <$> unquoteN s <*> unquoteN u)]
=======
          [(c `isCon` primAgdaSortSet, R.SetS <$> unquoteN u)
          ,(c `isCon` primAgdaSortLit, R.LitS <$> unquoteN u)]
>>>>>>> 97c5415e
          __IMPOSSIBLE__
      Con c _ -> __IMPOSSIBLE__
      _ -> throwException $ NonCanonical "sort" t

instance Unquote Literal where
  unquote t = do
    t <- reduceQuotedTerm t
<<<<<<< HEAD
=======
    let litMeta r x = do
          file <- liftU getCurrentPath
          return $ LitMeta r file x
>>>>>>> 97c5415e
    case ignoreSharing t of
      Con c [x] ->
        choice
          [ (c `isCon` primAgdaLitNat,    LitNat    noRange <$> unquoteN x)
          , (c `isCon` primAgdaLitFloat,  LitFloat  noRange <$> unquoteN x)
          , (c `isCon` primAgdaLitChar,   LitChar   noRange <$> unquoteN x)
          , (c `isCon` primAgdaLitString, LitString noRange <$> unquoteNString x)
<<<<<<< HEAD
          , (c `isCon` primAgdaLitQName,  LitQName  noRange <$> unquoteN x) ]
=======
          , (c `isCon` primAgdaLitQName,  LitQName  noRange <$> unquoteN x)
          , (c `isCon` primAgdaLitMeta,   litMeta   noRange =<< unquoteN x) ]
>>>>>>> 97c5415e
          __IMPOSSIBLE__
      Con c _ -> __IMPOSSIBLE__
      _ -> throwException $ NonCanonical "literal" t

instance Unquote R.Term where
  unquote t = do
    t <- reduceQuotedTerm t
    case ignoreSharing t of
      Con c [] ->
        choice
<<<<<<< HEAD
          [ (c `isCon` primAgdaTermUnsupported, return R.Unknown)
          , (c `isCon` primAgdaTermQuoteContext, return R.QuoteContext) ]
=======
          [ (c `isCon` primAgdaTermUnsupported, return R.Unknown) ]
>>>>>>> 97c5415e
          __IMPOSSIBLE__

      Con c [x] -> do
        choice
          [ (c `isCon` primAgdaTermSort,      R.Sort      <$> unquoteN x)
<<<<<<< HEAD
          , (c `isCon` primAgdaTermLit,       R.Lit       <$> unquoteN x)
          , (c `isCon` primAgdaTermQuoteGoal, R.QuoteGoal <$> unquoteN x)
          , (c `isCon` primAgdaTermQuoteTerm, R.QuoteTerm <$> unquoteN x) ]
=======
          , (c `isCon` primAgdaTermLit,       R.Lit       <$> unquoteN x) ]
>>>>>>> 97c5415e
          __IMPOSSIBLE__

      Con c [x, y] ->
        choice
          [ (c `isCon` primAgdaTermVar,     R.Var     <$> (fromInteger <$> unquoteN x) <*> unquoteN y)
          , (c `isCon` primAgdaTermCon,     R.Con     <$> (ensureCon =<< unquoteN x) <*> unquoteN y)
          , (c `isCon` primAgdaTermDef,     R.Def     <$> (ensureDef =<< unquoteN x) <*> unquoteN y)
<<<<<<< HEAD
          , (c `isCon` primAgdaTermUnquote, R.Unquote <$> unquoteN x <*> unquoteN y)
=======
          , (c `isCon` primAgdaTermMeta,    R.Meta    <$> unquoteN x <*> unquoteN y)
>>>>>>> 97c5415e
          , (c `isCon` primAgdaTermLam,     R.Lam     <$> unquoteN x <*> unquoteN y)
          , (c `isCon` primAgdaTermPi,      mkPi      <$> unquoteN x <*> unquoteN y)
          , (c `isCon` primAgdaTermExtLam,  R.ExtLam  <$> unquoteN x <*> unquoteN y) ]
          __IMPOSSIBLE__
        where
          mkPi :: Dom R.Type -> R.Abs R.Type -> R.Term
          -- TODO: implement Free for reflected syntax so this works again
          --mkPi a (R.Abs "_" b) = R.Pi a (R.Abs x b)
          --  where x | 0 `freeIn` b = pickName (unDom a)
          --          | otherwise    = "_"
          mkPi a (R.Abs "_" b) = R.Pi a (R.Abs (pickName (unDom a)) b)
          mkPi a b = R.Pi a b

      Con{} -> __IMPOSSIBLE__
      Lit{} -> __IMPOSSIBLE__
      _ -> throwException $ NonCanonical "term" t

instance Unquote R.Pattern where
  unquote t = do
    t <- reduceQuotedTerm t
    case ignoreSharing t of
      Con c [] -> do
        choice
          [ (c `isCon` primAgdaPatAbsurd, return R.AbsurdP)
          , (c `isCon` primAgdaPatDot,    return R.DotP)
          ] __IMPOSSIBLE__
      Con c [x] -> do
        choice
          [ (c `isCon` primAgdaPatVar,  R.VarP  <$> unquoteNString x)
          , (c `isCon` primAgdaPatProj, R.ProjP <$> unquoteN x)
          , (c `isCon` primAgdaPatLit,  R.LitP  <$> unquoteN x) ]
          __IMPOSSIBLE__
      Con c [x, y] -> do
        choice
          [ (c `isCon` primAgdaPatCon, R.ConP <$> unquoteN x <*> unquoteN y) ]
          __IMPOSSIBLE__
      Con c _ -> __IMPOSSIBLE__
      _ -> throwException $ NonCanonical "pattern" t

instance Unquote R.Clause where
  unquote t = do
    t <- reduceQuotedTerm t
    case ignoreSharing t of
      Con c [x] -> do
        choice
          [ (c `isCon` primAgdaClauseAbsurd, R.AbsurdClause <$> unquoteN x) ]
          __IMPOSSIBLE__
      Con c [x, y] -> do
        choice
          [ (c `isCon` primAgdaClauseClause, R.Clause <$> unquoteN x <*> unquoteN y) ]
          __IMPOSSIBLE__
      Con c _ -> __IMPOSSIBLE__
<<<<<<< HEAD
      _ -> throwException $ NotAConstructor "Clause" t

instance Unquote R.Definition where
  unquote t = do
    t <- reduceQuotedTerm t
    case ignoreSharing t of
      Con c [x, y] -> do
        choice
          [ (c `isCon` primAgdaFunDefCon, R.FunDef <$> unquoteN x <*> unquoteN y) ]
          __IMPOSSIBLE__
      Con c _ -> __IMPOSSIBLE__
      _ -> throwException $ NotAConstructor "Pattern" t
=======
      _ -> throwException $ NonCanonical "clause" t

-- Unquoting TCM computations ---------------------------------------------

-- | Argument should be a term of type @Term → TCM A@ for some A. Returns the
--   resulting term of type @A@. The second argument is the term for the hole,
--   which will typically be a metavariable. This is passed to the computation
--   (quoted).
unquoteTCM :: I.Term -> I.Term -> UnquoteM I.Term
unquoteTCM m hole = do
  qhole <- liftU $ quoteTerm hole
  evalTCM (m `apply` [defaultArg qhole])

evalTCM :: I.Term -> UnquoteM I.Term
evalTCM v = do
  v <- reduceQuotedTerm v
  reportSDoc "tc.unquote.eval" 90 $ text "evalTCM" <+> prettyTCM v
  let failEval = throwException $ NonCanonical "type checking computation" v

  case ignoreSharing v of
    I.Def f [] ->
      choice [ (f `isDef` primAgdaTCMGetContext, tcGetContext) ]
             failEval
    I.Def f [u] ->
      choice [ (f `isDef` primAgdaTCMInferType,          tcFun1 tcInferType          u)
             , (f `isDef` primAgdaTCMNormalise,          tcFun1 tcNormalise          u)
             , (f `isDef` primAgdaTCMGetType,            tcFun1 tcGetType            u)
             , (f `isDef` primAgdaTCMGetDefinition,      tcFun1 tcGetDefinition      u)
             , (f `isDef` primAgdaTCMFreshName,          tcFun1 tcFreshName          u) ]
             failEval
    I.Def f [u, v] ->
      choice [ (f `isDef` primAgdaTCMUnify,      tcFun2 tcUnify      u v)
             , (f `isDef` primAgdaTCMCheckType,  tcFun2 tcCheckType  u v)
             , (f `isDef` primAgdaTCMDeclareDef, uqFun2 tcDeclareDef u v)
             , (f `isDef` primAgdaTCMDefineFun,  tcFun2 tcDefineFun  u v) ]
             failEval
    I.Def f [l, a, u] ->
      choice [ (f `isDef` primAgdaTCMReturn,      return (unElim u))
             , (f `isDef` primAgdaTCMTypeError,   tcFun1 tcTypeError   u)
             , (f `isDef` primAgdaTCMQuoteTerm,   tcQuoteTerm (unElim u))
             , (f `isDef` primAgdaTCMUnquoteTerm, tcFun1 (tcUnquoteTerm (mkT (unElim l) (unElim a))) u)
             , (f `isDef` primAgdaTCMBlockOnMeta, uqFun1 tcBlockOnMeta u) ]
             failEval
    I.Def f [_, _, u, v] ->
      choice [ (f `isDef` primAgdaTCMCatchError,    tcCatchError    (unElim u) (unElim v))
             , (f `isDef` primAgdaTCMExtendContext, tcExtendContext (unElim u) (unElim v))
             , (f `isDef` primAgdaTCMInContext,     tcInContext     (unElim u) (unElim v)) ]
             failEval
    I.Def f [_, _, _, _, m, k] ->
      choice [ (f `isDef` primAgdaTCMBind, tcBind (unElim m) (unElim k)) ]
             failEval
    _ -> failEval
  where
    unElim = unArg . argFromElim
    tcBind m k = do v <- evalTCM m
                    evalTCM (k `apply` [defaultArg v])

    mkT l a = El s a
      where s = Type $ Max [Plus 0 $ UnreducedLevel l]

    -- Don't catch Unquote errors!
    tcCatchError :: Term -> Term -> UnquoteM Term
    tcCatchError m h = packUnquoteM $ unpackUnquoteM (evalTCM m) `catchError` \ _ ->
                                      unpackUnquoteM (evalTCM h)

    uqFun1 :: Unquote a => (a -> UnquoteM b) -> Elim -> UnquoteM b
    uqFun1 fun a = do
      a <- unquote (unElim a)
      fun a

    tcFun1 :: Unquote a => (a -> TCM b) -> Elim -> UnquoteM b
    tcFun1 fun = uqFun1 (liftU . fun)

    uqFun2 :: (Unquote a, Unquote b) => (a -> b -> UnquoteM c) -> Elim -> Elim -> UnquoteM c
    uqFun2 fun a b = do
      a <- unquote (unElim a)
      b <- unquote (unElim b)
      fun a b

    tcFun2 :: (Unquote a, Unquote b) => (a -> b -> TCM c) -> Elim -> Elim -> UnquoteM c
    tcFun2 fun = uqFun2 (\ x y -> liftU (fun x y))

    tcFreshName :: Str -> TCM Term
    tcFreshName s = do
      m <- currentModule
      quoteName . qualify m <$> freshName_ (unStr s)

    tcUnify :: R.Term -> R.Term -> TCM Term
    tcUnify u v = do
      (u, a) <- inferExpr        =<< toAbstract_ u
      v      <- flip checkExpr a =<< toAbstract_ v
      equalTerm a u v
      primUnitUnit

    tcBlockOnMeta :: MetaId -> UnquoteM Term
    tcBlockOnMeta x = throwException (BlockedOnMeta x)

    tcTypeError :: [ErrorPart] -> TCM a
    tcTypeError err = typeError . GenericDocError =<< fsep (map prettyTCM err)

    tcInferType :: R.Term -> TCM Term
    tcInferType v = do
      (_, a) <- inferExpr =<< toAbstract_ v
      quoteType =<< normalise a

    tcCheckType :: R.Term -> R.Type -> TCM Term
    tcCheckType v a = do
      a <- isType_ =<< toAbstract_ a
      e <- toAbstract_ v
      v <- checkExpr e a
      quoteTerm =<< normalise v

    tcQuoteTerm :: Term -> UnquoteM Term
    tcQuoteTerm v = liftU $ quoteTerm =<< normalise v

    tcUnquoteTerm :: Type -> R.Term -> TCM Term
    tcUnquoteTerm a v = do
      e <- toAbstract_ v
      v <- checkExpr e a
      return v

    tcNormalise :: R.Term -> TCM Term
    tcNormalise v = do
      (v, _) <- inferExpr =<< toAbstract_ v
      quoteTerm =<< normalise v

    tcGetContext :: UnquoteM Term
    tcGetContext = liftU $ do
      as <- map (fmap snd) <$> getContext
      as <- etaContract =<< normalise as
      buildList <*> mapM quoteDom as

    extendCxt :: Arg R.Type -> UnquoteM a -> UnquoteM a
    extendCxt a m = do
      a <- liftU $ traverse (isType_ <=< toAbstract_) a
      addContext (domFromArg a :: Dom Type) m

    tcExtendContext :: Term -> Term -> UnquoteM Term
    tcExtendContext a m = do
      a <- unquote a
      extendCxt a (evalTCM m)

    tcInContext :: Term -> Term -> UnquoteM Term
    tcInContext c m = do
      c <- unquote c
      inTopContext $ go c m
      where
        go :: [Arg R.Type] -> Term -> UnquoteM Term
        go []       m = evalTCM m
        go (a : as) m = extendCxt a $ go as m

    constInfo :: QName -> TCM Definition
    constInfo x = getConstInfo x `catchError` \ _ ->
                  genericError $ "Unbound name: " ++ show x

    tcGetType :: QName -> TCM Term
    tcGetType x = quoteType . defType =<< constInfo x

    tcGetDefinition :: QName -> TCM Term
    tcGetDefinition x = quoteDefn =<< constInfo x

    tcDeclareDef :: Arg QName -> R.Type -> UnquoteM Term
    tcDeclareDef (Arg i x) a = do
      let h = getHiding i
          r = getRelevance i
      when (h == Hidden) $ liftU $ typeError . GenericDocError =<< text "Cannot declare hidden function" <+> prettyTCM x
      tell [x]
      liftU $ do
        reportSDoc "tc.unquote.decl" 10 $ sep [ text "declare" <+> prettyTCM x <+> text ":"
                                              , nest 2 $ prettyTCM a ]
        a <- isType_ =<< toAbstract_ a
        alreadyDefined <- (True <$ getConstInfo x) `catchError` \ _ -> return False
        when alreadyDefined $ genericError $ "Multiple declarations of " ++ show x
        addConstant x $ defaultDefn i x a emptyFunction
        when (h == Instance) $ addTypedInstance x a
        primUnitUnit

    tcDefineFun :: QName -> [R.Clause] -> TCM Term
    tcDefineFun x cs = do
      _ <- getConstInfo x `catchError` \ _ ->
        genericError $ "Missing declaration for " ++ show x
      cs <- mapM (toAbstract_ . QNamed x) cs
      reportSDoc "tc.unquote.def" 10 $ vcat $ map prettyA cs
      let i = mkDefInfo (nameConcrete $ qnameName x) noFixity' PublicAccess ConcreteDef noRange
      checkFunDef NotDelayed i x cs
      primUnitUnit
>>>>>>> 97c5415e
<|MERGE_RESOLUTION|>--- conflicted
+++ resolved
@@ -6,12 +6,8 @@
 
 import Control.Applicative
 import Control.Monad.State (runState, get, put)
-<<<<<<< HEAD
-import Control.Monad.Writer (execWriterT, tell)
-=======
 import Control.Monad.Reader (ask, asks)
 import Control.Monad.Writer (WriterT(..), execWriterT, runWriterT, tell)
->>>>>>> 97c5415e
 import Control.Monad.Trans (lift)
 import Control.Monad
 
@@ -44,8 +40,6 @@
 import Agda.TypeChecking.Reduce.Monad hiding (reportSDoc)
 import Agda.TypeChecking.Substitute
 import Agda.TypeChecking.Telescope
-<<<<<<< HEAD
-=======
 import Agda.TypeChecking.Quote
 import Agda.TypeChecking.Conversion
 import Agda.TypeChecking.MetaVars
@@ -54,7 +48,6 @@
 
 import {-# SOURCE #-} Agda.TypeChecking.Rules.Term
 import {-# SOURCE #-} Agda.TypeChecking.Rules.Def
->>>>>>> 97c5415e
 
 import Agda.Utils.Except
 import Agda.Utils.Impossible
@@ -72,11 +65,7 @@
 agdaTermType = El (mkType 0) <$> primAgdaTerm
 
 agdaTypeType :: TCM Type
-<<<<<<< HEAD
-agdaTypeType = El (mkType 0) <$> primAgdaType
-=======
 agdaTypeType = agdaTermType
->>>>>>> 97c5415e
 
 qNameType :: TCM Type
 qNameType = El (mkType 0) <$> primQName
@@ -111,8 +100,6 @@
                     Con con' _ -> return (con == con')
                     _ -> return False
 
-<<<<<<< HEAD
-=======
 isDef :: QName -> TCM Term -> UnquoteM Bool
 isDef f tm = do
   t <- liftU tm
@@ -120,7 +107,6 @@
     Def g _ -> return (f == g)
     _       -> return False
 
->>>>>>> 97c5415e
 reduceQuotedTerm :: Term -> UnquoteM Term
 reduceQuotedTerm t = ifBlocked t
                        (\m _ -> throwException $ BlockedOnMeta m)
@@ -166,11 +152,7 @@
 
 pickName :: R.Type -> String
 pickName a =
-<<<<<<< HEAD
-  case R.unEl a of
-=======
   case a of
->>>>>>> 97c5415e
     R.Pi{}   -> "f"
     R.Sort{} -> "A"
     R.Def d _ | c:_ <- show (qnameName d),
@@ -209,11 +191,7 @@
     t <- reduceQuotedTerm t
     case ignoreSharing t of
       Lit (LitNat _ n) -> return n
-<<<<<<< HEAD
-      _ -> throwException $ NotALiteral "Integer" t
-=======
       _ -> throwException $ NonCanonical "integer" t
->>>>>>> 97c5415e
 
 instance Unquote Double where
   unquote t = do
@@ -260,12 +238,6 @@
                __IMPOSSIBLE__
       _ -> throwException $ NonCanonical "error part" t
 
-unquoteString :: Term -> UnquoteM String
-unquoteString x = unStr <$> unquote x
-
-unquoteNString :: Arg Term -> UnquoteM String
-unquoteNString x = unStr <$> unquoteN x
-
 instance Unquote a => Unquote [a] where
   unquote t = do
     t <- reduceQuotedTerm t
@@ -314,7 +286,6 @@
       _                  -> throwException $ NonCanonical "name" t
 
 instance Unquote a => Unquote (R.Abs a) where
-<<<<<<< HEAD
   unquote t = do
     t <- reduceQuotedTerm t
     case ignoreSharing t of
@@ -323,42 +294,11 @@
           [(c `isCon` primAbsAbs, R.Abs <$> (hint <$> unquoteNString x) <*> unquoteN y)]
           __IMPOSSIBLE__
       Con c _ -> __IMPOSSIBLE__
-      _ -> throwException $ NotAConstructor "Abs" t
+      _ -> throwException $ NonCanonical "abstraction" t
 
     where hint x | not (null x) = x
                  | otherwise    = "_"
 
-instance Unquote a => Unquote (Dom a) where
-  unquote t = domFromArg <$> unquote t
-
-instance Unquote R.Sort where
-=======
->>>>>>> 97c5415e
-  unquote t = do
-    t <- reduceQuotedTerm t
-    case ignoreSharing t of
-      Con c [x,y] -> do
-        choice
-<<<<<<< HEAD
-          [(c `isCon` primAgdaSortUnsupported, return R.UnknownS)]
-          __IMPOSSIBLE__
-      Con c [u] -> do
-        choice
-          [(c `isCon` primAgdaSortSet, R.SetS <$> unquoteN u)
-          ,(c `isCon` primAgdaSortLit, R.LitS <$> unquoteN u)]
-=======
-          [(c `isCon` primAbsAbs, R.Abs <$> (hint <$> unquoteNString x) <*> unquoteN y)]
->>>>>>> 97c5415e
-          __IMPOSSIBLE__
-      Con c _ -> __IMPOSSIBLE__
-      _ -> throwException $ NonCanonical "abstraction" t
-
-    where hint x | not (null x) = x
-                 | otherwise    = "_"
-
-<<<<<<< HEAD
-instance Unquote R.Type where
-=======
 getCurrentPath :: TCM AbsolutePath
 getCurrentPath = fromMaybe __IMPOSSIBLE__ <$> asks envCurrentPath
 
@@ -380,7 +320,6 @@
   unquote t = domFromArg <$> unquote t
 
 instance Unquote R.Sort where
->>>>>>> 97c5415e
   unquote t = do
     t <- reduceQuotedTerm t
     case ignoreSharing t of
@@ -390,12 +329,8 @@
           __IMPOSSIBLE__
       Con c [u] -> do
         choice
-<<<<<<< HEAD
-          [(c `isCon` primAgdaTypeEl, R.El <$> unquoteN s <*> unquoteN u)]
-=======
           [(c `isCon` primAgdaSortSet, R.SetS <$> unquoteN u)
           ,(c `isCon` primAgdaSortLit, R.LitS <$> unquoteN u)]
->>>>>>> 97c5415e
           __IMPOSSIBLE__
       Con c _ -> __IMPOSSIBLE__
       _ -> throwException $ NonCanonical "sort" t
@@ -403,12 +338,9 @@
 instance Unquote Literal where
   unquote t = do
     t <- reduceQuotedTerm t
-<<<<<<< HEAD
-=======
     let litMeta r x = do
           file <- liftU getCurrentPath
           return $ LitMeta r file x
->>>>>>> 97c5415e
     case ignoreSharing t of
       Con c [x] ->
         choice
@@ -416,12 +348,8 @@
           , (c `isCon` primAgdaLitFloat,  LitFloat  noRange <$> unquoteN x)
           , (c `isCon` primAgdaLitChar,   LitChar   noRange <$> unquoteN x)
           , (c `isCon` primAgdaLitString, LitString noRange <$> unquoteNString x)
-<<<<<<< HEAD
-          , (c `isCon` primAgdaLitQName,  LitQName  noRange <$> unquoteN x) ]
-=======
           , (c `isCon` primAgdaLitQName,  LitQName  noRange <$> unquoteN x)
           , (c `isCon` primAgdaLitMeta,   litMeta   noRange =<< unquoteN x) ]
->>>>>>> 97c5415e
           __IMPOSSIBLE__
       Con c _ -> __IMPOSSIBLE__
       _ -> throwException $ NonCanonical "literal" t
@@ -432,24 +360,13 @@
     case ignoreSharing t of
       Con c [] ->
         choice
-<<<<<<< HEAD
-          [ (c `isCon` primAgdaTermUnsupported, return R.Unknown)
-          , (c `isCon` primAgdaTermQuoteContext, return R.QuoteContext) ]
-=======
           [ (c `isCon` primAgdaTermUnsupported, return R.Unknown) ]
->>>>>>> 97c5415e
           __IMPOSSIBLE__
 
       Con c [x] -> do
         choice
           [ (c `isCon` primAgdaTermSort,      R.Sort      <$> unquoteN x)
-<<<<<<< HEAD
-          , (c `isCon` primAgdaTermLit,       R.Lit       <$> unquoteN x)
-          , (c `isCon` primAgdaTermQuoteGoal, R.QuoteGoal <$> unquoteN x)
-          , (c `isCon` primAgdaTermQuoteTerm, R.QuoteTerm <$> unquoteN x) ]
-=======
           , (c `isCon` primAgdaTermLit,       R.Lit       <$> unquoteN x) ]
->>>>>>> 97c5415e
           __IMPOSSIBLE__
 
       Con c [x, y] ->
@@ -457,11 +374,7 @@
           [ (c `isCon` primAgdaTermVar,     R.Var     <$> (fromInteger <$> unquoteN x) <*> unquoteN y)
           , (c `isCon` primAgdaTermCon,     R.Con     <$> (ensureCon =<< unquoteN x) <*> unquoteN y)
           , (c `isCon` primAgdaTermDef,     R.Def     <$> (ensureDef =<< unquoteN x) <*> unquoteN y)
-<<<<<<< HEAD
-          , (c `isCon` primAgdaTermUnquote, R.Unquote <$> unquoteN x <*> unquoteN y)
-=======
           , (c `isCon` primAgdaTermMeta,    R.Meta    <$> unquoteN x <*> unquoteN y)
->>>>>>> 97c5415e
           , (c `isCon` primAgdaTermLam,     R.Lam     <$> unquoteN x <*> unquoteN y)
           , (c `isCon` primAgdaTermPi,      mkPi      <$> unquoteN x <*> unquoteN y)
           , (c `isCon` primAgdaTermExtLam,  R.ExtLam  <$> unquoteN x <*> unquoteN y) ]
@@ -514,20 +427,6 @@
           [ (c `isCon` primAgdaClauseClause, R.Clause <$> unquoteN x <*> unquoteN y) ]
           __IMPOSSIBLE__
       Con c _ -> __IMPOSSIBLE__
-<<<<<<< HEAD
-      _ -> throwException $ NotAConstructor "Clause" t
-
-instance Unquote R.Definition where
-  unquote t = do
-    t <- reduceQuotedTerm t
-    case ignoreSharing t of
-      Con c [x, y] -> do
-        choice
-          [ (c `isCon` primAgdaFunDefCon, R.FunDef <$> unquoteN x <*> unquoteN y) ]
-          __IMPOSSIBLE__
-      Con c _ -> __IMPOSSIBLE__
-      _ -> throwException $ NotAConstructor "Pattern" t
-=======
       _ -> throwException $ NonCanonical "clause" t
 
 -- Unquoting TCM computations ---------------------------------------------
@@ -713,5 +612,4 @@
       reportSDoc "tc.unquote.def" 10 $ vcat $ map prettyA cs
       let i = mkDefInfo (nameConcrete $ qnameName x) noFixity' PublicAccess ConcreteDef noRange
       checkFunDef NotDelayed i x cs
-      primUnitUnit
->>>>>>> 97c5415e
+      primUnitUnit