{-# LANGUAGE NondecreasingIndentation #-}
{-# LANGUAGE TypeFamilies #-}

{- | Various utility functions dealing with the non-linear, higher-order
     patterns used for rewrite rules.
-}

module Agda.TypeChecking.Rewriting.NonLinPattern where

import Control.Monad.Reader

import Data.IntSet (IntSet)
import qualified Data.IntSet as IntSet

import Agda.Syntax.Common
import Agda.Syntax.Internal
import Agda.Syntax.Internal.Defs

import Agda.TypeChecking.Datatypes
import Agda.TypeChecking.Free
import Agda.TypeChecking.Free.Lazy
import Agda.TypeChecking.Irrelevance (workOnTypes, isPropM)
import Agda.TypeChecking.Level
import Agda.TypeChecking.Monad
import Agda.TypeChecking.Pretty
import Agda.TypeChecking.Records
import Agda.TypeChecking.Reduce
import Agda.TypeChecking.Substitute
import Agda.TypeChecking.Telescope

import Agda.Utils.Functor
import Agda.Utils.Impossible
import Agda.Utils.List
import Agda.Utils.Maybe
import Agda.Utils.Monad
import Agda.Utils.Null
import Agda.Utils.Singleton
import Agda.Utils.Size

-- | Turn a term into a non-linear pattern, treating the
--   free variables as pattern variables.
--   The first argument indicates the relevance we are working under: if this
--   is Irrelevant, then we construct a pattern that never fails to match.
--   The second argument is the number of bound variables (from pattern lambdas).
--   The third argument is the type of the term.

class PatternFrom t a b where
  patternFrom :: Relevance -> Int -> t -> a -> TCM b

instance (PatternFrom t a b) => PatternFrom (Dom t) (Arg a) (Arg b) where
  patternFrom r k t u = let r' = r `composeRelevance` getRelevance u
                        in  traverse (patternFrom r' k $ unDom t) u

instance PatternFrom (Type, Term) Elims [Elim' NLPat] where
  patternFrom r k (t,hd) = \case
    [] -> return []
    (Apply u : es) -> do
      ~(Pi a b) <- unEl <$> reduce t
      p   <- patternFrom r k a u
      t'  <- t `piApplyM` u
      let hd' = hd `apply` [ u ]
      ps  <- patternFrom r k (t',hd') es
      return $ Apply p : ps
    (IApply x y u : es) -> typeError $ GenericError $
      "Rewrite rules with cubical are not yet supported"
    (Proj o f : es) -> do
      ~(Just (El _ (Pi a b))) <- getDefType f =<< reduce t
      let t' = b `absApp` hd
      hd' <- applyDef o f (argFromDom a $> hd)
      ps  <- patternFrom r k (t',hd') es
      return $ Proj o f : ps

instance (PatternFrom t a b) => PatternFrom t (Dom a) (Dom b) where
  patternFrom r k t = traverse $ patternFrom r k t

instance PatternFrom () Type NLPType where
  patternFrom r k _ a = workOnTypes $
    NLPType <$> patternFrom r k () (getSort a)
            <*> patternFrom r k (sort $ getSort a) (unEl a)

instance PatternFrom () Sort NLPSort where
  patternFrom r k _ s = do
    s <- reduce s
    case s of
      Type l   -> PType <$> patternFrom r k () l
      Prop l   -> PProp <$> patternFrom r k () l
      Inf f n  -> return $ PInf f n
      SSet l   -> __IMPOSSIBLE__
      SizeUniv -> return PSizeUniv
      LockUniv -> return PLockUniv
      PiSort _ _ -> __IMPOSSIBLE__
      FunSort _ _ -> __IMPOSSIBLE__
      UnivSort _ -> __IMPOSSIBLE__
      MetaS{}  -> __IMPOSSIBLE__
      DefS{}   -> __IMPOSSIBLE__
      DummyS s -> do
        reportS "impossible" 10
          [ "patternFrom: hit dummy sort with content:"
          , s
          ]
        __IMPOSSIBLE__

instance PatternFrom () Level NLPat where
  patternFrom r k _ l = do
    t <- levelType
    v <- reallyUnLevelView l
    patternFrom r k t v

instance PatternFrom Type Term NLPat where
  patternFrom r0 k t v = do
    t <- reduce t
    etaRecord <- isEtaRecordType t
    prop <- isPropM t
    let r = if prop then Irrelevant else r0
    v <- unLevel =<< reduce v
    reportSDoc "rewriting.build" 60 $ sep
      [ "building a pattern from term v = " <+> prettyTCM v
      , " of type " <+> prettyTCM t
      ]
    let done = return $ PTerm v
    case (unEl t , stripDontCare v) of
      (Pi a b , _) -> do
        let body = raise 1 v `apply` [ Arg (domInfo a) $ var 0 ]
        p <- addContext a (patternFrom r (k+1) (absBody b) body)
        return $ PLam (domInfo a) $ Abs (absName b) p
      (_ , Var i es)
       | i < k     -> do
           t <- typeOfBV i
           PBoundVar i <$> patternFrom r k (t , var i) es
       -- The arguments of `var i` should be distinct bound variables
       -- in order to build a Miller pattern
       | Just vs <- allApplyElims es -> do
           TelV tel _ <- telView =<< typeOfBV i
           unless (size tel >= size vs) __IMPOSSIBLE__
           let ts = applySubst (parallelS $ reverse $ map unArg vs) $ map unDom $ flattenTel tel
           mbvs <- forM (zip ts vs) $ \(t , v) -> do
             isEtaVar (unArg v) t >>= \case
               Just j | j < k -> return $ Just $ v $> j
               _              -> return Nothing
           case sequence mbvs of
             Just bvs | fastDistinct bvs -> do
               let allBoundVars = IntSet.fromList (downFrom k)
                   ok = not (isIrrelevant r) ||
                        IntSet.fromList (map unArg bvs) == allBoundVars
               if ok then return (PVar i bvs) else done
             _ -> done
       | otherwise -> done
      (_ , _ ) | Just (d, pars) <- etaRecord -> do
        def <- theDef <$> getConstInfo d
        (tel, c, ci, vs) <- etaExpandRecord_ d pars def v
        caseMaybeM (getFullyAppliedConType c t) __IMPOSSIBLE__ $ \ (_ , ct) -> do
        PDef (conName c) <$> patternFrom r k (ct , Con c ci []) (map Apply vs)
      (_ , Lam i t) -> __IMPOSSIBLE__
      (_ , Lit{})   -> done
      (_ , Def f es) | isIrrelevant r -> done
      (_ , Def f es) -> do
        Def lsuc [] <- primLevelSuc
        Def lmax [] <- primLevelMax
        case es of
          [x]     | f == lsuc -> done
          [x , y] | f == lmax -> done
          _                   -> do
            ft <- defType <$> getConstInfo f
            PDef f <$> patternFrom r k (ft , Def f []) es
      (_ , Con c ci vs) | isIrrelevant r -> done
      (_ , Con c ci vs) ->
        caseMaybeM (getFullyAppliedConType c t) __IMPOSSIBLE__ $ \ (_ , ct) -> do
        PDef (conName c) <$> patternFrom r k (ct , Con c ci []) vs
      (_ , Pi a b) | isIrrelevant r -> done
      (_ , Pi a b) -> do
        pa <- patternFrom r k () a
        pb <- addContext a (patternFrom r (k+1) () $ absBody b)
        return $ PPi pa (Abs (absName b) pb)
      (_ , Sort s)     -> PSort <$> patternFrom r k () s
      (_ , Level l)    -> __IMPOSSIBLE__
      (_ , DontCare{}) -> __IMPOSSIBLE__
      (_ , MetaV{})    -> __IMPOSSIBLE__
      (_ , Dummy s _)  -> __IMPOSSIBLE_VERBOSE__ s

-- | Convert from a non-linear pattern to a term.

class NLPatToTerm p a where
  nlPatToTerm
    :: (MonadReduce m, HasBuiltins m, HasConstInfo m, MonadDebug m)
    => p -> m a

  default nlPatToTerm ::
    ( NLPatToTerm p' a', Traversable f, p ~ f p', a ~ f a'
    , MonadReduce m, HasBuiltins m, HasConstInfo m, MonadDebug m
    ) => p -> m a
  nlPatToTerm = traverse nlPatToTerm

instance NLPatToTerm p a => NLPatToTerm [p] [a] where
instance NLPatToTerm p a => NLPatToTerm (Arg p) (Arg a) where
instance NLPatToTerm p a => NLPatToTerm (Dom p) (Dom a) where
instance NLPatToTerm p a => NLPatToTerm (Elim' p) (Elim' a) where
instance NLPatToTerm p a => NLPatToTerm (Abs p) (Abs a) where

instance NLPatToTerm Nat Term where
  nlPatToTerm = return . var

instance NLPatToTerm NLPat Term where
  nlPatToTerm = \case
    PVar i xs      -> Var i . map Apply <$> nlPatToTerm xs
    PTerm u        -> return u
    PDef f es      -> (theDef <$> getConstInfo f) >>= \case
      Constructor{ conSrcCon = c } -> Con c ConOSystem <$> nlPatToTerm es
      _                            -> Def f <$> nlPatToTerm es
    PLam i u       -> Lam i <$> nlPatToTerm u
    PPi a b        -> Pi    <$> nlPatToTerm a <*> nlPatToTerm b
    PSort s        -> Sort  <$> nlPatToTerm s
    PBoundVar i es -> Var i <$> nlPatToTerm es

instance NLPatToTerm NLPat Level where
  nlPatToTerm = nlPatToTerm >=> levelView

instance NLPatToTerm NLPType Type where
  nlPatToTerm (NLPType s a) = El <$> nlPatToTerm s <*> nlPatToTerm a

instance NLPatToTerm NLPSort Sort where
  nlPatToTerm (PType l) = Type <$> nlPatToTerm l
  nlPatToTerm (PProp l) = Prop <$> nlPatToTerm l
  nlPatToTerm (PInf f n) = return $ Inf f n
  nlPatToTerm PSizeUniv = return SizeUniv
  nlPatToTerm PLockUniv = return LockUniv

-- | Gather the set of pattern variables of a non-linear pattern
class NLPatVars a where
  nlPatVarsUnder :: Int -> a -> IntSet

  nlPatVars :: a -> IntSet
  nlPatVars = nlPatVarsUnder 0

instance {-# OVERLAPPABLE #-} (Foldable f, NLPatVars a) => NLPatVars (f a) where
  nlPatVarsUnder k = foldMap $ nlPatVarsUnder k

instance NLPatVars NLPType where
  nlPatVarsUnder k (NLPType l a) = nlPatVarsUnder k (l, a)

instance NLPatVars NLPSort where
  nlPatVarsUnder k = \case
    PType l   -> nlPatVarsUnder k l
    PProp l   -> nlPatVarsUnder k l
    PInf f n  -> empty
    PSizeUniv -> empty
    PLockUniv -> empty

instance NLPatVars NLPat where
  nlPatVarsUnder k = \case
      PVar i _  -> singleton $ i - k
      PDef _ es -> nlPatVarsUnder k es
      PLam _ p  -> nlPatVarsUnder k p
      PPi a b   -> nlPatVarsUnder k (a, b)
      PSort s   -> nlPatVarsUnder k s
      PBoundVar _ es -> nlPatVarsUnder k es
      PTerm{}   -> empty

instance (NLPatVars a, NLPatVars b) => NLPatVars (a,b) where
  nlPatVarsUnder k (a,b) = nlPatVarsUnder k a `mappend` nlPatVarsUnder k b

instance NLPatVars a => NLPatVars (Abs a) where
  nlPatVarsUnder k = \case
    Abs   _ v -> nlPatVarsUnder (k+1) v
    NoAbs _ v -> nlPatVarsUnder k v

-- | Get all symbols that a non-linear pattern matches against
class GetMatchables a where
  getMatchables :: a -> [QName]

  default getMatchables :: (Foldable f, GetMatchables a', a ~ f a') => a -> [QName]
  getMatchables = foldMap getMatchables

instance GetMatchables a => GetMatchables [a] where
instance GetMatchables a => GetMatchables (Arg a) where
instance GetMatchables a => GetMatchables (Dom a) where
instance GetMatchables a => GetMatchables (Elim' a) where
instance GetMatchables a => GetMatchables (Abs a) where

instance (GetMatchables a, GetMatchables b) => GetMatchables (a,b) where
  getMatchables (x,y) = getMatchables x ++ getMatchables y

instance GetMatchables NLPat where
  getMatchables p =
    case p of
      PVar _ _       -> empty
      PDef f _       -> singleton f
      PLam _ x       -> getMatchables x
      PPi a b        -> getMatchables (a,b)
      PSort s        -> getMatchables s
      PBoundVar i es -> getMatchables es
      PTerm u        -> getMatchables u

instance GetMatchables NLPType where
  getMatchables = getMatchables . nlpTypeUnEl

instance GetMatchables NLPSort where
  getMatchables = \case
    PType l   -> getMatchables l
    PProp l   -> getMatchables l
    PInf f n  -> empty
    PSizeUniv -> empty
    PLockUniv -> empty

instance GetMatchables Term where
  getMatchables = getDefs' __IMPOSSIBLE__ singleton

instance GetMatchables RewriteRule where
  getMatchables = getMatchables . rewPats

-- | Only computes free variables that are not bound (see 'nlPatVars'),
--   i.e., those in a 'PTerm'.

instance Free NLPat where
  freeVars' = \case
    PVar _ _       -> mempty
    PDef _ es      -> freeVars' es
    PLam _ u       -> freeVars' u
    PPi a b        -> freeVars' (a,b)
    PSort s        -> freeVars' s
    PBoundVar _ es -> freeVars' es
    PTerm t        -> freeVars' t

instance Free NLPType where
  freeVars' (NLPType s a) =
    ifM (asks ((IgnoreNot ==) . feIgnoreSorts))
      {- then -} (freeVars' (s, a))
      {- else -} (freeVars' a)

instance Free NLPSort where
  freeVars' = \case
    PType l   -> freeVars' l
    PProp l   -> freeVars' l
<<<<<<< HEAD
    PInf n    -> mempty
    PSizeUniv -> mempty
    PLockUniv -> mempty
=======
    PInf f n  -> mempty
    PSizeUniv -> mempty
>>>>>>> 6289bb7c
<|MERGE_RESOLUTION|>--- conflicted
+++ resolved
@@ -330,11 +330,6 @@
   freeVars' = \case
     PType l   -> freeVars' l
     PProp l   -> freeVars' l
-<<<<<<< HEAD
-    PInf n    -> mempty
-    PSizeUniv -> mempty
-    PLockUniv -> mempty
-=======
     PInf f n  -> mempty
     PSizeUniv -> mempty
->>>>>>> 6289bb7c
+    PLockUniv -> mempty