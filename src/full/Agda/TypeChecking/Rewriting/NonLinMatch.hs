--- conflicted
+++ resolved
@@ -233,13 +233,9 @@
   match gamma k p v =
    case (p, v) of
      (Apply p, Apply v) -> match gamma k p v
-<<<<<<< HEAD
      -- The types should ensure that the endpoints are the same.
      (IApply _ _ p,IApply _ _ v) -> match gamma k p v
-     (Proj x , Proj y ) -> if x == y then return () else
-=======
      (Proj _ x, Proj _ y) -> if x == y then return () else
->>>>>>> a0cf9974
                              traceSDocNLM "rewriting" 80 (sep
                                [ text "mismatch between projections " <+> prettyTCM x
                                , text " and " <+> prettyTCM y ]) mzero
