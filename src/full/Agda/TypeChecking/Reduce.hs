--- conflicted
+++ resolved
@@ -1265,15 +1265,9 @@
     instantiateFull' = return
 
 instance InstantiateFull Definition where
-<<<<<<< HEAD
-    instantiateFull' (Defn rel x t pol occ df i c inst copy ma sc inj d) = do
+    instantiateFull' (Defn rel x t pol occ gen df i c inst copy ma sc inj d) = do
       (t, df, d) <- instantiateFull' (t, df, d)
-      return $ Defn rel x t pol occ df i c inst copy ma sc inj d
-=======
-    instantiateFull' (Defn rel x t pol occ gen df i c inst copy ma inj d) = do
-      (t, df, d) <- instantiateFull' (t, df, d)
-      return $ Defn rel x t pol occ gen df i c inst copy ma inj d
->>>>>>> 4688b156
+      return $ Defn rel x t pol occ gen df i c inst copy ma sc inj d
 
 instance InstantiateFull NLPat where
   instantiateFull' (PVar x y) = return $ PVar x y
