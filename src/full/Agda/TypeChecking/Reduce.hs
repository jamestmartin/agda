{-# LANGUAGE CPP                      #-}
{-# LANGUAGE NondecreasingIndentation #-}
{-# LANGUAGE UndecidableInstances     #-}

module Agda.TypeChecking.Reduce where

import Prelude hiding (mapM)
import Control.Monad.Reader hiding (mapM)

import qualified Data.List as List
import Data.Maybe
import Data.Map (Map)
import Data.Traversable
import Data.Hashable

import Agda.Interaction.Options

import Agda.Syntax.Position
import Agda.Syntax.Common
import Agda.Syntax.Internal
import Agda.Syntax.Internal.Pattern
import Agda.Syntax.Scope.Base (Scope)
import Agda.Syntax.Literal

import Agda.TypeChecking.Monad hiding ( underAbstraction_, enterClosure, isInstantiatedMeta
                                      , getConstInfo
                                      , lookupMeta )
import qualified Agda.TypeChecking.Monad as TCM
import Agda.TypeChecking.Monad.Builtin hiding (getPrimitive, constructorForm)
import Agda.TypeChecking.Substitute
import Agda.TypeChecking.CompiledClause
import Agda.TypeChecking.EtaContract

import Agda.TypeChecking.Reduce.Monad

import {-# SOURCE #-} Agda.TypeChecking.CompiledClause.Match
import {-# SOURCE #-} Agda.TypeChecking.Patterns.Match
import {-# SOURCE #-} Agda.TypeChecking.Pretty
import {-# SOURCE #-} Agda.TypeChecking.Rewriting
import {-# SOURCE #-} Agda.TypeChecking.Reduce.Fast

import Agda.Utils.Function
import Agda.Utils.Functor
import Agda.Utils.Monad
import Agda.Utils.HashMap (HashMap)
import Agda.Utils.Size
import Agda.Utils.Tuple

#include "undefined.h"
import Agda.Utils.Impossible

instantiate :: Instantiate a => a -> TCM a
instantiate = runReduceM . instantiate'

instantiateFull :: InstantiateFull a => a -> TCM a
instantiateFull = runReduceM . instantiateFull'

reduce :: Reduce a => a -> TCM a
reduce = runReduceM . reduce'

reduceB :: Reduce a => a -> TCM (Blocked a)
reduceB = runReduceM . reduceB'

normalise :: Normalise a => a -> TCM a
normalise = runReduceM . normalise'

simplify :: Simplify a => a -> TCM a
simplify = runReduceM . simplify'

-- | Meaning no metas left in the instantiation.
isFullyInstantiatedMeta :: MetaId -> TCM Bool
isFullyInstantiatedMeta m = do
  mv <- TCM.lookupMeta m
  case mvInstantiation mv of
    InstV _tel v -> null . allMetas <$> instantiateFull v
    _ -> return False

-- | Instantiate something.
--   Results in an open meta variable or a non meta.
--   Doesn't do any reduction, and preserves blocking tags (when blocking meta
--   is uninstantiated).
class Instantiate t where
    instantiate' :: t -> ReduceM t

instance Instantiate Term where
  instantiate' t@(MetaV x es) = do
    mi <- mvInstantiation <$> lookupMeta x
    case mi of
      InstV tel v -> instantiate' inst
        where
          -- A slight complication here is that the meta might be underapplied,
          -- in which case we have to build the lambda abstraction before
          -- applying the substitution, or overapplied in which case we need to
          -- fall back to applyE.
          (es1, es2) = splitAt (length tel) es
          vs1 = reverse $ map unArg $ fromMaybe __IMPOSSIBLE__ $ allApplyElims es1
          rho = vs1 ++# wkS (length vs1) idS
                -- really should be .. ++# emptyS but using wkS makes it reduce to idS
                -- when applicable
          -- specification: inst == foldr mkLam v tel `applyE` es
          inst = applySubst rho (foldr mkLam v $ drop (length es1) tel) `applyE` es2
      Open                             -> return t
      OpenIFS                          -> return t
      BlockedConst _                   -> return t
      PostponedTypeCheckingProblem _ _ -> return t
  instantiate' (Level l) = levelTm <$> instantiate' l
  instantiate' (Sort s) = sortTm <$> instantiate' s
  instantiate' v@Shared{} =
    updateSharedTerm instantiate' v
  instantiate' t = return t

instance Instantiate Level where
  instantiate' (Max as) = levelMax <$> instantiate' as

instance Instantiate PlusLevel where
  instantiate' l@ClosedLevel{} = return l
  instantiate' (Plus n a) = Plus n <$> instantiate' a

instance Instantiate LevelAtom where
  instantiate' l = case l of
    MetaLevel m vs -> do
      v <- instantiate' (MetaV m vs)
      case ignoreSharing v of
        MetaV m vs -> return $ MetaLevel m vs
        _          -> return $ UnreducedLevel v
    UnreducedLevel l -> UnreducedLevel <$> instantiate' l
    _ -> return l

instance Instantiate a => Instantiate (Blocked a) where
  instantiate' v@NotBlocked{} = return v
  instantiate' v@(Blocked x u) = do
    mi <- mvInstantiation <$> lookupMeta x
    case mi of
      InstV{}                        -> notBlocked <$> instantiate' u
      Open                           -> return v
      OpenIFS                        -> return v
      BlockedConst{}                 -> return v
      PostponedTypeCheckingProblem{} -> return v

instance Instantiate Type where
    instantiate' (El s t) = El <$> instantiate' s <*> instantiate' t

instance Instantiate Sort where
  instantiate' s = case s of
    Type l -> levelSort <$> instantiate' l
    _      -> return s

instance Instantiate Elim where
  instantiate' (Apply v) = Apply <$> instantiate' v
  instantiate' (Proj o f)= pure $ Proj o f
  instantiate' (IApply x y v) = IApply <$> instantiate' x <*> instantiate' y <*> instantiate' v

instance Instantiate t => Instantiate (Abs t) where
  instantiate' = traverse instantiate'

instance Instantiate t => Instantiate (Arg t) where
    instantiate' = traverse instantiate'

instance Instantiate t => Instantiate (Dom t) where
    instantiate' = traverse instantiate'

instance Instantiate t => Instantiate [t] where
    instantiate' = traverse instantiate'

instance (Instantiate a, Instantiate b) => Instantiate (a,b) where
    instantiate' (x,y) = (,) <$> instantiate' x <*> instantiate' y


instance (Instantiate a, Instantiate b,Instantiate c) => Instantiate (a,b,c) where
    instantiate' (x,y,z) = (,,) <$> instantiate' x <*> instantiate' y <*> instantiate' z

instance Instantiate a => Instantiate (Closure a) where
    instantiate' cl = do
        x <- enterClosure cl instantiate'
        return $ cl { clValue = x }

instance Instantiate Telescope where
  instantiate' EmptyTel = return EmptyTel
  instantiate' (ExtendTel a tel) = ExtendTel <$> instantiate' a <*> instantiate' tel
--instantiate' tel = return tel

instance Instantiate Constraint where
  instantiate' (ValueCmp cmp t u v) = do
    (t,u,v) <- instantiate' (t,u,v)
    return $ ValueCmp cmp t u v
  instantiate' (ValueCmpOnFace cmp p t u v) = do
    ((p,t),u,v) <- instantiate' ((p,t),u,v)
    return $ ValueCmpOnFace cmp p t u v
  instantiate' (ElimCmp cmp fs t v as bs) =
    ElimCmp cmp fs <$> instantiate' t <*> instantiate' v <*> instantiate' as <*> instantiate' bs
  instantiate' (LevelCmp cmp u v)   = uncurry (LevelCmp cmp) <$> instantiate' (u,v)
  instantiate' (TypeCmp cmp a b)    = uncurry (TypeCmp cmp) <$> instantiate' (a,b)
  instantiate' (TelCmp a b cmp tela telb) = uncurry (TelCmp a b cmp)  <$> instantiate' (tela,telb)
  instantiate' (SortCmp cmp a b)    = uncurry (SortCmp cmp) <$> instantiate' (a,b)
  instantiate' (Guarded c pid)      = Guarded <$> instantiate' c <*> pure pid
  instantiate' (UnBlock m)          = return $ UnBlock m
  instantiate' (FindInScope m b args) = FindInScope m b <$> mapM instantiate' args
  instantiate' (IsEmpty r t)        = IsEmpty r <$> instantiate' t
  instantiate' (CheckSizeLtSat t)   = CheckSizeLtSat <$> instantiate' t

instance Instantiate e => Instantiate (Map k e) where
    instantiate' = traverse instantiate'

instance Instantiate Candidate where
  instantiate' (Candidate u t eti ov) = Candidate <$> instantiate' u <*> instantiate' t <*> pure eti <*> pure ov

instance Instantiate EqualityView where
  instantiate' (OtherType t)            = OtherType
    <$> instantiate' t
  instantiate' (EqualityType s eq l t a b) = EqualityType
    <$> instantiate' s
    <*> return eq
    <*> mapM instantiate' l
    <*> instantiate' t
    <*> instantiate' a
    <*> instantiate' b

---------------------------------------------------------------------------
-- * Reduction to weak head normal form.
---------------------------------------------------------------------------

-- | Case on whether a term is blocked on a meta (or is a meta).
--   That means it can change its shape when the meta is instantiated.
ifBlocked :: MonadTCM tcm =>  Term -> (MetaId -> Term -> tcm a) -> (NotBlocked -> Term -> tcm a) -> tcm a
ifBlocked t blocked unblocked = do
  t <- liftTCM $ reduceB t
  case ignoreSharing <$> t of
    Blocked m _              -> blocked m (ignoreBlocking t)
    NotBlocked _ (MetaV m _) -> blocked m (ignoreBlocking t)
    NotBlocked nb _          -> unblocked nb (ignoreBlocking t)

-- | Case on whether a type is blocked on a meta (or is a meta).
ifBlockedType :: MonadTCM tcm => Type -> (MetaId -> Type -> tcm a) -> (NotBlocked -> Type -> tcm a) -> tcm a
ifBlockedType (El s t) blocked unblocked =
  ifBlocked t (\ m v -> blocked m $ El s v) (\ nb v -> unblocked nb $ El s v)

class Reduce t where
    reduce'  :: t -> ReduceM t
    reduceB' :: t -> ReduceM (Blocked t)

    reduce'  t = ignoreBlocking <$> reduceB' t
    reduceB' t = notBlocked <$> reduce' t

instance Reduce Type where
    reduce'  (El s t) = El s <$> reduce' t
    reduceB' (El s t) = fmap (El s) <$> reduceB' t

instance Reduce Sort where
    reduce' s = {-# SCC "reduce'<Sort>" #-}
      ifNotM hasUniversePolymorphism (red s) $ {- else -} red =<< instantiateFull' s
      where
        red s = do
          s <- instantiate' s
          case s of
            DLub s1 s2 -> do
              s <- dLub <$> reduce' s1 <*> reduce' s2
              case s of
                DLub{}  -> return s
                _       -> reduce' s   -- TODO: not so nice
            Prop       -> return s
            Type s'    -> levelSort <$> reduce' s'
            Inf        -> return Inf
            SizeUniv   -> return SizeUniv

instance Reduce Elim where
  reduce' (Apply v) = Apply <$> reduce' v
  reduce' (Proj o f)= pure $ Proj o f
  reduce' (IApply x y v) = IApply <$> reduce' x <*> reduce' y <*> reduce' v

instance Reduce Level where
  reduce'  (Max as) = levelMax <$> mapM reduce' as
  reduceB' (Max as) = fmap levelMax . traverse id <$> traverse reduceB' as

instance Reduce PlusLevel where
  reduceB' l@ClosedLevel{} = return $ notBlocked l
  reduceB' (Plus n l) = fmap (Plus n) <$> reduceB' l

instance Reduce LevelAtom where
  reduceB' l = case l of
    MetaLevel m vs   -> fromTm (MetaV m vs)
    NeutralLevel r v -> return $ NotBlocked r $ NeutralLevel r v
    BlockedLevel m v ->
      ifM (isInstantiatedMeta m) (fromTm v) (return $ Blocked m $ BlockedLevel m v)
    UnreducedLevel v -> fromTm v
    where
      fromTm v = do
        bv <- reduceB' v
        let v = ignoreBlocking bv
        case ignoreSharing <$> bv of
          NotBlocked r (MetaV m vs) -> return $ NotBlocked r $ MetaLevel m vs
          Blocked m _               -> return $ Blocked m    $ BlockedLevel m v
          NotBlocked r _            -> return $ NotBlocked r $ NeutralLevel r v


instance (Subst t a, Reduce a) => Reduce (Abs a) where
  reduce' b@(Abs x _) = Abs x <$> underAbstraction_ b reduce'
  reduce' (NoAbs x v) = NoAbs x <$> reduce' v

-- Lists are never blocked
instance Reduce t => Reduce [t] where
    reduce' = traverse reduce'

instance Reduce t => Reduce (Arg t) where
    reduce' a = case getRelevance a of
                 Irrelevant -> return a             -- Don't reduce' irr. args!?
                 _          -> traverse reduce' a

    reduceB' t = traverse id <$> traverse reduceB' t

instance Reduce t => Reduce (Dom t) where
    reduce' = traverse reduce'
    reduceB' t = traverse id <$> traverse reduceB' t

-- Tuples are never blocked
instance (Reduce a, Reduce b) => Reduce (a,b) where
    reduce' (x,y)  = (,) <$> reduce' x <*> reduce' y

instance (Reduce a, Reduce b,Reduce c) => Reduce (a,b,c) where
    reduce' (x,y,z) = (,,) <$> reduce' x <*> reduce' y <*> reduce' z

reduceIApply :: ReduceM (Blocked Term) -> [Elim] -> ReduceM (Blocked Term)
reduceIApply = reduceIApply' reduceB'

reduceIApply' :: (Term -> ReduceM (Blocked Term)) -> ReduceM (Blocked Term) -> [Elim] -> ReduceM (Blocked Term)
reduceIApply' reduceB' d (IApply x y r : es) = do
  view <- intervalView'
  r <- reduceB' r
  -- We need to propagate the blocking information so that e.g.
  -- we postpone "someNeutralPath ?0 = a" rather than fail.
  let blockedInfo = case ignoreSharing <$> r of
        Blocked m _              -> Blocked m ()
        NotBlocked _ (MetaV m _) -> Blocked m ()
        NotBlocked i _           -> NotBlocked i ()
  case view (ignoreBlocking r) of
   IZero -> reduceB' (applyE x es)
   IOne  -> reduceB' (applyE y es)
   _     -> fmap (<* blockedInfo) (reduceIApply d es)
reduceIApply' reduceB' d (_ : es) = reduceIApply d es
reduceIApply' reduceB' d [] = d

instance Reduce Term where
  reduceB' = {-# SCC "reduce'<Term>" #-} maybeFastReduceTerm

maybeFastReduceTerm :: Term -> ReduceM (Blocked Term)
maybeFastReduceTerm v = do
  let tryFast = case v of
                  Def{} -> True
                  Con{} -> True
                  _     -> False
  if not tryFast then slowReduceTerm v
                 else do
    s <- optSharing   <$> commandLineOptions
    allowed <- asks envAllowedReductions
    let notAll = List.delete NonTerminatingReductions allowed /= allReductions
    if s || notAll then slowReduceTerm v else fastReduce (elem NonTerminatingReductions allowed) v

slowReduceTerm :: Term -> ReduceM (Blocked Term)
slowReduceTerm v = do
    v <- instantiate' v
    let done = return $ notBlocked v
        iapp = reduceIApply done
    case v of
--    Andreas, 2012-11-05 not reducing meta args does not destroy anything
--    and seems to save 2% sec on the standard library
--      MetaV x args -> notBlocked . MetaV x <$> reduce' args
      MetaV x es -> iapp es
      Def f es   -> flip reduceIApply es $ unfoldDefinitionE False reduceB' (Def f []) f es
      Con c ci es -> do
          let args = fromMaybe __IMPOSSIBLE__ $ allApplyElims es
          -- Constructors can reduce' when they come from an
          -- instantiated module.
          v <- unfoldDefinition False reduceB' (Con c ci []) (conName c) args
          traverse reduceNat v
      Sort s   -> fmap sortTm <$> reduceB' s
      Level l  -> ifM (elem LevelReductions <$> asks envAllowedReductions)
                    {- then -} (fmap levelTm <$> reduceB' l)
                    {- else -} done
      Pi _ _   -> done
      Lit _    -> done
      Var _ es  -> iapp es
      Lam _ _  -> done
      DontCare _ -> done
      Shared{}   -> updateSharedTermF reduceB' v
    where
      -- NOTE: reduceNat can traverse the entire term.
      reduceNat v@Shared{} = updateSharedTerm reduceNat v
      reduceNat v@(Con c ci []) = do
        mz  <- getBuiltin' builtinZero
        case v of
          _ | Just v == mz  -> return $ Lit $ LitNat (getRange c) 0
          _                 -> return v
      reduceNat v@(Con c ci [Apply a]) | visible a && isRelevant a = do
        ms  <- fmap ignoreSharing <$> getBuiltin' builtinSuc
        case v of
          _ | Just (Con c ci []) == ms -> inc <$> reduce' (unArg a)
          _                         -> return v
          where
            inc w = case ignoreSharing w of
              Lit (LitNat r n) -> Lit (LitNat (fuseRange c r) $ n + 1)
              _                -> Con c ci [Apply $ defaultArg w]
      reduceNat v = return v

-- Andreas, 2013-03-20 recursive invokations of unfoldCorecursion
-- need also to instantiate metas, see Issue 826.
unfoldCorecursionE :: Elim -> ReduceM (Blocked Elim)
unfoldCorecursionE (Proj o p)           = notBlocked . Proj o <$> getOriginalProjection p
unfoldCorecursionE (Apply (Arg info v)) = fmap (Apply . Arg info) <$>
  unfoldCorecursion v
unfoldCorecursionE (IApply x y r) = do -- TODO check if this makes sense
   [x,y,r] <- mapM unfoldCorecursion [x,y,r]
   return $ IApply <$> x <*> y <*> r

unfoldCorecursion :: Term -> ReduceM (Blocked Term)
unfoldCorecursion v = do
  v <- instantiate' v
  case compressPointerChain v of
    Def f es -> unfoldDefinitionE True unfoldCorecursion (Def f []) f es
    v@(Shared p) ->
      case derefPtr p of
        Def{} -> updateSharedFM unfoldCorecursion v
        _     -> slowReduceTerm v
    _ -> slowReduceTerm v

-- | If the first argument is 'True', then a single delayed clause may
-- be unfolded.
unfoldDefinition ::
  Bool -> (Term -> ReduceM (Blocked Term)) ->
  Term -> QName -> Args -> ReduceM (Blocked Term)
unfoldDefinition unfoldDelayed keepGoing v f args =
  unfoldDefinitionE unfoldDelayed keepGoing v f (map Apply args)

unfoldDefinitionE ::
  Bool -> (Term -> ReduceM (Blocked Term)) ->
  Term -> QName -> Elims -> ReduceM (Blocked Term)
unfoldDefinitionE unfoldDelayed keepGoing v f es = do
  r <- unfoldDefinitionStep unfoldDelayed v f es
  case r of
    NoReduction v    -> return v
    YesReduction _ v -> keepGoing v

unfoldDefinition' ::
  Bool -> (Simplification -> Term -> ReduceM (Simplification, Blocked Term)) ->
  Term -> QName -> Elims -> ReduceM (Simplification, Blocked Term)
unfoldDefinition' unfoldDelayed keepGoing v0 f es = do
  r <- unfoldDefinitionStep unfoldDelayed v0 f es
  case r of
    NoReduction v       -> return (NoSimplification, v)
    YesReduction simp v -> keepGoing simp v

unfoldDefinitionStep :: Bool -> Term -> QName -> Elims -> ReduceM (Reduced (Blocked Term) Term)
unfoldDefinitionStep unfoldDelayed v0 f es =
  {-# SCC "reduceDef" #-} do
  info <- getConstInfo f
  rewr <- instantiateRewriteRules =<< getRewriteRulesFor f
  allowed <- asks envAllowedReductions
  let def = theDef info
      v   = v0 `applyE` es
      -- Non-terminating functions
      -- (i.e., those that failed the termination check)
      -- and delayed definitions
      -- are not unfolded unless explicitely permitted.
      dontUnfold =
        (defNonterminating info && notElem NonTerminatingReductions allowed)
        || (defTerminationUnconfirmed info && notElem UnconfirmedReductions allowed)
        || (defDelayed info == Delayed && not unfoldDelayed)
      copatterns =
        case def of
          Function{funCopatternLHS = b} -> b
          _                             -> False
  case def of
    Constructor{conSrcCon = c} ->
      noReduction $ notBlocked $ Con (c `withRangeOf` f) ConOSystem [] `applyE` es
    Primitive{primAbstr = ConcreteDef, primName = x, primClauses = cls} -> do
      pf <- fromMaybe __IMPOSSIBLE__ <$> getPrimitive' x
      if FunctionReductions `elem` allowed
        then reducePrimitive x v0 f es pf dontUnfold
                             cls (defCompiled info) rewr
        else noReduction $ notBlocked v
    _  -> do
      if (RecursiveReductions `elem` allowed) ||
         (isJust (isProjection_ def) && ProjectionReductions `elem` allowed) || -- includes projection-like
         (isInlineFun def && InlineReductions `elem` allowed) ||
         (definitelyNonRecursive_ def && copatterns && CopatternReductions `elem` allowed) ||
         (definitelyNonRecursive_ def && FunctionReductions `elem` allowed)
        then
          reduceNormalE v0 f (map notReduced es) dontUnfold
                       (defClauses info) (defCompiled info) rewr
        else noReduction $ notBlocked v  -- Andrea(s), 2014-12-05 OK?

  where
    noReduction    = return . NoReduction
    yesReduction s = return . YesReduction s
    reducePrimitive x v0 f es pf dontUnfold cls mcc rewr
      | length es < ar
                  = noReduction $ NotBlocked Underapplied $ v0 `applyE` es -- not fully applied
      | otherwise = {-# SCC "reducePrimitive" #-} do
          let (es1,es2) = splitAt ar es
              args1     = fromMaybe __IMPOSSIBLE__ $ mapM isApplyElim es1
          r <- primFunImplementation pf args1 (length es2)
          case r of
            NoReduction args1' -> do
              let es1' = map (fmap Apply) args1'
              if null cls then do
                noReduction $ applyE (Def f []) <$> do
                  traverse id $
                    map mredToBlocked es1' ++ map notBlocked es2
               else
                reduceNormalE v0 f (es1' ++ map notReduced es2) dontUnfold cls mcc rewr
            YesReduction simpl v -> yesReduction simpl $ v `applyE` es2
      where
          ar  = primFunArity pf
          mredToBlocked :: MaybeReduced a -> Blocked a
          mredToBlocked (MaybeRed NotReduced  x) = notBlocked x
          mredToBlocked (MaybeRed (Reduced b) x) = x <$ b

    reduceNormalE :: Term -> QName -> [MaybeReduced Elim] -> Bool -> [Clause] -> Maybe CompiledClauses -> RewriteRules -> ReduceM (Reduced (Blocked Term) Term)
    reduceNormalE v0 f es dontUnfold def mcc rewr = {-# SCC "reduceNormal" #-} do
      case (def,rewr) of
        _ | dontUnfold -> defaultResult -- non-terminating or delayed
        ([],[])        -> defaultResult -- no definition for head
        (cls,rewr)     -> do
          ev <- appDefE_ f v0 cls mcc rewr es
          debugReduce ev
          return ev
      where
      defaultResult = noReduction $ NotBlocked ReallyNotBlocked vfull
      vfull         = v0 `applyE` map ignoreReduced es
      debugReduce ev = verboseS "tc.reduce" 90 $ do
        case ev of
          NoReduction v -> do
            reportSDoc "tc.reduce" 90 $ vcat
              [ text "*** tried to reduce " <+> prettyTCM f
              , text "    es =  " <+> sep (map (prettyTCM . ignoreReduced) es)
              -- , text "*** tried to reduce " <+> prettyTCM vfull
              , text "    stuck on" <+> prettyTCM (ignoreBlocking v)
              ]
          YesReduction _simpl v -> do
            reportSDoc "tc.reduce"  90 $ text "*** reduced definition: " <+> prettyTCM f
            reportSDoc "tc.reduce"  95 $ text "    result" <+> prettyTCM v
            reportSDoc "tc.reduce" 100 $ text "    raw   " <+> text (show v)

-- | Reduce a non-primitive definition if it is a copy linking to another def.
reduceDefCopy :: QName -> Elims -> TCM (Reduced () Term)
reduceDefCopy f es = do
  info <- TCM.getConstInfo f
  rewr <- instantiateRewriteRules =<< TCM.getRewriteRulesFor f
  if (defCopy info) then reduceDef_ info rewr f es else return $ NoReduction ()
  where
    reduceDef_ :: Definition -> RewriteRules -> QName -> Elims -> TCM (Reduced () Term)
    reduceDef_ info rewr f es = do
      let v0   = Def f []
          cls  = (defClauses info)
          mcc  = (defCompiled info)
      if (defDelayed info == Delayed) || (defNonterminating info)
       then return $ NoReduction ()
       else do
          ev <- runReduceM $ appDefE_ f v0 cls mcc rewr $ map notReduced es
          case ev of
            YesReduction simpl t -> return $ YesReduction simpl t
            NoReduction{}        -> return $ NoReduction ()

-- | Reduce simple (single clause) definitions.
reduceHead :: Term -> TCM (Blocked Term)
reduceHead = runReduceM . reduceHead'

reduceHead' :: Term -> ReduceM (Blocked Term)
reduceHead' v = do -- ignoreAbstractMode $ do
  -- Andreas, 2013-02-18 ignoreAbstractMode leads to information leakage
  -- see Issue 796

  -- first, possibly rewrite literal v to constructor form
  v <- constructorForm v
  traceSDoc "tc.inj.reduce" 30 (text "reduceHead" <+> prettyTCM v) $ do
  case ignoreSharing v of
    Def f es -> do

      abstractMode <- envAbstractMode <$> ask
      isAbstract <- treatAbstractly f
      traceSLn "tc.inj.reduce" 50 (
        "reduceHead: we are in " ++ show abstractMode++ "; " ++ show f ++
        " is treated " ++ if isAbstract then "abstractly" else "concretely"
        ) $ do
      let v0  = Def f []
          red = unfoldDefinitionE False reduceHead' v0 f es
      def <- theDef <$> getConstInfo f
      case def of
        -- Andreas, 2012-11-06 unfold aliases (single clause terminating functions)
        -- see test/succeed/Issue747
        -- We restrict this to terminating functions to not make the
        -- type checker loop here on non-terminating functions.
        -- see test/fail/TerminationInfiniteRecord
        Function{ funClauses = [ _ ], funDelayed = NotDelayed, funTerminates = Just True } -> do
          traceSLn "tc.inj.reduce" 50 ("reduceHead: head " ++ show f ++ " is Function") $ do
          red
        Datatype{ dataClause = Just _ } -> red
        Record{ recClause = Just _ }    -> red
        _                               -> return $ notBlocked v
    _ -> return $ notBlocked v

-- | Apply a definition using the compiled clauses, or fall back to
--   ordinary clauses if no compiled clauses exist.
appDef_ :: QName -> Term -> [Clause] -> Maybe CompiledClauses -> RewriteRules -> MaybeReducedArgs -> ReduceM (Reduced (Blocked Term) Term)
appDef_ f v0 cls mcc rewr args = appDefE_ f v0 cls mcc rewr $ map (fmap Apply) args

appDefE_ :: QName -> Term -> [Clause] -> Maybe CompiledClauses -> RewriteRules -> MaybeReducedElims -> ReduceM (Reduced (Blocked Term) Term)
appDefE_ f v0 cls mcc rewr args =
  local (\ e -> e { envAppDef = Just f }) $
  maybe (appDefE' v0 cls rewr args)
        (\cc -> appDefE v0 cc rewr args) mcc


-- | Apply a defined function to it's arguments, using the compiled clauses.
--   The original term is the first argument applied to the third.
appDef :: Term -> CompiledClauses -> RewriteRules -> MaybeReducedArgs -> ReduceM (Reduced (Blocked Term) Term)
appDef v cc rewr args = appDefE v cc rewr $ map (fmap Apply) args

appDefE :: Term -> CompiledClauses -> RewriteRules -> MaybeReducedElims -> ReduceM (Reduced (Blocked Term) Term)
appDefE v cc rewr es = do
  r <- matchCompiledE cc es
  case r of
    YesReduction simpl t -> return $ YesReduction simpl t
    NoReduction es'      -> rewrite (void es') v rewr (ignoreBlocking es')

-- | Apply a defined function to it's arguments, using the original clauses.
appDef' :: Term -> [Clause] -> RewriteRules -> MaybeReducedArgs -> ReduceM (Reduced (Blocked Term) Term)
appDef' v cls rewr args = appDefE' v cls rewr $ map (fmap Apply) args

appDefE' :: Term -> [Clause] -> RewriteRules -> MaybeReducedElims -> ReduceM (Reduced (Blocked Term) Term)
appDefE' v cls rewr es = goCls cls $ map ignoreReduced es
  where
    goCls :: [Clause] -> [Elim] -> ReduceM (Reduced (Blocked Term) Term)
    goCls cl es = do
      case cl of
        -- Andreas, 2013-10-26  In case of an incomplete match,
        -- we just do not reduce.  This allows adding single function
        -- clauses after they have been type-checked, to type-check
        -- the remaining clauses (see Issue 907).
        -- Andrea(s), 2014-12-05:  We return 'MissingClauses' here, since this
        -- is the most conservative reason.
        [] -> rewrite (NotBlocked MissingClauses ()) v rewr es
        cl : cls -> do
          let pats = namedClausePats cl
              body = clauseBody cl
              npats = length pats
              nvars = size $ clauseTel cl
          -- if clause is underapplied, skip to next clause
          if length es < npats then goCls cls es else do
            let (es0, es1) = splitAt npats es
            (m, es0) <- matchCopatterns pats es0
            es <- return $ es0 ++ es1
            case m of
              No         -> goCls cls es
              DontKnow b -> rewrite b v rewr es
              Yes simpl vs -- vs is the subst. for the variables bound in body
                | Just w <- body -> do -- clause has body?
                    -- TODO: let matchPatterns also return the reduced forms
                    -- of the original arguments!
                    -- Andreas, 2013-05-19 isn't this done now?
                    let sigma = buildSubstitution __IMPOSSIBLE__ nvars vs
                    return $ YesReduction simpl $ applySubst sigma w `applyE` es1
                | otherwise     -> rewrite (NotBlocked AbsurdMatch ()) v rewr es

instance Reduce a => Reduce (Closure a) where
    reduce' cl = do
        x <- enterClosure cl reduce'
        return $ cl { clValue = x }

instance Reduce Telescope where
  reduce' EmptyTel          = return EmptyTel
  reduce' (ExtendTel a tel) = ExtendTel <$> reduce' a <*> reduce' tel

instance Reduce Constraint where
  reduce' (ValueCmp cmp t u v) = do
    (t,u,v) <- reduce' (t,u,v)
    return $ ValueCmp cmp t u v
  reduce' (ValueCmpOnFace cmp p t u v) = do
    ((p,t),u,v) <- reduce' ((p,t),u,v)
    return $ ValueCmpOnFace cmp p t u v
  reduce' (ElimCmp cmp fs t v as bs) =
    ElimCmp cmp fs <$> reduce' t <*> reduce' v <*> reduce' as <*> reduce' bs
  reduce' (LevelCmp cmp u v)    = uncurry (LevelCmp cmp) <$> reduce' (u,v)
  reduce' (TypeCmp cmp a b)     = uncurry (TypeCmp cmp) <$> reduce' (a,b)
  reduce' (TelCmp a b cmp tela telb) = uncurry (TelCmp a b cmp)  <$> reduce' (tela,telb)
  reduce' (SortCmp cmp a b)     = uncurry (SortCmp cmp) <$> reduce' (a,b)
  reduce' (Guarded c pid)       = Guarded <$> reduce' c <*> pure pid
  reduce' (UnBlock m)           = return $ UnBlock m
  reduce' (FindInScope m b cands) = FindInScope m b <$> mapM reduce' cands
  reduce' (IsEmpty r t)         = IsEmpty r <$> reduce' t
  reduce' (CheckSizeLtSat t)    = CheckSizeLtSat <$> reduce' t

instance Reduce e => Reduce (Map k e) where
    reduce' = traverse reduce'

instance Reduce Candidate where
  reduce' (Candidate u t eti ov) = Candidate <$> reduce' u <*> reduce' t <*> pure eti <*> pure ov

instance Reduce EqualityView where
  reduce' (OtherType t)            = OtherType
    <$> reduce' t
  reduce' (EqualityType s eq l t a b) = EqualityType
    <$> reduce' s
    <*> return eq
    <*> mapM reduce' l
    <*> reduce' t
    <*> reduce' a
    <*> reduce' b

---------------------------------------------------------------------------
-- * Simplification
---------------------------------------------------------------------------

-- | Only unfold definitions if this leads to simplification
--   which means that a constructor/literal pattern is matched.
class Simplify t where
  simplify' :: t -> ReduceM t

instance Simplify Term where
  simplify' v = do
    v <- instantiate' v
    case v of
      Def f vs   -> do
        let keepGoing simp v = return (simp, notBlocked v)
        (simpl, v) <- unfoldDefinition' False keepGoing (Def f []) f vs
        traceSDoc "tc.simplify'" 20 (
          text ("simplify': unfolding definition returns " ++ show simpl)
            <+> prettyTCM (ignoreBlocking v)) $ do
        case simpl of
          YesSimplification -> simplifyBlocked' v -- Dangerous, but if @simpl@ then @v /= Def f vs@
          NoSimplification  -> Def f <$> simplify' vs
      MetaV x vs -> MetaV x  <$> simplify' vs
      Con c ci vs-> Con c ci <$> simplify' vs
      Sort s     -> sortTm   <$> simplify' s
      Level l    -> levelTm  <$> simplify' l
      Pi a b     -> Pi       <$> simplify' a <*> simplify' b
      Lit l      -> return v
      Var i vs   -> Var i    <$> simplify' vs
      Lam h v    -> Lam h    <$> simplify' v
      DontCare v -> dontCare <$> simplify' v
      Shared{}   -> updateSharedTerm simplify' v

simplifyBlocked' :: Simplify t => Blocked t -> ReduceM t
simplifyBlocked' (Blocked _ t) = return t
simplifyBlocked' (NotBlocked _ t) = simplify' t  -- Andrea(s), 2014-12-05 OK?

instance Simplify Type where
    simplify' (El s t) = El <$> simplify' s <*> simplify' t

instance Simplify Elim where
  simplify' (Apply v) = Apply <$> simplify' v
  simplify' (Proj o f)= pure $ Proj o f
  simplify' (IApply x y v) = IApply <$> simplify' x <*> simplify' y <*> simplify' v

instance Simplify Sort where
    simplify' s = do
      case s of
        DLub s1 s2 -> dLub <$> simplify' s1 <*> simplify' s2
        Type s     -> levelSort <$> simplify' s
        Prop       -> return s
        Inf        -> return s
        SizeUniv   -> return s

instance Simplify Level where
  simplify' (Max as) = levelMax <$> simplify' as

instance Simplify PlusLevel where
  simplify' l@ClosedLevel{} = return l
  simplify' (Plus n l) = Plus n <$> simplify' l

instance Simplify LevelAtom where
  simplify' l = do
    l <- instantiate' l
    case l of
      MetaLevel m vs   -> MetaLevel m <$> simplify' vs
      BlockedLevel m v -> BlockedLevel m <$> simplify' v
      NeutralLevel r v -> NeutralLevel r <$> simplify' v -- ??
      UnreducedLevel v -> UnreducedLevel <$> simplify' v -- ??

instance (Subst t a, Simplify a) => Simplify (Abs a) where
    simplify' a@(Abs x _) = Abs x <$> underAbstraction_ a simplify'
    simplify' (NoAbs x v) = NoAbs x <$> simplify' v

instance Simplify t => Simplify (Arg t) where
    simplify' = traverse simplify'

instance Simplify t => Simplify (Named name t) where
    simplify' = traverse simplify'

instance Simplify t => Simplify (Dom t) where
    simplify' = traverse simplify'

instance Simplify t => Simplify [t] where
    simplify' = traverse simplify'

instance Simplify e => Simplify (Map k e) where
    simplify' = traverse simplify'

instance Simplify a => Simplify (Maybe a) where
    simplify' = traverse simplify'

instance (Simplify a, Simplify b) => Simplify (a,b) where
    simplify' (x,y) = (,) <$> simplify' x <*> simplify' y

instance (Simplify a, Simplify b, Simplify c) => Simplify (a,b,c) where
    simplify' (x,y,z) =
        do  (x,(y,z)) <- simplify' (x,(y,z))
            return (x,y,z)

instance Simplify a => Simplify (Closure a) where
    simplify' cl = do
        x <- enterClosure cl simplify'
        return $ cl { clValue = x }

instance (Subst t a, Simplify a) => Simplify (Tele a) where
  simplify' EmptyTel        = return EmptyTel
  simplify' (ExtendTel a b) = uncurry ExtendTel <$> simplify' (a, b)

instance Simplify ProblemConstraint where
  simplify' (PConstr pid c) = PConstr pid <$> simplify' c

instance Simplify Constraint where
  simplify' (ValueCmp cmp t u v) = do
    (t,u,v) <- simplify' (t,u,v)
    return $ ValueCmp cmp t u v
  simplify' (ValueCmpOnFace cmp p t u v) = do
    ((p,t),u,v) <- simplify' ((p,t),u,v)
    return $ ValueCmp cmp t u v
  simplify' (ElimCmp cmp fs t v as bs) =
    ElimCmp cmp fs <$> simplify' t <*> simplify' v <*> simplify' as <*> simplify' bs
  simplify' (LevelCmp cmp u v)    = uncurry (LevelCmp cmp) <$> simplify' (u,v)
  simplify' (TypeCmp cmp a b)     = uncurry (TypeCmp cmp) <$> simplify' (a,b)
  simplify' (TelCmp a b cmp tela telb) = uncurry (TelCmp a b cmp) <$> simplify' (tela,telb)
  simplify' (SortCmp cmp a b)     = uncurry (SortCmp cmp) <$> simplify' (a,b)
  simplify' (Guarded c pid)       = Guarded <$> simplify' c <*> pure pid
  simplify' (UnBlock m)           = return $ UnBlock m
  simplify' (FindInScope m b cands) = FindInScope m b <$> mapM simplify' cands
  simplify' (IsEmpty r t)         = IsEmpty r <$> simplify' t
  simplify' (CheckSizeLtSat t)    = CheckSizeLtSat <$> simplify' t

instance Simplify Bool where
  simplify' = return

-- UNUSED
-- instance Simplify ConPatternInfo where
--   simplify' (ConPatternInfo mr mt) = ConPatternInfo mr <$> simplify' mt

-- UNUSED
-- instance Simplify Pattern where
--   simplify' p = case p of
--     VarP _       -> return p
--     LitP _       -> return p
--     ConP c ci ps -> ConP c <$> simplify' ci <*> simplify' ps
--     DotP v       -> DotP <$> simplify' v
--     ProjP _      -> return p

instance Simplify DisplayForm where
  simplify' (Display n ps v) = Display n <$> simplify' ps <*> return v

instance Simplify Candidate where
  simplify' (Candidate u t eti ov) = Candidate <$> simplify' u <*> simplify' t <*> pure eti <*> pure ov

instance Simplify EqualityView where
  simplify' (OtherType t)            = OtherType
    <$> simplify' t
  simplify' (EqualityType s eq l t a b) = EqualityType
    <$> simplify' s
    <*> return eq
    <*> mapM simplify' l
    <*> simplify' t
    <*> simplify' a
    <*> simplify' b

---------------------------------------------------------------------------
-- * Normalisation
---------------------------------------------------------------------------

class Normalise t where
    normalise' :: t -> ReduceM t

instance Normalise Sort where
    normalise' s = do
      s <- reduce' s
      case s of
        DLub s1 s2 -> dLub <$> normalise' s1 <*> normalise' s2
        Prop       -> return s
        Type s     -> levelSort <$> normalise' s
        Inf        -> return Inf
        SizeUniv   -> return SizeUniv

instance Normalise Type where
    normalise' (El s t) = El <$> normalise' s <*> normalise' t

instance Normalise Term where
    normalise' = ignoreBlocking <.> (reduceB' >=> traverse normaliseArgs)
      where
        normaliseArgs :: Term -> ReduceM Term
        normaliseArgs v = case v of
                Var n vs    -> Var n <$> normalise' vs
                Con c ci vs -> Con c ci <$> normalise' vs
                Def f vs    -> Def f <$> normalise' vs
                MetaV x vs  -> MetaV x <$> normalise' vs
                Lit _       -> return v
                Level l     -> levelTm <$> normalise' l
                Lam h b     -> Lam h <$> normalise' b
                Sort s      -> sortTm <$> normalise' s
                Pi a b      -> uncurry Pi <$> normalise' (a,b)
                Shared{}    -> updateSharedTerm normalise' v
                DontCare _  -> return v

instance Normalise Elim where
  normalise' (Apply v) = Apply <$> normalise' v
  normalise' (Proj o f)= pure $ Proj o f
  normalise' (IApply x y v) = IApply <$> normalise' x <*> normalise' y <*> normalise' v

instance Normalise Level where
  normalise' (Max as) = levelMax <$> normalise' as

instance Normalise PlusLevel where
  normalise' l@ClosedLevel{} = return l
  normalise' (Plus n l) = Plus n <$> normalise' l

instance Normalise LevelAtom where
  normalise' l = do
    l <- reduce' l
    case l of
      MetaLevel m vs   -> MetaLevel m <$> normalise' vs
      BlockedLevel m v -> BlockedLevel m <$> normalise' v
      NeutralLevel r v -> NeutralLevel r <$> normalise' v
      UnreducedLevel{} -> __IMPOSSIBLE__    -- I hope

instance (Subst t a, Normalise a) => Normalise (Abs a) where
    normalise' a@(Abs x _) = Abs x <$> underAbstraction_ a normalise'
    normalise' (NoAbs x v) = NoAbs x <$> normalise' v

instance Normalise t => Normalise (Arg t) where
    normalise' a | isIrrelevant a = return a -- Andreas, 2012-04-02: Do not normalize irrelevant terms!?
                | otherwise                       = traverse normalise' a

instance Normalise t => Normalise (Named name t) where
    normalise' = traverse normalise'

instance Normalise t => Normalise (Dom t) where
    normalise' = traverse normalise'

instance Normalise t => Normalise [t] where
    normalise' = traverse normalise'

instance (Normalise a, Normalise b) => Normalise (a,b) where
    normalise' (x,y) = (,) <$> normalise' x <*> normalise' y

instance (Normalise a, Normalise b, Normalise c) => Normalise (a,b,c) where
    normalise' (x,y,z) =
        do  (x,(y,z)) <- normalise' (x,(y,z))
            return (x,y,z)

instance Normalise a => Normalise (Closure a) where
    normalise' cl = do
        x <- enterClosure cl normalise'
        return $ cl { clValue = x }

instance (Subst t a, Normalise a) => Normalise (Tele a) where
  normalise' EmptyTel        = return EmptyTel
  normalise' (ExtendTel a b) = uncurry ExtendTel <$> normalise' (a, b)

instance Normalise ProblemConstraint where
  normalise' (PConstr pid c) = PConstr pid <$> normalise' c

instance Normalise Constraint where
  normalise' (ValueCmp cmp t u v) = do
    (t,u,v) <- normalise' (t,u,v)
    return $ ValueCmp cmp t u v
  normalise' (ValueCmpOnFace cmp p t u v) = do
    ((p,t),u,v) <- normalise' ((p,t),u,v)
    return $ ValueCmpOnFace cmp p t u v
  normalise' (ElimCmp cmp fs t v as bs) =
    ElimCmp cmp fs <$> normalise' t <*> normalise' v <*> normalise' as <*> normalise' bs
  normalise' (LevelCmp cmp u v)    = uncurry (LevelCmp cmp) <$> normalise' (u,v)
  normalise' (TypeCmp cmp a b)     = uncurry (TypeCmp cmp) <$> normalise' (a,b)
  normalise' (TelCmp a b cmp tela telb) = uncurry (TelCmp a b cmp) <$> normalise' (tela,telb)
  normalise' (SortCmp cmp a b)     = uncurry (SortCmp cmp) <$> normalise' (a,b)
  normalise' (Guarded c pid)       = Guarded <$> normalise' c <*> pure pid
  normalise' (UnBlock m)           = return $ UnBlock m
  normalise' (FindInScope m b cands) = FindInScope m b <$> mapM normalise' cands
  normalise' (IsEmpty r t)         = IsEmpty r <$> normalise' t
  normalise' (CheckSizeLtSat t)    = CheckSizeLtSat <$> normalise' t

instance Normalise Bool where
  normalise' = return

instance Normalise Int where
  normalise' = return

instance Normalise Char where
  normalise' = return

instance Normalise ConPatternInfo where
  normalise' i = normalise' (conPType i) <&> \ t -> i { conPType = t }

instance Normalise DBPatVar where
  normalise' = return

instance Normalise a => Normalise (Pattern' a) where
  normalise' p = case p of
    VarP o x     -> VarP o <$> normalise' x
    LitP _       -> return p
    ConP c mt ps -> ConP c <$> normalise' mt <*> normalise' ps
    DotP o v     -> DotP o <$> normalise' v
    ProjP{}      -> return p

instance Normalise DisplayForm where
  normalise' (Display n ps v) = Display n <$> normalise' ps <*> return v

instance Normalise e => Normalise (Map k e) where
    normalise' = traverse normalise'

instance Normalise a => Normalise (Maybe a) where
    normalise' = traverse normalise'

instance Normalise Candidate where
  normalise' (Candidate u t eti ov) = Candidate <$> normalise' u <*> normalise' t <*> pure eti <*> pure ov

instance Normalise EqualityView where
  normalise' (OtherType t)            = OtherType
    <$> normalise' t
  normalise' (EqualityType s eq l t a b) = EqualityType
    <$> normalise' s
    <*> return eq
    <*> mapM normalise' l
    <*> normalise' t
    <*> normalise' a
    <*> normalise' b

---------------------------------------------------------------------------
-- * Full instantiation
---------------------------------------------------------------------------

-- | @instantiateFull'@ 'instantiate's metas everywhere (and recursively)
--   but does not 'reduce'.
class InstantiateFull t where
    instantiateFull' :: t -> ReduceM t

instance InstantiateFull Name where
    instantiateFull' = return

instance InstantiateFull Sort where
    instantiateFull' s = do
        s <- instantiate' s
        case s of
            Type n     -> levelSort <$> instantiateFull' n
            Prop       -> return s
            DLub s1 s2 -> dLub <$> instantiateFull' s1 <*> instantiateFull' s2
            Inf        -> return s
            SizeUniv   -> return s

instance (InstantiateFull a) => InstantiateFull (Type' a) where
    instantiateFull' (El s t) =
      El <$> instantiateFull' s <*> instantiateFull' t

instance InstantiateFull Term where
    instantiateFull' v = etaOnce =<< do -- Andreas, 2010-11-12 DONT ETA!! eta-reduction breaks subject reduction
-- but removing etaOnce now breaks everything
      v <- instantiate' v
      case v of
          Var n vs    -> Var n <$> instantiateFull' vs
          Con c ci vs -> Con c ci <$> instantiateFull' vs
          Def f vs    -> Def f <$> instantiateFull' vs
          MetaV x vs  -> MetaV x <$> instantiateFull' vs
          Lit _       -> return v
          Level l     -> levelTm <$> instantiateFull' l
          Lam h b     -> Lam h <$> instantiateFull' b
          Sort s      -> sortTm <$> instantiateFull' s
          Pi a b      -> uncurry Pi <$> instantiateFull' (a,b)
          Shared{}    -> updateSharedTerm instantiateFull' v
          DontCare v  -> dontCare <$> instantiateFull' v

instance InstantiateFull Level where
  instantiateFull' (Max as) = levelMax <$> instantiateFull' as

instance InstantiateFull PlusLevel where
  instantiateFull' l@ClosedLevel{} = return l
  instantiateFull' (Plus n l) = Plus n <$> instantiateFull' l

instance InstantiateFull LevelAtom where
  instantiateFull' l = case l of
    MetaLevel m vs -> do
      v <- instantiateFull' (MetaV m vs)
      case ignoreSharing v of
        MetaV m vs -> return $ MetaLevel m vs
        _          -> return $ UnreducedLevel v
    NeutralLevel r v -> NeutralLevel r <$> instantiateFull' v
    BlockedLevel m v ->
      ifM (isInstantiatedMeta m)
          (UnreducedLevel <$> instantiateFull' v)
          (BlockedLevel m <$> instantiateFull' v)
    UnreducedLevel v -> UnreducedLevel <$> instantiateFull' v

instance InstantiateFull Substitution where
  instantiateFull' sigma =
    case sigma of
      IdS                  -> return IdS
      EmptyS err           -> return $ EmptyS err
      Wk   n sigma         -> Wk   n         <$> instantiateFull' sigma
      Lift n sigma         -> Lift n         <$> instantiateFull' sigma
      Strengthen bot sigma -> Strengthen bot <$> instantiateFull' sigma
      t :# sigma           -> consS <$> instantiateFull' t
                                    <*> instantiateFull' sigma

instance InstantiateFull Bool where
    instantiateFull' = return

instance InstantiateFull Int where
    instantiateFull' = return

instance InstantiateFull ConPatternInfo where
    instantiateFull' i = instantiateFull' (conPType i) <&> \ t -> i { conPType = t }

instance InstantiateFull DBPatVar where
    instantiateFull' = return

instance InstantiateFull a => InstantiateFull (Pattern' a) where
    instantiateFull' (VarP o x)     = VarP o <$> instantiateFull' x
    instantiateFull' (DotP o t)     = DotP o <$> instantiateFull' t
    instantiateFull' (ConP n mt ps) = ConP n <$> instantiateFull' mt <*> instantiateFull' ps
    instantiateFull' l@LitP{}       = return l
    instantiateFull' p@ProjP{}      = return p

instance (Subst t a, InstantiateFull a) => InstantiateFull (Abs a) where
    instantiateFull' a@(Abs x _) = Abs x <$> underAbstraction_ a instantiateFull'
    instantiateFull' (NoAbs x a) = NoAbs x <$> instantiateFull' a

instance InstantiateFull t => InstantiateFull (Arg t) where
    instantiateFull' = traverse instantiateFull'

instance InstantiateFull t => InstantiateFull (Named name t) where
    instantiateFull' = traverse instantiateFull'

instance InstantiateFull t => InstantiateFull (Dom t) where
    instantiateFull' = traverse instantiateFull'

instance InstantiateFull t => InstantiateFull [t] where
    instantiateFull' = traverse instantiateFull'

instance (InstantiateFull a, InstantiateFull b) => InstantiateFull (a,b) where
    instantiateFull' (x,y) = (,) <$> instantiateFull' x <*> instantiateFull' y

instance (InstantiateFull a, InstantiateFull b, InstantiateFull c) => InstantiateFull (a,b,c) where
    instantiateFull' (x,y,z) =
        do  (x,(y,z)) <- instantiateFull' (x,(y,z))
            return (x,y,z)

instance InstantiateFull a => InstantiateFull (Closure a) where
    instantiateFull' cl = do
        x <- enterClosure cl instantiateFull'
        return $ cl { clValue = x }

instance InstantiateFull ProblemConstraint where
  instantiateFull' (PConstr p c) = PConstr p <$> instantiateFull' c

instance InstantiateFull Constraint where
  instantiateFull' c = case c of
    ValueCmp cmp t u v -> do
      (t,u,v) <- instantiateFull' (t,u,v)
      return $ ValueCmp cmp t u v
    ValueCmpOnFace cmp p t u v -> do
      ((p,t),u,v) <- instantiateFull' ((p,t),u,v)
      return $ ValueCmpOnFace cmp p t u v
    ElimCmp cmp fs t v as bs ->
      ElimCmp cmp fs <$> instantiateFull' t <*> instantiateFull' v <*> instantiateFull' as <*> instantiateFull' bs
    LevelCmp cmp u v    -> uncurry (LevelCmp cmp) <$> instantiateFull' (u,v)
    TypeCmp cmp a b     -> uncurry (TypeCmp cmp) <$> instantiateFull' (a,b)
    TelCmp a b cmp tela telb -> uncurry (TelCmp a b cmp) <$> instantiateFull' (tela,telb)
    SortCmp cmp a b     -> uncurry (SortCmp cmp) <$> instantiateFull' (a,b)
    Guarded c pid       -> Guarded <$> instantiateFull' c <*> pure pid
    UnBlock m           -> return $ UnBlock m
    FindInScope m b cands -> FindInScope m b <$> mapM instantiateFull' cands
    IsEmpty r t         -> IsEmpty r <$> instantiateFull' t
    CheckSizeLtSat t    -> CheckSizeLtSat <$> instantiateFull' t

instance (InstantiateFull a) => InstantiateFull (Elim' a) where
  instantiateFull' (Apply v) = Apply <$> instantiateFull' v
  instantiateFull' (Proj o f)= pure $ Proj o f
  instantiateFull' (IApply x y v) = IApply <$> instantiateFull' x <*> instantiateFull' y <*> instantiateFull' v

instance InstantiateFull e => InstantiateFull (Map k e) where
    instantiateFull' = traverse instantiateFull'

instance InstantiateFull e => InstantiateFull (HashMap k e) where
    instantiateFull' = traverse instantiateFull'

instance InstantiateFull ModuleName where
    instantiateFull' = return

instance InstantiateFull Scope where
    instantiateFull' = return

instance InstantiateFull Signature where
  instantiateFull' (Sig a b c) = uncurry3 Sig <$> instantiateFull' (a, b, c)

instance InstantiateFull Section where
  instantiateFull' (Section tel) = Section <$> instantiateFull' tel

instance (Subst t a, InstantiateFull a) => InstantiateFull (Tele a) where
  instantiateFull' EmptyTel = return EmptyTel
  instantiateFull' (ExtendTel a b) = uncurry ExtendTel <$> instantiateFull' (a, b)

instance InstantiateFull Char where
    instantiateFull' = return

instance InstantiateFull Definition where
    instantiateFull' (Defn rel x t pol occ df i c inst copy ma sc inj d) = do
      (t, df, d) <- instantiateFull' (t, df, d)
      return $ Defn rel x t pol occ df i c inst copy ma sc inj d

instance InstantiateFull NLPat where
  instantiateFull' (PVar x y) = return $ PVar x y
  instantiateFull' (PWild)    = return PWild
  instantiateFull' (PDef x y) = PDef <$> instantiateFull' x <*> instantiateFull' y
  instantiateFull' (PLam x y) = PLam x <$> instantiateFull' y
  instantiateFull' (PPi x y)  = PPi <$> instantiateFull' x <*> instantiateFull' y
  instantiateFull' (PBoundVar x y) = PBoundVar x <$> instantiateFull' y
  instantiateFull' (PTerm x)  = PTerm <$> instantiateFull' x

instance InstantiateFull NLPType where
  instantiateFull' (NLPType l a) = NLPType
    <$> instantiateFull' l
    <*> instantiateFull' a

instance InstantiateFull RewriteRule where
  instantiateFull' (RewriteRule q gamma f ps rhs t) =
    RewriteRule q
      <$> instantiateFull' gamma
      <*> pure f
      <*> instantiateFull' ps
      <*> instantiateFull' rhs
      <*> instantiateFull' t

instance InstantiateFull a => InstantiateFull (Open a) where
  instantiateFull' (OpenThing n a) = OpenThing n <$> instantiateFull' a

instance InstantiateFull DisplayForm where
  instantiateFull' (Display n ps v) = uncurry (Display n) <$> instantiateFull' (ps, v)

instance InstantiateFull DisplayTerm where
  instantiateFull' (DTerm v)       = DTerm <$> instantiateFull' v
  instantiateFull' (DDot  v)       = DDot  <$> instantiateFull' v
  instantiateFull' (DCon c ci vs)  = DCon c ci <$> instantiateFull' vs
  instantiateFull' (DDef c es)     = DDef c <$> instantiateFull' es
  instantiateFull' (DWithApp v vs ws) = uncurry3 DWithApp <$> instantiateFull' (v, vs, ws)

instance InstantiateFull Defn where
    instantiateFull' d = case d of
      Axiom{} -> return d
      AbstractDefn d -> AbstractDefn <$> instantiateFull' d
      Function{ funClauses = cs, funCompiled = cc, funInv = inv, funExtLam = extLam } -> do
        (cs, cc, inv) <- instantiateFull' (cs, cc, inv)
        extLam <- instantiateFull' extLam
        return $ d { funClauses = cs, funCompiled = cc, funInv = inv, funExtLam = extLam }
      Datatype{ dataSort = s, dataClause = cl } -> do
        s  <- instantiateFull' s
        cl <- instantiateFull' cl
        return $ d { dataSort = s, dataClause = cl }
      Record{ recClause = cl, recTel = tel } -> do
        cl  <- instantiateFull' cl
        tel <- instantiateFull' tel
        return $ d { recClause = cl, recTel = tel }
      Constructor{} -> return d
      Primitive{ primClauses = cs } -> do
        cs <- instantiateFull' cs
        return $ d { primClauses = cs }

<<<<<<< HEAD
instance InstantiateFull ExtLamInfo where
  instantiateFull' e@(ExtLamInfo { extLamSys = sys}) = do
    sys <- instantiateFull' sys
    return $ e { extLamSys = sys}

instance InstantiateFull System where
  instantiateFull' (System tel sys) = System <$> instantiateFull' tel <*> instantiateFull' sys

instance InstantiateFull a => InstantiateFull (Unique a) where
  instantiateFull' = traverse instantiateFull'

=======
>>>>>>> b5e132e2
instance InstantiateFull FunctionInverse where
  instantiateFull' NotInjective = return NotInjective
  instantiateFull' (Inverse inv) = Inverse <$> instantiateFull' inv

instance InstantiateFull a => InstantiateFull (WithArity a) where
  instantiateFull' (WithArity n a) = WithArity n <$> instantiateFull' a

instance InstantiateFull a => InstantiateFull (Case a) where
  instantiateFull' (Branches cop cs ls m b lz) =
    Branches cop
      <$> instantiateFull' cs
      <*> instantiateFull' ls
      <*> instantiateFull' m
      <*> pure b
      <*> pure lz

instance InstantiateFull CompiledClauses where
  instantiateFull' Fail        = return Fail
  instantiateFull' (Done m t)  = Done m <$> instantiateFull' t
  instantiateFull' (Case n bs) = Case n <$> instantiateFull' bs

instance InstantiateFull Clause where
    instantiateFull' (Clause rl rf tel ps b t catchall unreachable) =
       Clause rl rf <$> instantiateFull' tel
       <*> instantiateFull' ps
       <*> instantiateFull' b
       <*> instantiateFull' t
       <*> return catchall
       <*> return unreachable

instance InstantiateFull Interface where
    instantiateFull' (Interface h ms mod scope inside
                               sig display b foreignCode
                               highlighting pragmas patsyns warnings) =
        Interface h ms mod scope inside
            <$> instantiateFull' sig
            <*> instantiateFull' display
            <*> instantiateFull' b
            <*> return foreignCode
            <*> return highlighting
            <*> return pragmas
            <*> return patsyns
            <*> return warnings

instance InstantiateFull a => InstantiateFull (Builtin a) where
    instantiateFull' (Builtin t) = Builtin <$> instantiateFull' t
    instantiateFull' (Prim x)   = Prim <$> instantiateFull' x

instance InstantiateFull QName where
  instantiateFull' = return

instance InstantiateFull a => InstantiateFull (Maybe a) where
  instantiateFull' = mapM instantiateFull'

instance InstantiateFull Candidate where
  instantiateFull' (Candidate u t eti ov) =
    Candidate <$> instantiateFull' u <*> instantiateFull' t <*> pure eti <*> pure ov

instance InstantiateFull EqualityView where
  instantiateFull' (OtherType t)            = OtherType
    <$> instantiateFull' t
  instantiateFull' (EqualityType s eq l t a b) = EqualityType
    <$> instantiateFull' s
    <*> return eq
    <*> mapM instantiateFull' l
    <*> instantiateFull' t
    <*> instantiateFull' a
    <*> instantiateFull' b<|MERGE_RESOLUTION|>--- conflicted
+++ resolved
@@ -1267,7 +1267,6 @@
         cs <- instantiateFull' cs
         return $ d { primClauses = cs }
 
-<<<<<<< HEAD
 instance InstantiateFull ExtLamInfo where
   instantiateFull' e@(ExtLamInfo { extLamSys = sys}) = do
     sys <- instantiateFull' sys
@@ -1276,11 +1275,6 @@
 instance InstantiateFull System where
   instantiateFull' (System tel sys) = System <$> instantiateFull' tel <*> instantiateFull' sys
 
-instance InstantiateFull a => InstantiateFull (Unique a) where
-  instantiateFull' = traverse instantiateFull'
-
-=======
->>>>>>> b5e132e2
 instance InstantiateFull FunctionInverse where
   instantiateFull' NotInjective = return NotInjective
   instantiateFull' (Inverse inv) = Inverse <$> instantiateFull' inv
