{-# LANGUAGE BangPatterns      #-}
{-# LANGUAGE CPP                      #-}
{-# LANGUAGE NondecreasingIndentation #-}

module Agda.TypeChecking.Monad.Signature where

import Prelude hiding (null)

import Control.Arrow (first, second, (***))
import Control.Applicative hiding (empty)
import Control.Monad.State
import Control.Monad.Reader
import Control.Monad.Trans.Maybe

import Data.List hiding (null)
import Data.Set (Set)
import qualified Data.Set as Set
import Data.Map (Map)
import qualified Data.Map as Map
import Data.Maybe
import Data.Monoid

import Agda.Syntax.Abstract.Name
import Agda.Syntax.Abstract (Ren, ScopeCopyInfo(..))
import Agda.Syntax.Common
import Agda.Syntax.Internal as I
import Agda.Syntax.Internal.Names
import Agda.Syntax.Position
import Agda.Syntax.Treeless (Compiled(..), TTerm)

import qualified Agda.Compiler.UHC.Pragmas.Base as CR

import Agda.TypeChecking.Monad.Base
import Agda.TypeChecking.Monad.Builtin
import Agda.TypeChecking.Monad.Context
import Agda.TypeChecking.Monad.Options
import Agda.TypeChecking.Monad.Env
import Agda.TypeChecking.Monad.Exception ( ExceptionT )
import Agda.TypeChecking.Monad.Mutual
import Agda.TypeChecking.Monad.Open
import Agda.TypeChecking.Monad.Local
import Agda.TypeChecking.Monad.State
import Agda.TypeChecking.Positivity.Occurrence
import Agda.TypeChecking.Substitute
import {-# SOURCE #-} Agda.TypeChecking.Telescope
import Agda.TypeChecking.CompiledClause
import {-# SOURCE #-} Agda.TypeChecking.CompiledClause.Compile
import {-# SOURCE #-} Agda.TypeChecking.Polarity
import {-# SOURCE #-} Agda.TypeChecking.ProjectionLike

import Agda.Utils.Except ( Error )
import Agda.Utils.Functor
import Agda.Utils.Lens
import Agda.Utils.List
import Agda.Utils.Map as Map
import Agda.Utils.Maybe
import Agda.Utils.Monad
import Agda.Utils.Null
import Agda.Utils.Permutation
import Agda.Utils.Pretty
import Agda.Utils.Size
import qualified Agda.Utils.HashMap as HMap

#include "undefined.h"
import Agda.Utils.Impossible

-- | Add a constant to the signature. Lifts the definition to top level.
addConstant :: QName -> Definition -> TCM ()
addConstant q d = do
  reportSLn "tc.signature" 20 $ "adding constant " ++ show q ++ " to signature"
  tel <- getContextTelescope
  let tel' = replaceEmptyName "r" $ killRange $ case theDef d of
              Constructor{} -> fmap hideOrKeepInstance tel
              Function{ funProjection = Just Projection{ projProper = Just{}, projIndex = n } } ->
                let fallback = fmap hideOrKeepInstance tel in
                if n > 0 then fallback else
                -- if the record value is part of the telescope, its hiding should left unchanged
                  case initLast $ telToList tel of
                    Nothing -> fallback
                    Just (doms, dom) -> telFromList $ fmap hideOrKeepInstance doms ++ [dom]
              _ -> tel
  let d' = abstract tel' $ d { defName = q }
  reportSLn "tc.signature" 30 $ "lambda-lifted definition = " ++ show d'
  modifySignature $ updateDefinitions $ HMap.insertWith (+++) q d'
  i <- currentOrFreshMutualBlock
  setMutualBlock i q
  where
    new +++ old = new { defDisplay = defDisplay new ++ defDisplay old
                      , defInstance = defInstance new `mplus` defInstance old }

-- | Set termination info of a defined function symbol.
setTerminates :: QName -> Bool -> TCM ()
setTerminates q b = modifySignature $ updateDefinition q $ updateTheDef $ setT
  where
    setT def@Function{} = def { funTerminates = Just b }
    setT def            = def

-- | Set CompiledClauses of a defined function symbol.
setCompiledClauses :: QName -> CompiledClauses -> TCM ()
setCompiledClauses q cc = modifySignature $ updateDefinition q $ updateTheDef $ setT
  where
    setT def@Function{} = def { funCompiled = Just cc }
    setT def            = def

-- | Modify the clauses of a function.
modifyFunClauses :: QName -> ([Clause] -> [Clause]) -> TCM ()
modifyFunClauses q f =
  modifySignature $ updateDefinition q $ updateTheDef $ updateFunClauses f

-- | Lifts clauses to the top-level and adds them to definition.
addClauses :: QName -> [Clause] -> TCM ()
addClauses q cls = do
  tel <- getContextTelescope
  modifyFunClauses q (++ abstract tel cls)

ensureNoCompiledHaskell :: QName -> TCM ()
ensureNoCompiledHaskell q =
  whenM (isJust . compiledHaskell . defCompiledRep <$> getConstInfo q) $
    typeError $ GenericError $ "Multiple Haskell bindings for " ++ show q ++ ". " ++
                               "Note that builtin numbers, booleans, chars and strings don't need " ++
                               "COMPILED pragmas."

addHaskellCode :: QName -> HaskellType -> HaskellCode -> TCM ()
addHaskellCode q hsTy hsDef = do
  ensureNoCompiledHaskell q
  modifySignature $ updateDefinition q $ updateDefCompiledRep $ addHs
  where
    addHs crep = crep { compiledHaskell = Just $ HsDefn hsTy hsDef }

addHaskellExport :: QName -> HaskellType -> String -> TCM ()
addHaskellExport q hsTy hsName = do
  ensureNoCompiledHaskell q
  modifySignature $ updateDefinition q $ updateDefCompiledRep $ addHs
  where
    addHs crep = crep { exportHaskell = Just (HsExport hsTy hsName)}

addHaskellType :: QName -> HaskellType -> TCM ()
addHaskellType q hsTy = do
  ensureNoCompiledHaskell q
  modifySignature $ updateDefinition q $ updateDefCompiledRep $ addHs
  where
    addHs crep = crep { compiledHaskell = Just $ HsType hsTy }

addEpicCode :: QName -> EpicCode -> TCM ()
addEpicCode q epDef = modifySignature $ updateDefinition q $ updateDefCompiledRep $ addEp
  -- TODO: sanity checking
  where
    addEp crep = crep { compiledEpic = Just epDef }

addJSCode :: QName -> String -> TCM ()
addJSCode q jsDef = modifySignature $ updateDefinition q $ updateDefCompiledRep $ addJS
  where
    addJS crep = crep { compiledJS = Just jsDef }

addCoreCode :: QName -> CR.CoreExpr -> TCM ()
addCoreCode q crDef =  modifySignature $ updateDefinition q $ updateDefCompiledRep $ addCore crDef
  where
    addCore e crep = crep { compiledCore = Just $ CrDefn e }

addCoreConstr :: QName -> CR.CoreConstr -> TCM ()
addCoreConstr q con = modifySignature $ updateDefinition q $ updateDefCompiledRep $ addCore
  where
    addCore crep = crep {compiledCore = Just $ CrConstr con }

addCoreType :: QName -> CR.CoreType -> TCM ()
addCoreType q crTy = modifySignature $ updateDefinition q $ updateDefCompiledRep $ addCr
  -- TODO: sanity checking
  where
    addCr crep = crep { compiledCore = Just $ CrType crTy }

setFunctionFlag :: FunctionFlag -> Bool -> QName -> TCM ()
setFunctionFlag flag val q = modifyGlobalDefinition q $ set (theDefLens . funFlag flag) val

markStatic :: QName -> TCM ()
markStatic = setFunctionFlag FunStatic True

markInline :: QName -> TCM ()
markInline = setFunctionFlag FunInline True

markInjective :: QName -> TCM ()
markInjective q = modifyGlobalDefinition q $ \def -> def { defInjective = True }

unionSignatures :: [Signature] -> Signature
unionSignatures ss = foldr unionSignature emptySignature ss
  where
    unionSignature (Sig a b c) (Sig a' b' c') =
      Sig (Map.union a a')
          (HMap.union b b')              -- definitions are unique (in at most one module)
          (HMap.unionWith mappend c c')  -- rewrite rules are accumulated

-- | Add a section to the signature.
--
--   The current context will be stored as the cumulative module parameters
--   for this section.
addSection :: ModuleName -> TCM ()
addSection m = do
  tel <- getContextTelescope
  let sec = Section tel
  -- Make sure we do not overwrite an existing section!
  whenJustM (getSection m) $ \ sec' -> do
    -- At least not with different content!
    if (sec == sec') then do
      -- Andreas, 2015-12-02: test/Succeed/Issue1701II.agda
      -- reports a "redundantly adding existing section".
      reportSLn "tc.section" 10 $ "warning: redundantly adding existing section " ++ show m
      reportSLn "tc.section" 60 $ "with content " ++ show sec
    else do
      reportSLn "impossible" 10 $ "overwriting existing section " ++ show m
      reportSLn "impossible" 60 $ "of content   " ++ show sec'
      reportSLn "impossible" 60 $ "with content " ++ show sec
      __IMPOSSIBLE__
  -- Add the new section.
  setDefaultModuleParameters m
  modifySignature $ over sigSections $ Map.insert m sec

setDefaultModuleParameters :: ModuleName -> TCM ()
setDefaultModuleParameters m =
  stModuleParameters %= Map.insert m defaultModuleParameters

-- | Get a section.
--
--   Why Maybe? The reason is that we look up all prefixes of a module to
--   compute number of parameters, and for hierarchical top-level modules,
--   A.B.C say, A and A.B do not exist.
{-# SPECIALIZE getSection :: ModuleName -> TCM (Maybe Section) #-}
{-# SPECIALIZE getSection :: ModuleName -> ReduceM (Maybe Section) #-}
getSection :: (Functor m, ReadTCState m) => ModuleName -> m (Maybe Section)
getSection m = do
  sig  <- (^. stSignature . sigSections) <$> getTCState
  isig <- (^. stImports   . sigSections) <$> getTCState
  return $ Map.lookup m sig `mplus` Map.lookup m isig

-- | Lookup a section telescope.
--
--   If it doesn't exist, like in hierarchical top-level modules,
--   the section telescope is empty.
{-# SPECIALIZE lookupSection :: ModuleName -> TCM Telescope #-}
{-# SPECIALIZE lookupSection :: ModuleName -> ReduceM Telescope #-}
lookupSection :: (Functor m, ReadTCState m) => ModuleName -> m Telescope
lookupSection m = maybe EmptyTel (^. secTelescope) <$> getSection m

-- Add display forms to all names @xn@ such that @x = x1 es1@, ... @xn-1 = xn esn@.
addDisplayForms :: QName -> TCM ()
addDisplayForms x = do
  def  <- getConstInfo x
  args <- drop (projectionArgs $ theDef def) <$> getContextArgs
  add args x x $ map Apply $ raise 1 args -- make room for the single match variable of the display form
  where
    add args top x es0 = do
      def <- getConstInfo x
      let cs = defClauses def
          isCopy = defCopy def
      case cs of
        [ cl ] -> do
          if not isCopy
            then noDispForm x "not a copy" else do
          if not $ all (isVar . namedArg) $ namedClausePats cl
            then noDispForm x "properly matching patterns" else do
          -- We have
          --    x ps = e
          -- and we're trying to generate a display form
          --    x es0 <-- e[es0/ps]
          -- Of course x es0 might be an over- or underapplication, hence the
          -- n/m arithmetic.
          let n          = size $ namedClausePats cl
              (es1, es2) = splitAt n es0
              m          = n - size es1
              vs1 = map unArg $ fromMaybe __IMPOSSIBLE__ $ allApplyElims es1
              sub = parallelS $ reverse $ vs1 ++ replicate m (var 0)
              body = applySubst sub (compiledClauseBody cl) `applyE` es2
          case unSpine <$> body of
            Just (Def y es) -> do
              let df = Display m es $ DTerm $ Def top $ map Apply args
              reportSLn "tc.display.section" 20 $ "adding display form " ++ show y ++ " --> " ++ show top
                                                ++ "\n  " ++ show df
              addDisplayForm y df
              add args top y es
            Just v          -> noDispForm x $ "not a def body, but " ++ show v
            Nothing         -> noDispForm x $ "bad body"
        [] | Constructor{ conSrcCon = h } <- theDef def -> do
              let y  = conName h
                  df = Display 0 [] $ DTerm $ Con (h {conName = top }) ConOSystem []
              reportSLn "tc.display.section" 20 $ "adding display form " ++ show y ++ " --> " ++ show top
                                                ++ "\n  " ++ show df
              addDisplayForm y df
        [] -> noDispForm x "no clauses"
        (_:_:_) -> noDispForm x "many clauses"

    noDispForm x reason = reportSLn "tc.display.section" 30 $
      "no display form from " ++ show x ++ " because " ++ reason

    isVar VarP{} = True
    isVar _      = False

-- | Module application (followed by module parameter abstraction).
applySection
  :: ModuleName     -- ^ Name of new module defined by the module macro.
  -> Telescope      -- ^ Parameters of new module.
  -> ModuleName     -- ^ Name of old module applied to arguments.
  -> Args           -- ^ Arguments of module application.
  -> ScopeCopyInfo  -- ^ Imported names and modules
  -> TCM ()
applySection new ptel old ts ScopeCopyInfo{ renModules = rm, renNames = rd } = do
  rd <- closeConstructors rd
  applySection' new ptel old ts ScopeCopyInfo{ renModules = rm, renNames = rd }
  where
    -- If a datatype is being copied, all its constructors need to be copied,
    -- and if a constructor is copied its datatype needs to be.
    closeConstructors rd = do
        ds <- nub . concat <$> mapM (constructorData . fst) rd
        cs <- nub . concat <$> mapM (dataConstructors . fst) rd
        new <- concat <$> mapM rename (ds ++ cs)
        reportSLn "tc.mod.apply.complete" 30 $
          "also copying: " ++ show new
        return $ new ++ rd
      where
        rename x =
          case lookup x rd of
            Nothing -> do y <- freshName_ (show x)
                          return [(x, qnameFromList [y])]
            Just{}  -> return []

        constructorData x = do
          def <- theDef <$> getConstInfo x
          return $ case def of
            Constructor{ conData = d } -> [d]
            _                          -> []
        dataConstructors x = do
          def <- theDef <$> getConstInfo x
          return $ case def of
            Datatype{ dataCons = cs } -> cs
            Record{ recConHead = h }      -> [conName h]
            _                         -> []

applySection' :: ModuleName -> Telescope -> ModuleName -> Args -> ScopeCopyInfo -> TCM ()
applySection' new ptel old ts ScopeCopyInfo{ renNames = rd, renModules = rm } = do
  reportSLn "tc.mod.apply" 10 $ render $ vcat
    [ text "applySection"
    , text "new  =" <+> text (show new)
    , text "ptel =" <+> text (show ptel)
    , text "old  =" <+> text (show old)
    , text "ts   =" <+> text (show ts)
    ]
  reportSLn "tc.mod.apply" 80 $ render $ vcat
    [ text "arguments:  " <+> text (show ts)
    ]
  mapM_ (copyDef ts) rd
  mapM_ (copySec ts) rm
  mapM_ computePolarity (map snd rd)
  where
    -- Andreas, 2013-10-29
    -- Here, if the name x is not imported, it persists as
    -- old, possibly out-of-scope name.
    -- This old name may used by the case split tactic, leading to
    -- names that cannot be printed properly.
    -- I guess it would make sense to mark non-imported names
    -- as such (out-of-scope) and let splitting fail if it would
    -- produce out-of-scope constructors.
    copyName x = fromMaybe x $ lookup x rd

    argsToUse x = do
      let m = commonParentModule old x
      reportSLn "tc.mod.apply" 80 $ "Common prefix: " ++ show m
      size <$> lookupSection m

    copyDef :: Args -> (QName, QName) -> TCM ()
    copyDef ts (x, y) = do
      def <- getConstInfo x
      np  <- argsToUse (qnameModule x)
      copyDef' np def
      where
        copyDef' np d = do
          reportSLn "tc.mod.apply" 60 $ "making new def for " ++ show y ++ " from " ++ show x ++ " with " ++ show np ++ " args " ++ show (defAbstract d)
          reportSLn "tc.mod.apply" 80 $
            "args = " ++ show ts' ++ "\n" ++
            "old type = " ++ prettyShow (defType d)
          reportSLn "tc.mod.apply" 80 $
            "new type = " ++ prettyShow t
          addConstant y =<< nd y
          makeProjection y
          -- Issue1238: the copied def should be an 'instance' if the original
          -- def is one. Skip constructors since the original constructor will
          -- still work as an instance.
          unless isCon $ whenJust inst $ \ c -> addNamedInstance y c
          -- Set display form for the old name if it's not a constructor.
{- BREAKS fail/Issue478
          -- Andreas, 2012-10-20 and if we are not an anonymous module
          -- unless (isAnonymousModuleName new || isCon || size ptel > 0) $ do
-}
          -- BREAKS fail/Issue1643a
          -- -- Andreas, 2015-09-09 Issue 1643:
          -- -- Do not add a display form for a bare module alias.
          -- when (not isCon && size ptel == 0 && not (null ts)) $ do
          when (size ptel == 0) $ do
            addDisplayForms y
          where
            ts' = take np ts
            t   = defType d `piApply` ts'
            pol = defPolarity d `apply` ts'
            occ = defArgOccurrences d `apply` ts'
            inst = defInstance d
            -- the name is set by the addConstant function
            nd :: QName -> TCM Definition
            nd y = for def $ \ df -> Defn
                    { defArgInfo        = defArgInfo d
                    , defName           = y
                    , defType           = t
                    , defPolarity       = pol
                    , defArgOccurrences = occ
                    , defDisplay        = []
                    , defMutual         = -1   -- TODO: mutual block?
                    , defCompiledRep    = noCompiledRep
                    , defInstance       = inst
                    , defCopy           = True
                    , defMatchable      = False
<<<<<<< HEAD
                    , defNoCompilation  = defNoCompilation d
=======
                    , defInjective      = False
>>>>>>> eaad33be
                    , theDef            = df }
            oldDef = theDef d
            isCon  = case oldDef of { Constructor{} -> True ; _ -> False }
            mutual = case oldDef of { Function{funMutual = m} -> m              ; _ -> [] }
            extlam = case oldDef of { Function{funExtLam = e} -> e              ; _ -> Nothing }
            with   = case oldDef of { Function{funWith = w}   -> copyName <$> w ; _ -> Nothing }
            -- Andreas, 2015-05-11, to fix issue 1413:
            -- Even if we apply the record argument (must be @var 0@), we stay a projection.
            -- This is because we may abstract the record argument later again.
            -- See succeed/ProjectionNotNormalized.agda
            isVar0 t = case ignoreSharing $ unArg t of Var 0 [] -> True; _ -> False
            proj   = case oldDef of
              Function{funProjection = Just p@Projection{projIndex = n}}
                | size ts' < n || (size ts' == n && maybe True isVar0 (lastMaybe ts'))
                -> Just $ p { projIndex = n - size ts'
                            , projLams  = projLams p `apply` ts'
                            , projProper= fmap copyName $ projProper p
                            }
              _ -> Nothing
            def =
              case oldDef of
                Constructor{ conPars = np, conData = d } -> return $
                  oldDef { conPars = np - size ts'
                         , conData = copyName d
                         }
                Datatype{ dataPars = np, dataCons = cs } -> return $
                  oldDef { dataPars   = np - size ts'
                         , dataClause = Just cl
                         , dataCons   = map copyName cs
                         }
                Record{ recPars = np, recTel = tel } -> return $
                  oldDef { recPars    = np - size ts'
                         , recClause  = Just cl
                         , recTel     = apply tel ts'
                         }
                _ -> do
                  cc <- compileClauses Nothing [cl] -- Andreas, 2012-10-07 non need for record pattern translation
                  let newDef =
                        set funMacro  (oldDef ^. funMacro) $
                        set funStatic (oldDef ^. funStatic) $
                        set funInline True $
                        emptyFunction
                        { funClauses        = [cl]
                        , funCompiled       = Just cc
                        , funMutual         = mutual
                        , funProjection     = proj
                        , funTerminates     = Just True
                        , funExtLam         = extlam
                        , funWith           = with
                        , funCopatternLHS   = isCopatternLHS [cl]
                        }
                  reportSLn "tc.mod.apply" 80 $ "new def for " ++ show x ++ "\n  " ++ show newDef
                  return newDef

            cl = Clause { clauseRange     = getRange $ defClauses d
                        , clauseTel       = EmptyTel
                        , namedClausePats = []
                        , clauseBody      = Just $ case oldDef of
                            Function{funProjection = Just p} -> projDropParsApply p ProjSystem ts'
                            _ -> Def x $ map Apply ts'
                        , clauseType      = Just $ defaultArg t
                        , clauseCatchall  = False
                        }

    {- Example

    module Top Θ where
      module A Γ where
        module M Φ where
      module B Δ where
        module N Ψ where
          module O Ψ' where
        open A public     -- introduces only M --> A.M into the *scope*
    module C Ξ = Top.B ts

    new section C
      tel = Ξ.(Θ.Δ)[ts]

    calls
      1. copySec ts (Top.A.M, C.M)
      2. copySec ts (Top.B.N, C.N)
      3. copySec ts (Top.B.N.O, C.N.O)
    with
      old = Top.B

    For 1.
      Common prefix is: Top
      totalArgs = |Θ|   (section Top)
      tel       = Θ.Γ.Φ (section Top.A.M)
      ts'       = take totalArgs ts
      Θ₂        = drop totalArgs Θ
      new section C.M
        tel =  Θ₂.Γ.Φ[ts']
    -}
    copySec :: Args -> (ModuleName, ModuleName) -> TCM ()
    copySec ts (x, y) = do
      totalArgs <- argsToUse x
      tel       <- lookupSection x
      let sectionTel =  apply tel $ take totalArgs ts
      reportSLn "tc.mod.apply" 80 $ "Copying section " ++ show x ++ " to " ++ show y
      reportSLn "tc.mod.apply" 80 $ "  ts           = " ++ intercalate "; " (map prettyShow ts)
      reportSLn "tc.mod.apply" 80 $ "  totalArgs    = " ++ show totalArgs
      reportSLn "tc.mod.apply" 80 $ "  tel          = " ++ intercalate " " (map (fst . unDom) $ telToList tel)  -- only names
      reportSLn "tc.mod.apply" 80 $ "  sectionTel   = " ++ intercalate " " (map (fst . unDom) $ telToList ptel) -- only names
      addContext sectionTel $ addSection y

-- | Add a display form to a definition (could be in this or imported signature).
addDisplayForm :: QName -> DisplayForm -> TCM ()
addDisplayForm x df = do
  d <- makeLocal df
  let add = updateDefinition x $ \ def -> def{ defDisplay = d : defDisplay def }
  ifM (isLocal x)
    {-then-} (modifySignature add)
    {-else-} (stImportsDisplayForms %= HMap.insertWith (++) x [d])
  whenM (hasLoopingDisplayForm x) $
    typeError . GenericDocError $ text "Cannot add recursive display form for" <+> pretty x

isLocal :: QName -> TCM Bool
isLocal x = isJust . HMap.lookup x <$> use (stSignature . sigDefinitions)

getDisplayForms :: QName -> TCM [LocalDisplayForm]
getDisplayForms q = do
  ds  <- defDisplay <$> getConstInfo q
  ds1 <- maybe [] id . HMap.lookup q <$> use stImportsDisplayForms
  ds2 <- maybe [] id . HMap.lookup q <$> use stImportedDisplayForms
  ifM (isLocal q) (return $ ds ++ ds1 ++ ds2)
                  (return $ ds1 ++ ds ++ ds2)

-- | Find all names used (recursively) by display forms of a given name.
chaseDisplayForms :: QName -> TCM (Set QName)
chaseDisplayForms q = go Set.empty [q]
  where
    go used []       = pure used
    go used (q : qs) = do
      let rhs (Display _ _ e) = e   -- Only look at names in the right-hand side (#1870)
      ds <- (`Set.difference` used) . Set.unions . map (namesIn . rhs . dget)
            <$> (getDisplayForms q `catchError_` \ _ -> pure [])  -- might be a pattern synonym
      go (Set.union ds used) (Set.toList ds ++ qs)

-- | Check if a display form is looping.
hasLoopingDisplayForm :: QName -> TCM Bool
hasLoopingDisplayForm q = Set.member q <$> chaseDisplayForms q

canonicalName :: QName -> TCM QName
canonicalName x = do
  def <- theDef <$> getConstInfo x
  case def of
    Constructor{conSrcCon = c}                                -> return $ conName c
    Record{recClause = Just (Clause{ clauseBody = body })}    -> can body
    Datatype{dataClause = Just (Clause{ clauseBody = body })} -> can body
    _                                                         -> return x
  where
    can body = canonicalName $ extract $ fromMaybe __IMPOSSIBLE__ body
    extract (Def x _)  = x
    extract (Shared p) = extract $ derefPtr p
    extract _          = __IMPOSSIBLE__

sameDef :: QName -> QName -> TCM (Maybe QName)
sameDef d1 d2 = do
  c1 <- canonicalName d1
  c2 <- canonicalName d2
  if (c1 == c2) then return $ Just c1 else return Nothing

-- | Can be called on either a (co)datatype, a record type or a
--   (co)constructor.
whatInduction :: QName -> TCM Induction
whatInduction c = do
  def <- theDef <$> getConstInfo c
  mz <- getBuiltinName' builtinIZero
  mo <- getBuiltinName' builtinIOne
  case def of
    Datatype{ dataInduction = i } -> return i
    Record{ recRecursive = False} -> return Inductive
    Record{ recInduction = i    } -> return $ fromMaybe Inductive i
    Constructor{ conInd = i }     -> return i
    _ | Just c == mz || Just c == mo
                                  -> return Inductive
    _                             -> __IMPOSSIBLE__

-- | Does the given constructor come from a single-constructor type?
--
-- Precondition: The name has to refer to a constructor.
singleConstructorType :: QName -> TCM Bool
singleConstructorType q = do
  d <- theDef <$> getConstInfo q
  case d of
    Record {}                   -> return True
    Constructor { conData = d } -> do
      di <- theDef <$> getConstInfo d
      return $ case di of
        Record {}                  -> True
        Datatype { dataCons = cs } -> length cs == 1
        _                          -> __IMPOSSIBLE__
    _ -> __IMPOSSIBLE__

class (Functor m, Applicative m, Monad m) => HasConstInfo m where
  -- | Lookup the definition of a name. The result is a closed thing, all free
  --   variables have been abstracted over.
  getConstInfo :: QName -> m Definition
  -- | Lookup the rewrite rules with the given head symbol.
  getRewriteRulesFor :: QName -> m RewriteRules

{-# SPECIALIZE getConstInfo :: QName -> TCM Definition #-}

defaultGetRewriteRulesFor :: (Monad m) => m TCState -> QName -> m RewriteRules
defaultGetRewriteRulesFor getTCState q = do
  st <- getTCState
  let sig = st^.stSignature
      imp = st^.stImports
      look s = HMap.lookup q $ s ^. sigRewriteRules
  return $ mconcat $ catMaybes [look sig, look imp]

-- | Get the original name of the projection
--   (the current one could be from a module application).
getOriginalProjection :: HasConstInfo m => QName -> m QName
getOriginalProjection q = projOrig . fromMaybe __IMPOSSIBLE__ <$> isProjection q

instance HasConstInfo (TCMT IO) where
  getRewriteRulesFor = defaultGetRewriteRulesFor get
  getConstInfo q = join $ pureTCM $ \st env ->
    let defs  = st^.(stSignature . sigDefinitions)
        idefs = st^.(stImports . sigDefinitions)
    in case catMaybes [HMap.lookup q defs, HMap.lookup q idefs] of
        []  -> fail $ "Unbound name: " ++ show q ++ " " ++ showQNameId q
        [d] -> mkAbs env d
        ds  -> fail $ "Ambiguous name: " ++ show q
    where
      mkAbs env d
        | treatAbstractly' q' env =
          case makeAbstract d of
            Just d      -> return d
            Nothing     -> notInScope $ qnameToConcrete q
              -- the above can happen since the scope checker is a bit sloppy with 'abstract'
        | otherwise = return d
        where
          q' = case theDef d of
            -- Hack to make abstract constructors work properly. The constructors
            -- live in a module with the same name as the datatype, but for 'abstract'
            -- purposes they're considered to be in the same module as the datatype.
            Constructor{} -> dropLastModule q
            _             -> q

          dropLastModule q@QName{ qnameModule = m } =
            q{ qnameModule = mnameFromList $ ifNull (mnameToList m) __IMPOSSIBLE__ init }

instance (HasConstInfo m) => HasConstInfo (MaybeT m) where
  getConstInfo = lift . getConstInfo
  getRewriteRulesFor = lift . getRewriteRulesFor

instance (HasConstInfo m, Error err) => HasConstInfo (ExceptionT err m) where
  getConstInfo = lift . getConstInfo
  getRewriteRulesFor = lift . getRewriteRulesFor

{-# INLINE getConInfo #-}
getConInfo :: MonadTCM tcm => ConHead -> tcm Definition
getConInfo = liftTCM . getConstInfo . conName

-- | Look up the polarity of a definition.
getPolarity :: QName -> TCM [Polarity]
getPolarity q = defPolarity <$> getConstInfo q

-- | Look up polarity of a definition and compose with polarity
--   represented by 'Comparison'.
getPolarity' :: Comparison -> QName -> TCM [Polarity]
getPolarity' CmpEq  q = map (composePol Invariant) <$> getPolarity q -- return []
getPolarity' CmpLeq q = getPolarity q -- composition with Covariant is identity

-- | Set the polarity of a definition.
setPolarity :: QName -> [Polarity] -> TCM ()
setPolarity q pol = do
  reportSLn "tc.polarity.set" 20 $
    "Setting polarity of " ++ show q ++ " to " ++ show pol ++ "."
  modifySignature $ updateDefinition q $ updateDefPolarity $ const pol

-- | Get argument occurrence info for argument @i@ of definition @d@ (never fails).
getArgOccurrence :: QName -> Nat -> TCM Occurrence
getArgOccurrence d i = do
  def <- getConstInfo d
  return $! case theDef def of
    Constructor{} -> StrictPos
    _             -> fromMaybe Mixed $ defArgOccurrences def !!! i

-- | Sets the 'defArgOccurrences' for the given identifier (which
-- should already exist in the signature).
setArgOccurrences :: QName -> [Occurrence] -> TCM ()
setArgOccurrences d os = modifyArgOccurrences d $ const os

modifyArgOccurrences :: QName -> ([Occurrence] -> [Occurrence]) -> TCM ()
modifyArgOccurrences d f =
  modifySignature $ updateDefinition d $ updateDefArgOccurrences f

setTreeless :: QName -> TTerm -> TCM ()
setTreeless q t = modifyGlobalDefinition q $ setTT
  where
    setTT def@Defn{theDef = fun@Function{}} =
      def{theDef = fun{funTreeless = Just (Compiled t [])}}
    setTT def = __IMPOSSIBLE__

setCompiledArgUse :: QName -> [Bool] -> TCM ()
setCompiledArgUse q use = modifyGlobalDefinition q $ setTT
  where
    setTT def@Defn{theDef = fun@Function{}} =
      def{theDef = fun{funTreeless = for (funTreeless fun) $ \ c -> c { cArgUsage = use }}}
    setTT def = __IMPOSSIBLE__

getCompiled :: QName -> TCM (Maybe Compiled)
getCompiled q = do
  def <- theDef <$> getConstInfo q
  return $ case def of
    Function{ funTreeless = t } -> t
    _                           -> Nothing

getErasedConArgs :: QName -> TCM [Bool]
getErasedConArgs q = do
  def <- getConstInfo q
  case theDef def of
    Constructor{ conData = d, conPars = np, conErased = es } -> do
      ddef <- getConstInfo d
      case compiledHaskell $ defCompiledRep ddef of
        Nothing -> return es
        Just _  -> do
          -- Can't erase arguments of COMPILED_DATA constructors yet
          TelV tel _ <- telView $ defType def
          return $ replicate (size tel - np) False
    _ -> __IMPOSSIBLE__

setErasedConArgs :: QName -> [Bool] -> TCM ()
setErasedConArgs q args = modifyGlobalDefinition q setArgs
  where
    setArgs def@Defn{theDef = con@Constructor{}} =
      def{ theDef = con{ conErased = args } }
    setArgs def = def   -- no-op for non-constructors

getTreeless :: QName -> TCM (Maybe TTerm)
getTreeless q = fmap cTreeless <$> getCompiled q

getCompiledArgUse :: QName -> TCM [Bool]
getCompiledArgUse q = maybe [] cArgUsage <$> getCompiled q

-- | Get the mutually recursive identifiers.
getMutual :: QName -> TCM [QName]
getMutual d = do
  def <- theDef <$> getConstInfo d
  return $ case def of
    Function {  funMutual = m } -> m
    Datatype { dataMutual = m } -> m
    Record   {  recMutual = m } -> m
    _ -> []

-- | Set the mutually recursive identifiers.
setMutual :: QName -> [QName] -> TCM ()
setMutual d m = modifySignature $ updateDefinition d $ updateTheDef $ \ def ->
  case def of
    Function{} -> def { funMutual = m }
    Datatype{} -> def {dataMutual = m }
    Record{}   -> def { recMutual = m }
    _          -> __IMPOSSIBLE__

-- | Check whether two definitions are mutually recursive.
mutuallyRecursive :: QName -> QName -> TCM Bool
mutuallyRecursive d d' = (d `elem`) <$> getMutual d'

-- | Get the number of parameters to the current module.
getCurrentModuleFreeVars :: TCM Nat
getCurrentModuleFreeVars = size <$> (lookupSection =<< currentModule)

-- | Compute the number of free variables of a defined name. This is the sum of
--   number of parameters shared with the current module and the number of
--   anonymous variables (if the name comes from a let-bound module).
getDefFreeVars :: (Functor m, Applicative m, ReadTCState m, MonadReader TCEnv m) => QName -> m Nat
getDefFreeVars = getModuleFreeVars . qnameModule

freeVarsToApply :: QName -> TCM Args
freeVarsToApply = moduleParamsToApply . qnameModule

{-# SPECIALIZE getModuleFreeVars :: ModuleName -> TCM Nat #-}
{-# SPECIALIZE getModuleFreeVars :: ModuleName -> ReduceM Nat #-}
getModuleFreeVars :: (Functor m, Applicative m, ReadTCState m, MonadReader TCEnv m) => ModuleName -> m Nat
getModuleFreeVars m = do
  m0   <- commonParentModule m <$> currentModule
  (+) <$> getAnonymousVariables m <*> (size <$> lookupSection m0)

-- | Compute the context variables to apply a definition to.
--
--   We have to insert the module telescope of the common prefix
--   of the current module and the module where the definition comes from.
--   (Properly raised to the current context.)
--
--   Example:
--   @
--      module M₁ Γ where
--        module M₁ Δ where
--          f = ...
--        module M₃ Θ where
--          ... M₁.M₂.f [insert Γ raised by Θ]
--   @
moduleParamsToApply :: ModuleName -> TCM Args
moduleParamsToApply m = do
  -- Get the correct number of free variables (correctly raised) of @m@.

  reportSLn "tc.sig.param" 90 $ "computing module parameters of " ++ show m
  n   <- getModuleFreeVars m
  tel <- take n . telToList <$> lookupSection m
  sub <- getModuleParameterSub m
  verboseS "tc.sig.param" 60 $ do
    cxt <- getContext
    reportSLn "tc.sig.param" 60 $ unlines $
      [ "  n    = " ++ show n
      , "  cxt  = " ++ show (map (fmap fst) cxt)
      , "  sub  = " ++ show sub
      ]
  unless (size tel == n) __IMPOSSIBLE__
  let args = applySubst sub $ zipWith (\ i a -> var i <$ argFromDom a) (downFrom n) tel
  reportSLn "tc.sig.param" 60 $ "  args = " ++ show args

  -- Apply the original ArgInfo, as the hiding information in the current
  -- context might be different from the hiding information expected by @m@.

  getSection m >>= \case
    Nothing -> do
      -- We have no section for @m@.
      -- This should only happen for toplevel definitions, and then there
      -- are no free vars to apply, or?
      -- unless (null args) __IMPOSSIBLE__
      -- No, this invariant is violated by private modules, see Issue1701a.
      return args
    Just (Section stel) -> do
      -- The section telescope of @m@ should be as least
      -- as long as the number of free vars @m@ is applied to.
      -- We still check here as in no case, we want @zipWith@ to silently
      -- drop some @args@.
      -- And there are also anonymous modules, thus, the invariant is not trivial.
      when (size stel < size args) __IMPOSSIBLE__
      return $ zipWith (\ !dom (Arg _ v) -> v <$ argFromDom dom) (telToList stel) args

-- | Unless all variables in the context are module parameters, create a fresh
--   module to capture the non-module parameters. Used when unquoting to make
--   sure generated definitions work properly.
inFreshModuleIfFreeParams :: TCM a -> TCM a
inFreshModuleIfFreeParams k = do
  sub <- getModuleParameterSub =<< currentModule
  if sub == IdS then k else do
    m  <- currentModule
    m' <- qualifyM m . mnameFromList . (:[]) <$> freshName_ "_"
    addSection m'
    withCurrentModule m' k

-- | Instantiate a closed definition with the correct part of the current
--   context.
instantiateDef :: Definition -> TCM Definition
instantiateDef d = do
  vs  <- freeVarsToApply $ defName d
  verboseS "tc.sig.inst" 30 $ do
    ctx <- getContext
    m   <- currentModule
    reportSLn "tc.sig.inst" 30 $
      "instDef in " ++ show m ++ ": " ++ show (defName d) ++ " " ++
      unwords (map show $ zipWith (<$) (reverse $ map (fst . unDom) ctx) vs)
  return $ d `apply` vs

-- | Give the abstract view of a definition.
makeAbstract :: Definition -> Maybe Definition
makeAbstract d =
  case defAbstract d of
    ConcreteDef -> return d
    AbstractDef -> do
      def <- makeAbs $ theDef d
      return d { defArgOccurrences = [] -- no positivity info for abstract things!
               , defPolarity       = [] -- no polarity info for abstract things!
               , theDef = def
               }
  where
    makeAbs Axiom         = Just Axiom
    makeAbs Datatype   {} = Just AbstractDefn
    makeAbs Function   {} = Just AbstractDefn
    makeAbs Constructor{} = Nothing
    -- Andreas, 2012-11-18:  Make record constructor and projections abstract.
    makeAbs d@Record{}    = Just AbstractDefn
    makeAbs Primitive{}   = __IMPOSSIBLE__
    makeAbs AbstractDefn  = __IMPOSSIBLE__

-- | Enter abstract mode. Abstract definition in the current module are transparent.
{-# SPECIALIZE inAbstractMode :: TCM a -> TCM a #-}
inAbstractMode :: MonadReader TCEnv m => m a -> m a
inAbstractMode = local $ \e -> e { envAbstractMode = AbstractMode,
                                   envAllowDestructiveUpdate = False }
                                    -- Allowing destructive updates when seeing through
                                    -- abstract may break the abstraction.

-- | Not in abstract mode. All abstract definitions are opaque.
{-# SPECIALIZE inConcreteMode :: TCM a -> TCM a #-}
inConcreteMode :: MonadReader TCEnv m => m a -> m a
inConcreteMode = local $ \e -> e { envAbstractMode = ConcreteMode }

-- | Ignore abstract mode. All abstract definitions are transparent.
ignoreAbstractMode :: MonadReader TCEnv m => m a -> m a
ignoreAbstractMode = local $ \e -> e { envAbstractMode = IgnoreAbstractMode,
                                       envAllowDestructiveUpdate = False }
                                       -- Allowing destructive updates when ignoring
                                       -- abstract may break the abstraction.

-- | Enter concrete or abstract mode depending on whether the given identifier
--   is concrete or abstract.
{-# SPECIALIZE inConcreteOrAbstractMode :: QName -> (Definition -> TCM a) -> TCM a #-}
inConcreteOrAbstractMode :: (MonadReader TCEnv m, HasConstInfo m) => QName -> (Definition -> m a) -> m a
inConcreteOrAbstractMode q cont = do
  -- Andreas, 2015-07-01: If we do not ignoreAbstractMode here,
  -- we will get ConcreteDef for abstract things, as they are turned into axioms.
  def <- ignoreAbstractMode $ getConstInfo q
  case defAbstract def of
    AbstractDef -> inAbstractMode $ cont def
    ConcreteDef -> inConcreteMode $ cont def

-- | Check whether a name might have to be treated abstractly (either if we're
--   'inAbstractMode' or it's not a local name). Returns true for things not
--   declared abstract as well, but for those 'makeAbstract' will have no effect.
treatAbstractly :: MonadReader TCEnv m => QName -> m Bool
treatAbstractly q = asks $ treatAbstractly' q

-- | Andreas, 2015-07-01:
--   If the @current@ module is a weak suffix of the identifier module,
--   we can see through its abstract definition if we are abstract.
--   (Then @treatAbstractly'@ returns @False@).
--
--   If I am not mistaken, then we cannot see definitions in the @where@
--   block of an abstract function from the perspective of the function,
--   because then the current module is a strict prefix of the module
--   of the local identifier.
--   This problem is fixed by removing trailing anonymous module name parts
--   (underscores) from both names.
treatAbstractly' :: QName -> TCEnv -> Bool
treatAbstractly' q env = case envAbstractMode env of
  ConcreteMode       -> True
  IgnoreAbstractMode -> False
  AbstractMode       -> not $ current == m || current `isSubModuleOf` m
  where
    current = dropAnon $ envCurrentModule env
    m       = dropAnon $ qnameModule q
    dropAnon (MName ms) = MName $ reverse $ dropWhile isNoName $ reverse ms

-- | Get type of a constant, instantiated to the current context.
typeOfConst :: QName -> TCM Type
typeOfConst q = defType <$> (instantiateDef =<< getConstInfo q)

-- | Get relevance of a constant.
relOfConst :: QName -> TCM Relevance
relOfConst q = defRelevance <$> getConstInfo q

-- | The name must be a datatype.
sortOfConst :: QName -> TCM Sort
sortOfConst q =
    do  d <- theDef <$> getConstInfo q
        case d of
            Datatype{dataSort = s} -> return s
            _                      -> fail $ "Expected " ++ show q ++ " to be a datatype."

-- | The number of dropped parameters for a definition.
--   0 except for projection(-like) functions and constructors.
droppedPars :: Definition -> Int
droppedPars d = case theDef d of
    Axiom{}                  -> 0
    def@Function{}           -> projectionArgs def
    Datatype  {dataPars = _} -> 0  -- not dropped
    Record     {recPars = _} -> 0  -- not dropped
    Constructor{conPars = n} -> n
    Primitive{}              -> 0
    AbstractDefn             -> __IMPOSSIBLE__

-- | Is it the name of a record projection?
{-# SPECIALIZE isProjection :: QName -> TCM (Maybe Projection) #-}
isProjection :: HasConstInfo m => QName -> m (Maybe Projection)
isProjection qn = isProjection_ . theDef <$> getConstInfo qn

isProjection_ :: Defn -> Maybe Projection
isProjection_ def =
  case def of
    Function { funProjection = result } -> result
    _                                   -> Nothing

-- | Is it a function marked STATIC?
isStaticFun :: Defn -> Bool
isStaticFun = (^. funStatic)

-- | Is it a function marked INLINE?
isInlineFun :: Defn -> Bool
isInlineFun = (^. funInline)

-- | Returns @True@ if we are dealing with a proper projection,
--   i.e., not a projection-like function nor a record field value
--   (projection applied to argument).
isProperProjection :: Defn -> Bool
isProperProjection d = caseMaybe (isProjection_ d) False $ \ isP ->
  if projIndex isP <= 0 then False else isJust $ projProper isP

-- | Number of dropped initial arguments of a projection(-like) function.
projectionArgs :: Defn -> Int
projectionArgs = maybe 0 (max 0 . pred . projIndex) . isProjection_

-- | Check whether a definition uses copatterns.
usesCopatterns :: QName -> TCM Bool
usesCopatterns q = do
  d <- theDef <$> getConstInfo q
  return $ case d of
    Function{ funCopatternLHS = b } -> b
    _ -> False

-- | Apply a function @f@ to its first argument, producing the proper
--   postfix projection if @f@ is a projection.
applyDef :: ProjOrigin -> QName -> Arg Term -> TCM Term
applyDef o f a = do
  let fallback = return $ Def f [Apply a]
  caseMaybeM (isProjection f) fallback $ \ isP -> do
    if projIndex isP <= 0 then fallback else do
      -- Get the original projection, if existing.
      if isNothing (projProper isP) then fallback else do
        return $ unArg a `applyE` [Proj o $ projOrig isP]<|MERGE_RESOLUTION|>--- conflicted
+++ resolved
@@ -413,11 +413,8 @@
                     , defInstance       = inst
                     , defCopy           = True
                     , defMatchable      = False
-<<<<<<< HEAD
                     , defNoCompilation  = defNoCompilation d
-=======
                     , defInjective      = False
->>>>>>> eaad33be
                     , theDef            = df }
             oldDef = theDef d
             isCon  = case oldDef of { Constructor{} -> True ; _ -> False }
