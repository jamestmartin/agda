{-# LANGUAGE CPP                        #-}
{-# LANGUAGE DeriveDataTypeable         #-}
{-# LANGUAGE GeneralizedNewtypeDeriving #-}
{-# LANGUAGE TypeFamilies               #-} -- for type equality ~

module Agda.TypeChecking.Monad.Base where

import Prelude hiding (null)
import GHC.Stack ( freezeCallStack, callStack, HasCallStack )

import Control.Applicative hiding (empty)
import qualified Control.Concurrent as C
import qualified Control.Exception as E

import qualified Control.Monad.Fail as Fail

import Control.Monad.Except
import Control.Monad.State
import Control.Monad.Reader
import Control.Monad.Writer hiding ((<>))
import Control.Monad.Trans          ( MonadTrans(..), lift )
import Control.Monad.Trans.Control  ( MonadTransControl(..), liftThrough )
import Control.Monad.Trans.Identity
import Control.Monad.Trans.Maybe

import Data.Array (Ix)
import Data.Function
import Data.Int
import Data.IntMap (IntMap)
import qualified Data.IntMap as IntMap
import qualified Data.List as List
import Data.Maybe
import Data.Map (Map)
import qualified Data.Map as Map -- hiding (singleton, null, empty)
import Data.Sequence (Seq)
import Data.Set (Set)
import qualified Data.Set as Set -- hiding (singleton, null, empty)
import Data.HashMap.Strict (HashMap)
import qualified Data.HashMap.Strict as HMap
import Data.Semigroup ( Semigroup, (<>)) --, Any(..) )
import Data.Data (Data)
import Data.String
import Data.Text (Text)
import qualified Data.Text as T
import qualified Data.Text.Lazy as TL

import Data.IORef

import qualified System.Console.Haskeline as Haskeline

import Agda.Benchmarking (Benchmark, Phase)

import Agda.Syntax.Concrete (TopLevelModuleName)
import Agda.Syntax.Common
import qualified Agda.Syntax.Concrete as C
import Agda.Syntax.Concrete.Definitions
  (NiceDeclaration, DeclarationWarning, dwWarning, declarationWarningName)
import qualified Agda.Syntax.Abstract as A
import Agda.Syntax.Internal as I
import Agda.Syntax.Internal.MetaVars
import Agda.Syntax.Internal.Generic (TermLike(..))
import Agda.Syntax.Parser (ParseWarning)
import Agda.Syntax.Parser.Monad (parseWarningName)
import Agda.Syntax.Treeless (Compiled)
import Agda.Syntax.Notation
import Agda.Syntax.Position
import Agda.Syntax.Scope.Base
import qualified Agda.Syntax.Info as Info

import Agda.TypeChecking.CompiledClause
import Agda.TypeChecking.Coverage.SplitTree
import Agda.TypeChecking.Positivity.Occurrence
import Agda.TypeChecking.Free.Lazy (Free(freeVars'), underBinder', underBinder)

-- Args, defined in Agda.Syntax.Treeless and exported from Agda.Compiler.Backend
-- conflicts with Args, defined in Agda.Syntax.Internal and also imported here.
-- This only matters when interpreted in ghci, which sees all of the module's
-- exported symbols, not just the ones defined in the `.hs-boot`. See the
-- comment in ../../Compiler/Backend.hs-boot
import {-# SOURCE #-} Agda.Compiler.Backend hiding (Args)

import Agda.Interaction.Options
import Agda.Interaction.Options.Warnings
import {-# SOURCE #-} Agda.Interaction.Response
  (InteractionOutputCallback, defaultInteractionOutputCallback)
import Agda.Interaction.Highlighting.Precise
  (CompressedFile, HighlightingInfo, NameKind)
import Agda.Interaction.Library

import Agda.Utils.Benchmark (MonadBench(..))
import Agda.Utils.FileName
import Agda.Utils.Functor
import Agda.Utils.Hash
import Agda.Utils.Lens
import Agda.Utils.List
import Agda.Utils.ListT
import Agda.Utils.List1 (List1, pattern (:|))
import Agda.Utils.List2 (List2, pattern List2)
import qualified Agda.Utils.List1 as List1
import qualified Agda.Utils.Maybe.Strict as Strict
import Agda.Utils.Monad
import Agda.Utils.Null
import Agda.Utils.Permutation
import Agda.Utils.Pretty
import Agda.Utils.Singleton
import Agda.Utils.SmallSet (SmallSet)
import qualified Agda.Utils.SmallSet as SmallSet
import Agda.Utils.Update
import Agda.Utils.WithDefault ( collapseDefault )

import Agda.Utils.Impossible

---------------------------------------------------------------------------
-- * Type checking state
---------------------------------------------------------------------------

data TCState = TCSt
  { stPreScopeState   :: !PreScopeState
    -- ^ The state which is frozen after scope checking.
  , stPostScopeState  :: !PostScopeState
    -- ^ The state which is modified after scope checking.
  , stPersistentState :: !PersistentTCState
    -- ^ State which is forever, like a diamond.
  }

class Monad m => ReadTCState m where
  getTCState :: m TCState
  locallyTCState :: Lens' a TCState -> (a -> a) -> m b -> m b

  withTCState :: (TCState -> TCState) -> m a -> m a
  withTCState = locallyTCState id

  default getTCState :: (MonadTrans t, ReadTCState n, t n ~ m) => m TCState
  getTCState = lift getTCState

  default locallyTCState
    :: (MonadTransControl t, ReadTCState n, t n ~ m)
    => Lens' a TCState -> (a -> a) -> m b -> m b
  locallyTCState l = liftThrough . locallyTCState l

instance ReadTCState m => ReadTCState (ListT m) where
  locallyTCState l = mapListT . locallyTCState l

instance ReadTCState m => ReadTCState (ChangeT m)
instance ReadTCState m => ReadTCState (ExceptT err m)
instance ReadTCState m => ReadTCState (IdentityT m)
instance ReadTCState m => ReadTCState (MaybeT m)
instance ReadTCState m => ReadTCState (ReaderT r m)
instance ReadTCState m => ReadTCState (StateT s m)
instance (Monoid w, ReadTCState m) => ReadTCState (WriterT w m)


instance Show TCState where
  show _ = "TCSt{}"

data PreScopeState = PreScopeState
  { stPreTokens             :: !CompressedFile -- from lexer
    -- ^ Highlighting info for tokens (but not those tokens for
    -- which highlighting exists in 'stSyntaxInfo').
  , stPreImports            :: !Signature  -- XX populated by scope checker
    -- ^ Imported declared identifiers.
    --   Those most not be serialized!
  , stPreImportedModules    :: !(Set ModuleName)  -- imports logic
  , stPreModuleToSource     :: !ModuleToSource   -- imports
  , stPreVisitedModules     :: !VisitedModules   -- imports
  , stPreScope              :: !ScopeInfo
    -- generated by scope checker, current file:
    -- which modules you have, public definitions, current file, maps concrete names to abstract names.
  , stPrePatternSyns        :: !A.PatternSynDefns
    -- ^ Pattern synonyms of the current file.  Serialized.
  , stPrePatternSynImports  :: !A.PatternSynDefns
    -- ^ Imported pattern synonyms.  Must not be serialized!
  , stPreGeneralizedVars    :: !(Strict.Maybe (Set QName))
    -- ^ Collected generalizable variables; used during scope checking of terms
  , stPrePragmaOptions      :: !PragmaOptions
    -- ^ Options applying to the current file. @OPTIONS@
    -- pragmas only affect this field.
  , stPreImportedBuiltins   :: !(BuiltinThings PrimFun)
  , stPreImportedDisplayForms :: !DisplayForms
    -- ^ Display forms added by someone else to imported identifiers
  , stPreImportedInstanceDefs :: !InstanceTable
  , stPreForeignCode        :: !(Map BackendName [ForeignCode])
    -- ^ @{-\# FOREIGN \#-}@ code that should be included in the compiled output.
    -- Does not include code for imported modules.
  , stPreFreshInteractionId :: !InteractionId
  , stPreImportedUserWarnings :: !(Map A.QName Text)
    -- ^ Imported @UserWarning@s, not to be stored in the @Interface@
  , stPreLocalUserWarnings    :: !(Map A.QName Text)
    -- ^ Locally defined @UserWarning@s, to be stored in the @Interface@
  , stPreWarningOnImport      :: !(Strict.Maybe Text)
    -- ^ Whether the current module should raise a warning when opened
  , stPreImportedPartialDefs :: !(Set QName)
    -- ^ Imported partial definitions, not to be stored in the @Interface@
  }

-- | Name disambiguation for the sake of highlighting.
data DisambiguatedName = DisambiguatedName NameKind A.QName
type DisambiguatedNames = IntMap DisambiguatedName

type ConcreteNames = Map Name [C.Name]

data PostScopeState = PostScopeState
  { stPostSyntaxInfo          :: !CompressedFile
    -- ^ Highlighting info.
  , stPostDisambiguatedNames  :: !DisambiguatedNames
    -- ^ Disambiguation carried out by the type checker.
    --   Maps position of first name character to disambiguated @'A.QName'@
    --   for each @'A.AmbiguousQName'@ already passed by the type checker.
  , stPostMetaStore           :: !MetaStore
  , stPostInteractionPoints   :: !InteractionPoints -- scope checker first
  , stPostAwakeConstraints    :: !Constraints
  , stPostSleepingConstraints :: !Constraints
  , stPostDirty               :: !Bool -- local
    -- ^ Dirty when a constraint is added, used to prevent pointer update.
    -- Currently unused.
  , stPostOccursCheckDefs     :: !(Set QName) -- local
    -- ^ Definitions to be considered during occurs check.
    --   Initialized to the current mutual block before the check.
    --   During occurs check, we remove definitions from this set
    --   as soon we have checked them.
  , stPostSignature           :: !Signature
    -- ^ Declared identifiers of the current file.
    --   These will be serialized after successful type checking.
  , stPostModuleCheckpoints   :: !(Map ModuleName CheckpointId)
    -- ^ For each module remember the checkpoint corresponding to the orignal
    --   context of the module parameters.
  , stPostImportsDisplayForms :: !DisplayForms
    -- ^ Display forms we add for imported identifiers
  , stPostCurrentModule       :: !(Strict.Maybe ModuleName)
    -- ^ The current module is available after it has been type
    -- checked.
  , stPostInstanceDefs        :: !TempInstanceTable
  , stPostConcreteNames       :: !ConcreteNames
    -- ^ Map keeping track of concrete names assigned to each abstract name
    --   (can be more than one name in case the first one is shadowed)
  , stPostUsedNames           :: !(Map RawName [RawName])
    -- ^ Map keeping track for each name root (= name w/o numeric
    -- suffixes) what names with the same root have been used during a
    -- TC computation. This information is used to build the
    -- @ShadowingNames@ map.
  , stPostShadowingNames      :: !(Map Name [RawName])
    -- ^ Map keeping track for each (abstract) name the list of all
    -- (raw) names that it could maybe be shadowed by.
  , stPostStatistics          :: !Statistics
    -- ^ Counters to collect various statistics about meta variables etc.
    --   Only for current file.
  , stPostTCWarnings          :: ![TCWarning]
  , stPostMutualBlocks        :: !(Map MutualId MutualBlock)
  , stPostLocalBuiltins       :: !(BuiltinThings PrimFun)
  , stPostFreshMetaId         :: !MetaId
  , stPostFreshMutualId       :: !MutualId
  , stPostFreshProblemId      :: !ProblemId
  , stPostFreshCheckpointId   :: !CheckpointId
  , stPostFreshInt            :: !Int
  , stPostFreshNameId         :: !NameId
  , stPostAreWeCaching        :: !Bool
  , stPostPostponeInstanceSearch :: !Bool
  , stPostConsideringInstance :: !Bool
  , stPostInstantiateBlocking :: !Bool
    -- ^ Should we instantiate away blocking metas?
    --   This can produce ill-typed terms but they are often more readable. See issue #3606.
    --   Best set to True only for calls to pretty*/reify to limit unwanted reductions.
  , stPostLocalPartialDefs    :: !(Set QName)
    -- ^ Local partial definitions, to be stored in the @Interface@
  }

-- | A mutual block of names in the signature.
data MutualBlock = MutualBlock
  { mutualInfo  :: Info.MutualInfo
    -- ^ The original info of the mutual block.
  , mutualNames :: Set QName
  } deriving (Show, Eq)

instance Null MutualBlock where
  empty = MutualBlock empty empty

-- | A part of the state which is not reverted when an error is thrown
-- or the state is reset.
data PersistentTCState = PersistentTCSt
  { stDecodedModules    :: DecodedModules
  , stPersistentOptions :: CommandLineOptions
  , stInteractionOutputCallback  :: InteractionOutputCallback
    -- ^ Callback function to call when there is a response
    --   to give to the interactive frontend.
    --   See the documentation of 'InteractionOutputCallback'.
  , stBenchmark         :: !Benchmark
    -- ^ Structure to track how much CPU time was spent on which Agda phase.
    --   Needs to be a strict field to avoid space leaks!
  , stAccumStatistics   :: !Statistics
    -- ^ Should be strict field.
  , stPersistLoadedFileCache :: !(Strict.Maybe LoadedFileCache)
    -- ^ Cached typechecking state from the last loaded file.
    --   Should be @Nothing@ when checking imports.
  , stPersistBackends   :: [Backend]
    -- ^ Current backends with their options
  }

data LoadedFileCache = LoadedFileCache
  { lfcCached  :: !CachedTypeCheckLog
  , lfcCurrent :: !CurrentTypeCheckLog
  }

-- | A log of what the type checker does and states after the action is
-- completed.  The cached version is stored first executed action first.
type CachedTypeCheckLog = [(TypeCheckAction, PostScopeState)]

-- | Like 'CachedTypeCheckLog', but storing the log for an ongoing type
-- checking of a module.  Stored in reverse order (last performed action
-- first).
type CurrentTypeCheckLog = [(TypeCheckAction, PostScopeState)]

-- | A complete log for a module will look like this:
--
--   * 'Pragmas'
--
--   * 'EnterSection', entering the main module.
--
--   * 'Decl'/'EnterSection'/'LeaveSection', for declarations and nested
--     modules
--
--   * 'LeaveSection', leaving the main module.
data TypeCheckAction
  = EnterSection !ModuleName !A.Telescope
  | LeaveSection !ModuleName
  | Decl !A.Declaration
    -- ^ Never a Section or ScopeDecl
  | Pragmas !PragmaOptions

-- | Empty persistent state.

initPersistentState :: PersistentTCState
initPersistentState = PersistentTCSt
  { stPersistentOptions         = defaultOptions
  , stDecodedModules            = Map.empty
  , stInteractionOutputCallback = defaultInteractionOutputCallback
  , stBenchmark                 = empty
  , stAccumStatistics           = Map.empty
  , stPersistLoadedFileCache    = empty
  , stPersistBackends           = []
  }

-- | Empty state of type checker.

initPreScopeState :: PreScopeState
initPreScopeState = PreScopeState
  { stPreTokens               = mempty
  , stPreImports              = emptySignature
  , stPreImportedModules      = Set.empty
  , stPreModuleToSource       = Map.empty
  , stPreVisitedModules       = Map.empty
  , stPreScope                = emptyScopeInfo
  , stPrePatternSyns          = Map.empty
  , stPrePatternSynImports    = Map.empty
  , stPreGeneralizedVars      = mempty
  , stPrePragmaOptions        = defaultInteractionOptions
  , stPreImportedBuiltins     = Map.empty
  , stPreImportedDisplayForms = HMap.empty
  , stPreImportedInstanceDefs = Map.empty
  , stPreForeignCode          = Map.empty
  , stPreFreshInteractionId   = 0
  , stPreImportedUserWarnings = Map.empty
  , stPreLocalUserWarnings    = Map.empty
  , stPreWarningOnImport      = empty
  , stPreImportedPartialDefs  = Set.empty
  }

initPostScopeState :: PostScopeState
initPostScopeState = PostScopeState
  { stPostSyntaxInfo           = mempty
  , stPostDisambiguatedNames   = IntMap.empty
  , stPostMetaStore            = IntMap.empty
  , stPostInteractionPoints    = Map.empty
  , stPostAwakeConstraints     = []
  , stPostSleepingConstraints  = []
  , stPostDirty                = False
  , stPostOccursCheckDefs      = Set.empty
  , stPostSignature            = emptySignature
  , stPostModuleCheckpoints    = Map.empty
  , stPostImportsDisplayForms  = HMap.empty
  , stPostCurrentModule        = empty
  , stPostInstanceDefs         = (Map.empty , Set.empty)
  , stPostConcreteNames        = Map.empty
  , stPostUsedNames            = Map.empty
  , stPostShadowingNames       = Map.empty
  , stPostStatistics           = Map.empty
  , stPostTCWarnings           = []
  , stPostMutualBlocks         = Map.empty
  , stPostLocalBuiltins        = Map.empty
  , stPostFreshMetaId          = 0
  , stPostFreshMutualId        = 0
  , stPostFreshProblemId       = 1
  , stPostFreshCheckpointId    = 1
  , stPostFreshInt             = 0
  , stPostFreshNameId           = NameId 0 0
  , stPostAreWeCaching         = False
  , stPostPostponeInstanceSearch = False
  , stPostConsideringInstance  = False
  , stPostInstantiateBlocking  = False
  , stPostLocalPartialDefs     = Set.empty
  }

initState :: TCState
initState = TCSt
  { stPreScopeState   = initPreScopeState
  , stPostScopeState  = initPostScopeState
  , stPersistentState = initPersistentState
  }

-- * st-prefixed lenses
------------------------------------------------------------------------

stTokens :: Lens' CompressedFile TCState
stTokens f s =
  f (stPreTokens (stPreScopeState s)) <&>
  \x -> s {stPreScopeState = (stPreScopeState s) {stPreTokens = x}}

stImports :: Lens' Signature TCState
stImports f s =
  f (stPreImports (stPreScopeState s)) <&>
  \x -> s {stPreScopeState = (stPreScopeState s) {stPreImports = x}}

stImportedModules :: Lens' (Set ModuleName) TCState
stImportedModules f s =
  f (stPreImportedModules (stPreScopeState s)) <&>
  \x -> s {stPreScopeState = (stPreScopeState s) {stPreImportedModules = x}}

stModuleToSource :: Lens' ModuleToSource TCState
stModuleToSource f s =
  f (stPreModuleToSource (stPreScopeState s)) <&>
  \x -> s {stPreScopeState = (stPreScopeState s) {stPreModuleToSource = x}}

stVisitedModules :: Lens' VisitedModules TCState
stVisitedModules f s =
  f (stPreVisitedModules (stPreScopeState s)) <&>
  \x -> s {stPreScopeState = (stPreScopeState s) {stPreVisitedModules = x}}

stScope :: Lens' ScopeInfo TCState
stScope f s =
  f (stPreScope (stPreScopeState s)) <&>
  \x -> s {stPreScopeState = (stPreScopeState s) {stPreScope = x}}

stPatternSyns :: Lens' A.PatternSynDefns TCState
stPatternSyns f s =
  f (stPrePatternSyns (stPreScopeState s)) <&>
  \x -> s {stPreScopeState = (stPreScopeState s) {stPrePatternSyns = x}}

stPatternSynImports :: Lens' A.PatternSynDefns TCState
stPatternSynImports f s =
  f (stPrePatternSynImports (stPreScopeState s)) <&>
  \x -> s {stPreScopeState = (stPreScopeState s) {stPrePatternSynImports = x}}

stGeneralizedVars :: Lens' (Maybe (Set QName)) TCState
stGeneralizedVars f s =
  f (Strict.toLazy $ stPreGeneralizedVars (stPreScopeState s)) <&>
  \x -> s {stPreScopeState = (stPreScopeState s) {stPreGeneralizedVars = Strict.toStrict x}}

stPragmaOptions :: Lens' PragmaOptions TCState
stPragmaOptions f s =
  f (stPrePragmaOptions (stPreScopeState s)) <&>
  \x -> s {stPreScopeState = (stPreScopeState s) {stPrePragmaOptions = x}}

stImportedBuiltins :: Lens' (BuiltinThings PrimFun) TCState
stImportedBuiltins f s =
  f (stPreImportedBuiltins (stPreScopeState s)) <&>
  \x -> s {stPreScopeState = (stPreScopeState s) {stPreImportedBuiltins = x}}

stForeignCode :: Lens' (Map BackendName [ForeignCode]) TCState
stForeignCode f s =
  f (stPreForeignCode (stPreScopeState s)) <&>
  \x -> s {stPreScopeState = (stPreScopeState s) {stPreForeignCode = x}}

stFreshInteractionId :: Lens' InteractionId TCState
stFreshInteractionId f s =
  f (stPreFreshInteractionId (stPreScopeState s)) <&>
  \x -> s {stPreScopeState = (stPreScopeState s) {stPreFreshInteractionId = x}}

stImportedUserWarnings :: Lens' (Map A.QName Text) TCState
stImportedUserWarnings f s =
  f (stPreImportedUserWarnings (stPreScopeState s)) <&>
  \ x -> s {stPreScopeState = (stPreScopeState s) {stPreImportedUserWarnings = x}}

stLocalUserWarnings :: Lens' (Map A.QName Text) TCState
stLocalUserWarnings f s =
  f (stPreLocalUserWarnings (stPreScopeState s)) <&>
  \ x -> s {stPreScopeState = (stPreScopeState s) {stPreLocalUserWarnings = x}}

getUserWarnings :: ReadTCState m => m (Map A.QName Text)
getUserWarnings = do
  iuw <- useR stImportedUserWarnings
  luw <- useR stLocalUserWarnings
  return $ iuw `Map.union` luw

stWarningOnImport :: Lens' (Maybe Text) TCState
stWarningOnImport f s =
  f (Strict.toLazy $ stPreWarningOnImport (stPreScopeState s)) <&>
  \ x -> s {stPreScopeState = (stPreScopeState s) {stPreWarningOnImport = Strict.toStrict x}}

stImportedPartialDefs :: Lens' (Set QName) TCState
stImportedPartialDefs f s =
  f (stPreImportedPartialDefs (stPreScopeState s)) <&>
  \ x -> s {stPreScopeState = (stPreScopeState s) {stPreImportedPartialDefs = x}}

stLocalPartialDefs :: Lens' (Set QName) TCState
stLocalPartialDefs f s =
  f (stPostLocalPartialDefs (stPostScopeState s)) <&>
  \ x -> s {stPostScopeState = (stPostScopeState s) {stPostLocalPartialDefs = x}}

getPartialDefs :: ReadTCState m => m (Set QName)
getPartialDefs = do
  ipd <- useR stImportedPartialDefs
  lpd <- useR stLocalPartialDefs
  return $ ipd `Set.union` lpd

stLoadedFileCache :: Lens' (Maybe LoadedFileCache) TCState
stLoadedFileCache f s =
  f (Strict.toLazy $ stPersistLoadedFileCache (stPersistentState s)) <&>
  \x -> s {stPersistentState = (stPersistentState s) {stPersistLoadedFileCache = Strict.toStrict x}}

stBackends :: Lens' [Backend] TCState
stBackends f s =
  f (stPersistBackends (stPersistentState s)) <&>
  \x -> s {stPersistentState = (stPersistentState s) {stPersistBackends = x}}

stFreshNameId :: Lens' NameId TCState
stFreshNameId f s =
  f (stPostFreshNameId (stPostScopeState s)) <&>
  \x -> s {stPostScopeState = (stPostScopeState s) {stPostFreshNameId = x}}

stSyntaxInfo :: Lens' CompressedFile TCState
stSyntaxInfo f s =
  f (stPostSyntaxInfo (stPostScopeState s)) <&>
  \x -> s {stPostScopeState = (stPostScopeState s) {stPostSyntaxInfo = x}}

stDisambiguatedNames :: Lens' DisambiguatedNames TCState
stDisambiguatedNames f s =
  f (stPostDisambiguatedNames (stPostScopeState s)) <&>
  \x -> s {stPostScopeState = (stPostScopeState s) {stPostDisambiguatedNames = x}}

stMetaStore :: Lens' MetaStore TCState
stMetaStore f s =
  f (stPostMetaStore (stPostScopeState s)) <&>
  \x -> s {stPostScopeState = (stPostScopeState s) {stPostMetaStore = x}}

stInteractionPoints :: Lens' InteractionPoints TCState
stInteractionPoints f s =
  f (stPostInteractionPoints (stPostScopeState s)) <&>
  \x -> s {stPostScopeState = (stPostScopeState s) {stPostInteractionPoints = x}}

stAwakeConstraints :: Lens' Constraints TCState
stAwakeConstraints f s =
  f (stPostAwakeConstraints (stPostScopeState s)) <&>
  \x -> s {stPostScopeState = (stPostScopeState s) {stPostAwakeConstraints = x}}

stSleepingConstraints :: Lens' Constraints TCState
stSleepingConstraints f s =
  f (stPostSleepingConstraints (stPostScopeState s)) <&>
  \x -> s {stPostScopeState = (stPostScopeState s) {stPostSleepingConstraints = x}}

stDirty :: Lens' Bool TCState
stDirty f s =
  f (stPostDirty (stPostScopeState s)) <&>
  \x -> s {stPostScopeState = (stPostScopeState s) {stPostDirty = x}}

stOccursCheckDefs :: Lens' (Set QName) TCState
stOccursCheckDefs f s =
  f (stPostOccursCheckDefs (stPostScopeState s)) <&>
  \x -> s {stPostScopeState = (stPostScopeState s) {stPostOccursCheckDefs = x}}

stSignature :: Lens' Signature TCState
stSignature f s =
  f (stPostSignature (stPostScopeState s)) <&>
  \x -> s {stPostScopeState = (stPostScopeState s) {stPostSignature = x}}

stModuleCheckpoints :: Lens' (Map ModuleName CheckpointId) TCState
stModuleCheckpoints f s =
  f (stPostModuleCheckpoints (stPostScopeState s)) <&>
  \x -> s {stPostScopeState = (stPostScopeState s) {stPostModuleCheckpoints = x}}

stImportsDisplayForms :: Lens' DisplayForms TCState
stImportsDisplayForms f s =
  f (stPostImportsDisplayForms (stPostScopeState s)) <&>
  \x -> s {stPostScopeState = (stPostScopeState s) {stPostImportsDisplayForms = x}}

stImportedDisplayForms :: Lens' DisplayForms TCState
stImportedDisplayForms f s =
  f (stPreImportedDisplayForms (stPreScopeState s)) <&>
  \x -> s {stPreScopeState = (stPreScopeState s) {stPreImportedDisplayForms = x}}

stCurrentModule :: Lens' (Maybe ModuleName) TCState
stCurrentModule f s =
  f (Strict.toLazy $ stPostCurrentModule (stPostScopeState s)) <&>
  \x -> s {stPostScopeState = (stPostScopeState s) {stPostCurrentModule = Strict.toStrict x}}

stImportedInstanceDefs :: Lens' InstanceTable TCState
stImportedInstanceDefs f s =
  f (stPreImportedInstanceDefs (stPreScopeState s)) <&>
  \x -> s {stPreScopeState = (stPreScopeState s) {stPreImportedInstanceDefs = x}}

stInstanceDefs :: Lens' TempInstanceTable TCState
stInstanceDefs f s =
  f (stPostInstanceDefs (stPostScopeState s)) <&>
  \x -> s {stPostScopeState = (stPostScopeState s) {stPostInstanceDefs = x}}

stConcreteNames :: Lens' ConcreteNames TCState
stConcreteNames f s =
  f (stPostConcreteNames (stPostScopeState s)) <&>
  \x -> s {stPostScopeState = (stPostScopeState s) {stPostConcreteNames = x}}

stUsedNames :: Lens' (Map RawName [RawName]) TCState
stUsedNames f s =
  f (stPostUsedNames (stPostScopeState s)) <&>
  \x -> s {stPostScopeState = (stPostScopeState s) {stPostUsedNames = x}}

stShadowingNames :: Lens' (Map Name [RawName]) TCState
stShadowingNames f s =
  f (stPostShadowingNames (stPostScopeState s)) <&>
  \x -> s {stPostScopeState = (stPostScopeState s) {stPostShadowingNames = x}}

stStatistics :: Lens' Statistics TCState
stStatistics f s =
  f (stPostStatistics (stPostScopeState s)) <&>
  \x -> s {stPostScopeState = (stPostScopeState s) {stPostStatistics = x}}

stTCWarnings :: Lens' [TCWarning] TCState
stTCWarnings f s =
  f (stPostTCWarnings (stPostScopeState s)) <&>
  \x -> s {stPostScopeState = (stPostScopeState s) {stPostTCWarnings = x}}

stMutualBlocks :: Lens' (Map MutualId MutualBlock) TCState
stMutualBlocks f s =
  f (stPostMutualBlocks (stPostScopeState s)) <&>
  \x -> s {stPostScopeState = (stPostScopeState s) {stPostMutualBlocks = x}}

stLocalBuiltins :: Lens' (BuiltinThings PrimFun) TCState
stLocalBuiltins f s =
  f (stPostLocalBuiltins (stPostScopeState s)) <&>
  \x -> s {stPostScopeState = (stPostScopeState s) {stPostLocalBuiltins = x}}

stFreshMetaId :: Lens' MetaId TCState
stFreshMetaId f s =
  f (stPostFreshMetaId (stPostScopeState s)) <&>
  \x -> s {stPostScopeState = (stPostScopeState s) {stPostFreshMetaId = x}}

stFreshMutualId :: Lens' MutualId TCState
stFreshMutualId f s =
  f (stPostFreshMutualId (stPostScopeState s)) <&>
  \x -> s {stPostScopeState = (stPostScopeState s) {stPostFreshMutualId = x}}

stFreshProblemId :: Lens' ProblemId TCState
stFreshProblemId f s =
  f (stPostFreshProblemId (stPostScopeState s)) <&>
  \x -> s {stPostScopeState = (stPostScopeState s) {stPostFreshProblemId = x}}

stFreshCheckpointId :: Lens' CheckpointId TCState
stFreshCheckpointId f s =
  f (stPostFreshCheckpointId (stPostScopeState s)) <&>
  \x -> s {stPostScopeState = (stPostScopeState s) {stPostFreshCheckpointId = x}}

stFreshInt :: Lens' Int TCState
stFreshInt f s =
  f (stPostFreshInt (stPostScopeState s)) <&>
  \x -> s {stPostScopeState = (stPostScopeState s) {stPostFreshInt = x}}

-- use @areWeCaching@ from the Caching module instead.
stAreWeCaching :: Lens' Bool TCState
stAreWeCaching f s =
  f (stPostAreWeCaching (stPostScopeState s)) <&>
  \x -> s {stPostScopeState = (stPostScopeState s) {stPostAreWeCaching = x}}

stPostponeInstanceSearch :: Lens' Bool TCState
stPostponeInstanceSearch f s =
  f (stPostPostponeInstanceSearch (stPostScopeState s)) <&>
  \x -> s {stPostScopeState = (stPostScopeState s) {stPostPostponeInstanceSearch = x}}

stConsideringInstance :: Lens' Bool TCState
stConsideringInstance f s =
  f (stPostConsideringInstance (stPostScopeState s)) <&>
  \x -> s {stPostScopeState = (stPostScopeState s) {stPostConsideringInstance = x}}

stInstantiateBlocking :: Lens' Bool TCState
stInstantiateBlocking f s =
  f (stPostInstantiateBlocking (stPostScopeState s)) <&>
  \x -> s {stPostScopeState = (stPostScopeState s) {stPostInstantiateBlocking = x}}

stBuiltinThings :: TCState -> BuiltinThings PrimFun
stBuiltinThings s = (s^.stLocalBuiltins) `Map.union` (s^.stImportedBuiltins)


-- * Fresh things
------------------------------------------------------------------------

class Enum i => HasFresh i where
    freshLens :: Lens' i TCState
    nextFresh' :: i -> i
    nextFresh' = succ

nextFresh :: HasFresh i => TCState -> (i, TCState)
nextFresh s =
  let !c = s^.freshLens
  in (c, set freshLens (nextFresh' c) s)

class Monad m => MonadFresh i m where
  fresh :: m i

  default fresh :: (MonadTrans t, MonadFresh i n, t n ~ m) => m i
  fresh = lift fresh

instance MonadFresh i m => MonadFresh i (ReaderT r m)
instance MonadFresh i m => MonadFresh i (StateT s m)
instance MonadFresh i m => MonadFresh i (ListT m)

instance HasFresh i => MonadFresh i TCM where
  fresh = do
        !s <- getTC
        let (!c , !s') = nextFresh s
        putTC s'
        return c

instance HasFresh MetaId where
  freshLens = stFreshMetaId

instance HasFresh MutualId where
  freshLens = stFreshMutualId

instance HasFresh InteractionId where
  freshLens = stFreshInteractionId

instance HasFresh NameId where
  freshLens = stFreshNameId
  -- nextFresh increments the current fresh name by 2 so @NameId@s used
  -- before caching starts do not overlap with the ones used after.
  nextFresh' = succ . succ

instance HasFresh Int where
  freshLens = stFreshInt

newtype ProblemId = ProblemId Nat
  deriving (Data, Eq, Ord, Enum, Real, Integral, Num)

-- TODO: 'Show' should output Haskell-parseable representations.
-- The following instance is deprecated, and Pretty[TCM] should be used
-- instead. Later, simply derive Show for this type.

-- ASR (28 December 2014). This instance is not used anymore (module
-- the test suite) when reporting errors. See Issue 1293.

-- This particular Show instance is ok because of the Num instance.
instance Show ProblemId where
  show (ProblemId n) = show n

instance Pretty ProblemId where
  pretty (ProblemId n) = pretty n

instance HasFresh ProblemId where
  freshLens = stFreshProblemId

newtype CheckpointId = CheckpointId Int
  deriving (Data, Eq, Ord, Enum, Real, Integral, Num)

instance Show CheckpointId where
  show (CheckpointId n) = show n

instance Pretty CheckpointId where
  pretty (CheckpointId n) = pretty n

instance HasFresh CheckpointId where
  freshLens = stFreshCheckpointId

freshName :: MonadFresh NameId m => Range -> String -> m Name
freshName r s = do
  i <- fresh
  return $ mkName r i s

freshNoName :: MonadFresh NameId m => Range -> m Name
freshNoName r =
    do  i <- fresh
        return $ makeName i (C.NoName noRange i) r noFixity' False

freshNoName_ :: MonadFresh NameId m => m Name
freshNoName_ = freshNoName noRange

freshRecordName :: MonadFresh NameId m => m Name
freshRecordName = do
  i <- fresh
  return $ makeName i (C.setNotInScope $ C.simpleName "r") noRange noFixity' True

-- | Create a fresh name from @a@.
class FreshName a where
  freshName_ :: MonadFresh NameId m => a -> m Name

instance FreshName (Range, String) where
  freshName_ = uncurry freshName

instance FreshName String where
  freshName_ = freshName noRange

instance FreshName Range where
  freshName_ = freshNoName

instance FreshName () where
  freshName_ () = freshNoName_

---------------------------------------------------------------------------
-- ** Managing file names
---------------------------------------------------------------------------

-- | Maps top-level module names to the corresponding source file
-- names.

type ModuleToSource = Map TopLevelModuleName AbsolutePath

-- | Maps source file names to the corresponding top-level module
-- names.

type SourceToModule = Map AbsolutePath TopLevelModuleName

-- | Creates a 'SourceToModule' map based on 'stModuleToSource'.
--
--   O(n log n).
--
--   For a single reverse lookup in 'stModuleToSource',
--   rather use 'lookupModuleFromSourse'.

sourceToModule :: TCM SourceToModule
sourceToModule =
  Map.fromList
     .  List.map (\(m, f) -> (f, m))
     .  Map.toList
    <$> useTC stModuleToSource

-- | Lookup an 'AbsolutePath' in 'sourceToModule'.
--
--   O(n).

lookupModuleFromSource :: ReadTCState m => AbsolutePath -> m (Maybe TopLevelModuleName)
lookupModuleFromSource f =
  fmap fst . List.find ((f ==) . snd) . Map.toList <$> useR stModuleToSource


---------------------------------------------------------------------------
-- ** Associating concrete names to an abstract name
---------------------------------------------------------------------------

-- | A monad that has read and write access to the stConcreteNames
--   part of the TCState. Basically, this is a synonym for `MonadState
--   ConcreteNames m` (which cannot be used directly because of the
--   limitations of Haskell's typeclass system).
class Monad m => MonadStConcreteNames m where
  runStConcreteNames :: StateT ConcreteNames m a -> m a

  useConcreteNames :: m ConcreteNames
  useConcreteNames = runStConcreteNames get

  modifyConcreteNames :: (ConcreteNames -> ConcreteNames) -> m ()
  modifyConcreteNames = runStConcreteNames . modify

instance MonadStConcreteNames TCM where
  runStConcreteNames m = stateTCLensM stConcreteNames $ runStateT m

instance MonadStConcreteNames m => MonadStConcreteNames (ReaderT r m) where
  runStConcreteNames m = ReaderT $ runStConcreteNames . StateT . flip (runReaderT . runStateT m)

instance MonadStConcreteNames m => MonadStConcreteNames (StateT s m) where
  runStConcreteNames m = StateT $ \s -> runStConcreteNames $ StateT $ \ns -> do
    ((x,ns'),s') <- runStateT (runStateT m ns) s
    return ((x,s'),ns')

---------------------------------------------------------------------------
-- ** Interface
---------------------------------------------------------------------------

data ModuleInfo = ModuleInfo
  { miInterface  :: Interface
  , miWarnings   :: Bool
    -- ^ 'True' if warnings were encountered when the module was type
    -- checked.
  , miPrimitive  :: Bool
    -- ^ 'True' if the module is a primitive module, which should always
    -- be importable.
  }

-- Note that the use of 'C.TopLevelModuleName' here is a potential
-- performance problem, because these names do not contain unique
-- identifiers.

type VisitedModules = Map C.TopLevelModuleName ModuleInfo
type DecodedModules = Map C.TopLevelModuleName Interface

data ForeignCode = ForeignCode Range String
  deriving Show

data Interface = Interface
  { iSourceHash      :: Hash
    -- ^ Hash of the source code.
  , iSource          :: TL.Text
    -- ^ The source code. The source code is stored so that the HTML
    -- and LaTeX backends can generate their output without having to
    -- re-read the (possibly out of date) source code.
  , iFileType        :: FileType
    -- ^ Source file type, determined from the file extension
  , iImportedModules :: [(ModuleName, Hash)]
    -- ^ Imported modules and their hashes.
  , iModuleName      :: ModuleName
    -- ^ Module name of this interface.
  , iScope           :: Map ModuleName Scope
    -- ^ Scope defined by this module.
    --
    --   Andreas, AIM XX: Too avoid duplicate serialization, this field is
    --   not serialized, so if you deserialize an interface, @iScope@
    --   will be empty.
    --   But 'constructIScope' constructs 'iScope' from 'iInsideScope'.
  , iInsideScope     :: ScopeInfo
    -- ^ Scope after we loaded this interface.
    --   Used in 'Agda.Interaction.BasicOps.AtTopLevel'
    --   and     'Agda.Interaction.CommandLine.interactionLoop'.
  , iSignature       :: Signature
  , iDisplayForms    :: DisplayForms
    -- ^ Display forms added for imported identifiers.
  , iUserWarnings    :: Map A.QName Text
    -- ^ User warnings for imported identifiers
  , iImportWarning   :: Maybe Text
    -- ^ Whether this module should raise a warning when imported
  , iBuiltin         :: BuiltinThings (String, QName)
  , iForeignCode     :: Map BackendName [ForeignCode]
  , iHighlighting    :: HighlightingInfo
  , iPragmaOptions   :: [OptionsPragma]
    -- ^ Pragma options set in the file.
  , iOptionsUsed     :: PragmaOptions
    -- ^ Options/features used when checking the file (can be different
    --   from options set directly in the file).
  , iPatternSyns     :: A.PatternSynDefns
  , iWarnings        :: [TCWarning]
  , iPartialDefs     :: Set QName
  }
  deriving Show

instance Pretty Interface where
  pretty (Interface
            sourceH source fileT importedM moduleN scope insideS signature
            display userwarn importwarn builtin foreignCode highlighting pragmaO
            oUsed patternS warnings partialdefs) =

    hang "Interface" 2 $ vcat
      [ "source hash:"         <+> (pretty . show) sourceH
      , "source:"              $$  nest 2 (text $ TL.unpack source)
      , "file type:"           <+> (pretty . show) fileT
      , "imported modules:"    <+> (pretty . show) importedM
      , "module name:"         <+> pretty moduleN
      , "scope:"               <+> (pretty . show) scope
      , "inside scope:"        <+> (pretty . show) insideS
      , "signature:"           <+> (pretty . show) signature
      , "display:"             <+> (pretty . show) display
      , "user warnings:"       <+> (pretty . show) userwarn
      , "import warning:"      <+> (pretty . show) importwarn
      , "builtin:"             <+> (pretty . show) builtin
      , "Foreign code:"        <+> (pretty . show) foreignCode
      , "highlighting:"        <+> (pretty . show) highlighting
      , "pragma options:"      <+> (pretty . show) pragmaO
      , "options used:"        <+> (pretty . show) oUsed
      , "pattern syns:"        <+> (pretty . show) patternS
      , "warnings:"            <+> (pretty . show) warnings
      , "partial definitions:" <+> (pretty . show) partialdefs
      ]

-- | Combines the source hash and the (full) hashes of the imported modules.
iFullHash :: Interface -> Hash
iFullHash i = combineHashes $ iSourceHash i : List.map snd (iImportedModules i)

---------------------------------------------------------------------------
-- ** Closure
---------------------------------------------------------------------------

data Closure a = Closure
  { clSignature        :: Signature
  , clEnv              :: TCEnv
  , clScope            :: ScopeInfo
  , clModuleCheckpoints :: Map ModuleName CheckpointId
  , clValue            :: a
  }
    deriving (Data, Functor, Foldable)

instance Show a => Show (Closure a) where
  show cl = "Closure { clValue = " ++ show (clValue cl) ++ " }"

instance HasRange a => HasRange (Closure a) where
  getRange = getRange . clValue

class LensClosure a b | b -> a where
  lensClosure :: Lens' (Closure a) b

instance LensClosure a (Closure a) where
  lensClosure = id

instance LensTCEnv (Closure a) where
  lensTCEnv f cl = (f $! clEnv cl) <&> \ env -> cl { clEnv = env }

buildClosure :: (MonadTCEnv m, ReadTCState m) => a -> m (Closure a)
buildClosure x = do
    env   <- askTC
    sig   <- useR stSignature
    scope <- useR stScope
    cps   <- useR stModuleCheckpoints
    return $ Closure sig env scope cps x

---------------------------------------------------------------------------
-- ** Constraints
---------------------------------------------------------------------------

type Constraints = [ProblemConstraint]

data ProblemConstraint = PConstr
  { constraintProblems  :: Set ProblemId
  , constraintUnblocker :: Blocker
  , theConstraint       :: Closure Constraint
  }
  deriving (Data, Show)

instance HasRange ProblemConstraint where
  getRange = getRange . theConstraint

data Constraint
  = ValueCmp Comparison CompareAs Term Term
  | ValueCmpOnFace Comparison Term Type Term Term
  | ElimCmp [Polarity] [IsForced] Type Term [Elim] [Elim]
  | TelCmp Type Type Comparison Telescope Telescope -- ^ the two types are for the error message only
  | SortCmp Comparison Sort Sort
  | LevelCmp Comparison Level Level
--  | ShortCut MetaId Term Type
--    -- ^ A delayed instantiation.  Replaces @ValueCmp@ in 'postponeTypeCheckingProblem'.
  | HasBiggerSort Sort
  | HasPTSRule (Dom Type) (Abs Sort)
  | CheckMetaInst MetaId
  | UnBlock MetaId
  | Guarded Constraint ProblemId
  | IsEmpty Range Type
    -- ^ The range is the one of the absurd pattern.
  | CheckSizeLtSat Term
    -- ^ Check that the 'Term' is either not a SIZELT or a non-empty SIZELT.
  | FindInstance MetaId Blocker (Maybe [Candidate])
    -- ^ the first argument is the instance argument, the second one is the metas
    --   on which the constraint may be blocked on and the third one is the list
    --   of candidates (or Nothing if we haven’t determined the list of
    --   candidates yet)
  | CheckFunDef Delayed A.DefInfo QName [A.Clause]
  | UnquoteTactic Term Term Type   -- ^ First argument is computation and the others are hole and goal type
  deriving (Data, Show)

instance HasRange Constraint where
  getRange (IsEmpty r t) = r
  getRange _ = noRange
{- no Range instances for Term, Type, Elm, Tele, Sort, Level, MetaId
  getRange (ValueCmp cmp a u v) = getRange (a,u,v)
  getRange (ElimCmp pol a v es es') = getRange (a,v,es,es')
  getRange (TelCmp a b cmp tel tel') = getRange (a,b,tel,tel')
  getRange (SortCmp cmp s s') = getRange (s,s')
  getRange (LevelCmp cmp l l') = getRange (l,l')
  getRange (UnBlock x) = getRange x
  getRange (Guarded c pid) = getRange c
  getRange (FindInstance x cands) = getRange x
-}

instance Free Constraint where
  freeVars' c =
    case c of
      ValueCmp _ t u v      -> freeVars' (t, (u, v))
      ValueCmpOnFace _ p t u v -> freeVars' (p, (t, (u, v)))
      ElimCmp _ _ t u es es'  -> freeVars' ((t, u), (es, es'))
      TelCmp _ _ _ tel tel' -> freeVars' (tel, tel')
      SortCmp _ s s'        -> freeVars' (s, s')
      LevelCmp _ l l'       -> freeVars' (l, l')
      UnBlock _             -> mempty
      Guarded c _           -> freeVars' c
      IsEmpty _ t           -> freeVars' t
      CheckSizeLtSat u      -> freeVars' u
      FindInstance _ _ cs   -> freeVars' cs
      CheckFunDef _ _ _ _   -> mempty
      HasBiggerSort s       -> freeVars' s
      HasPTSRule a s        -> freeVars' (a , s)
      UnquoteTactic t h g   -> freeVars' (t, (h, g))
      CheckMetaInst m       -> mempty

instance TermLike Constraint where
  foldTerm f = \case
      ValueCmp _ t u v       -> foldTerm f (t, u, v)
      ValueCmpOnFace _ p t u v -> foldTerm f (p, t, u, v)
      ElimCmp _ _ t u es es' -> foldTerm f (t, u, es, es')
      LevelCmp _ l l'        -> foldTerm f (Level l, Level l')  -- Note wrapping as term, to ensure f gets to act on l and l'
      IsEmpty _ t            -> foldTerm f t
      CheckSizeLtSat u       -> foldTerm f u
      UnquoteTactic t h g    -> foldTerm f (t, h, g)
      Guarded c _            -> foldTerm f c
      TelCmp _ _ _ tel1 tel2 -> foldTerm f (tel1, tel2)
      SortCmp _ s1 s2        -> foldTerm f (Sort s1, Sort s2)   -- Same as LevelCmp case
      UnBlock _              -> mempty
      FindInstance _ _ _     -> mempty
      CheckFunDef _ _ _ _    -> mempty
      HasBiggerSort s        -> foldTerm f s
      HasPTSRule a s         -> foldTerm f (a, Sort <$> s)
      CheckMetaInst m        -> mempty
  traverseTermM f c = __IMPOSSIBLE__ -- Not yet implemented

instance AllMetas Constraint

data Comparison = CmpEq | CmpLeq
  deriving (Eq, Data, Show)

instance Pretty Comparison where
  pretty CmpEq  = "="
  pretty CmpLeq = "=<"

-- | An extension of 'Comparison' to @>=@.
data CompareDirection = DirEq | DirLeq | DirGeq
  deriving (Eq, Show)

instance Pretty CompareDirection where
  pretty = text . \case
    DirEq  -> "="
    DirLeq -> "=<"
    DirGeq -> ">="

-- | Embed 'Comparison' into 'CompareDirection'.
fromCmp :: Comparison -> CompareDirection
fromCmp CmpEq  = DirEq
fromCmp CmpLeq = DirLeq

-- | Flip the direction of comparison.
flipCmp :: CompareDirection -> CompareDirection
flipCmp DirEq  = DirEq
flipCmp DirLeq = DirGeq
flipCmp DirGeq = DirLeq

-- | Turn a 'Comparison' function into a 'CompareDirection' function.
--
--   Property: @dirToCmp f (fromCmp cmp) = f cmp@
dirToCmp :: (Comparison -> a -> a -> c) -> CompareDirection -> a -> a -> c
dirToCmp cont DirEq  = cont CmpEq
dirToCmp cont DirLeq = cont CmpLeq
dirToCmp cont DirGeq = flip $ cont CmpLeq

-- | We can either compare two terms at a given type, or compare two
--   types without knowing (or caring about) their sorts.
data CompareAs
  = AsTermsOf Type -- ^ @Type@ should not be @Size@.
                   --   But currently, we do not rely on this invariant.
  | AsSizes        -- ^ Replaces @AsTermsOf Size@.
  | AsTypes
  deriving (Data, Show)

instance Free CompareAs where
  freeVars' (AsTermsOf a) = freeVars' a
  freeVars' AsSizes       = mempty
  freeVars' AsTypes       = mempty

instance TermLike CompareAs where
  foldTerm f (AsTermsOf a) = foldTerm f a
  foldTerm f AsSizes       = mempty
  foldTerm f AsTypes       = mempty

  traverseTermM f = \case
    AsTermsOf a -> AsTermsOf <$> traverseTermM f a
    AsSizes     -> return AsSizes
    AsTypes     -> return AsTypes

instance AllMetas CompareAs

---------------------------------------------------------------------------
-- * Open things
---------------------------------------------------------------------------

-- | A thing tagged with the context it came from.
data Open a = OpenThing { openThingCheckpoint :: CheckpointId, openThing :: a }
    deriving (Data, Show, Functor, Foldable, Traversable)

instance Decoration Open where
  traverseF f (OpenThing cp x) = OpenThing cp <$> f x

---------------------------------------------------------------------------
-- * Judgements
--
-- Used exclusively for typing of meta variables.
---------------------------------------------------------------------------

-- | Parametrized since it is used without MetaId when creating a new meta.
data Judgement a
  = HasType
    { jMetaId     :: a
    , jComparison :: Comparison -- ^ are we checking (@CmpLeq@) or inferring (@CmpEq@) the type?
    , jMetaType   :: Type
    }
  | IsSort
    { jMetaId   :: a
    , jMetaType :: Type -- Andreas, 2011-04-26: type needed for higher-order sort metas
    }

instance Pretty a => Pretty (Judgement a) where
    pretty (HasType a cmp t) = hsep [ pretty a, ":"    , pretty t ]
    pretty (IsSort  a t)     = hsep [ pretty a, ":sort", pretty t ]

-----------------------------------------------------------------------------
-- ** Generalizable variables
-----------------------------------------------------------------------------

data DoGeneralize = YesGeneralize | NoGeneralize
  deriving (Eq, Ord, Show, Data)

-- | The value of a generalizable variable. This is created to be a
--   generalizable meta before checking the type to be generalized.
data GeneralizedValue = GeneralizedValue
  { genvalCheckpoint :: CheckpointId
  , genvalTerm       :: Term
  , genvalType       :: Type
  } deriving (Show, Data)

---------------------------------------------------------------------------
-- ** Meta variables
---------------------------------------------------------------------------

data MetaVariable =
        MetaVar { mvInfo          :: MetaInfo
                , mvPriority      :: MetaPriority -- ^ some metavariables are more eager to be instantiated
                , mvPermutation   :: Permutation
                  -- ^ a metavariable doesn't have to depend on all variables
                  --   in the context, this "permutation" will throw away the
                  --   ones it does not depend on
                , mvJudgement     :: Judgement MetaId
                , mvInstantiation :: MetaInstantiation
                , mvListeners     :: Set Listener -- ^ meta variables scheduled for eta-expansion but blocked by this one
                , mvFrozen        :: Frozen -- ^ are we past the point where we can instantiate this meta variable?
                , mvTwin          :: Maybe MetaId -- ^ @Just m@ means this meta will be equated to @m@ when the latter is unblocked. See @blockedTermOnProblem@.
                }

data Listener = EtaExpand MetaId
              | CheckConstraint Nat ProblemConstraint

instance Eq Listener where
  EtaExpand       x   == EtaExpand       y   = x == y
  CheckConstraint x _ == CheckConstraint y _ = x == y
  _ == _ = False

instance Ord Listener where
  EtaExpand       x   `compare` EtaExpand       y   = x `compare` y
  CheckConstraint x _ `compare` CheckConstraint y _ = x `compare` y
  EtaExpand{} `compare` CheckConstraint{} = LT
  CheckConstraint{} `compare` EtaExpand{} = GT

-- | Frozen meta variable cannot be instantiated by unification.
--   This serves to prevent the completion of a definition by its use
--   outside of the current block.
--   (See issues 118, 288, 399).
data Frozen
  = Frozen        -- ^ Do not instantiate.
  | Instantiable
    deriving (Eq, Show)

data MetaInstantiation
        = InstV [Arg String] Term -- ^ solved by term (abstracted over some free variables)
        | Open               -- ^ unsolved
        | OpenInstance       -- ^ open, to be instantiated by instance search
        | BlockedConst Term  -- ^ solution blocked by unsolved constraints
        | PostponedTypeCheckingProblem (Closure TypeCheckingProblem) (TCM Bool)

-- | Solving a 'CheckArgs' constraint may or may not check the target type. If
--   it did, it returns a handle to any unsolved constraints.
data CheckedTarget = CheckedTarget (Maybe ProblemId)
                   | NotCheckedTarget

data TypeCheckingProblem
  = CheckExpr Comparison A.Expr Type
  | CheckArgs ExpandHidden Range [NamedArg A.Expr] Type Type ([Maybe Range] -> Elims -> Type -> CheckedTarget -> TCM Term)
  | CheckProjAppToKnownPrincipalArg Comparison A.Expr ProjOrigin (List1 QName) A.Args Type Int Term Type
  | CheckLambda Comparison (Arg (List1 (WithHiding Name), Maybe Type)) A.Expr Type
    -- ^ @(λ (xs : t₀) → e) : t@
    --   This is not an instance of 'CheckExpr' as the domain type
    --   has already been checked.
    --   For example, when checking
    --     @(λ (x y : Fin _) → e) : (x : Fin n) → ?@
    --   we want to postpone @(λ (y : Fin n) → e) : ?@ where @Fin n@
    --   is a 'Type' rather than an 'A.Expr'.
  | DoQuoteTerm Comparison Term Type -- ^ Quote the given term and check type against `Term`

instance Show MetaInstantiation where
  show (InstV tel t) = "InstV " ++ show tel ++ " (" ++ show t ++ ")"
  show Open      = "Open"
  show OpenInstance = "OpenInstance"
  show (BlockedConst t) = "BlockedConst (" ++ show t ++ ")"
  show (PostponedTypeCheckingProblem{}) = "PostponedTypeCheckingProblem (...)"

-- | Meta variable priority:
--   When we have an equation between meta-variables, which one
--   should be instantiated?
--
--   Higher value means higher priority to be instantiated.
newtype MetaPriority = MetaPriority Int
    deriving (Eq , Ord , Show)

data RunMetaOccursCheck
  = RunMetaOccursCheck
  | DontRunMetaOccursCheck
  deriving (Eq , Ord , Show)

-- | @MetaInfo@ is cloned from one meta to the next during pruning.
data MetaInfo = MetaInfo
  { miClosRange       :: Closure Range -- TODO: Not so nice. But we want both to have the environment of the meta (Closure) and its range.
--  , miRelevance       :: Relevance          -- ^ Created in irrelevant position?
  , miMetaOccursCheck :: RunMetaOccursCheck -- ^ Run the extended occurs check that goes in definitions?
  , miNameSuggestion  :: MetaNameSuggestion
    -- ^ Used for printing.
    --   @Just x@ if meta-variable comes from omitted argument with name @x@.
  , miGeneralizable   :: Arg DoGeneralize
    -- ^ Should this meta be generalized if unsolved? If so, at what ArgInfo?
  }

-- | Name suggestion for meta variable.  Empty string means no suggestion.
type MetaNameSuggestion = String

-- | For printing, we couple a meta with its name suggestion.
data NamedMeta = NamedMeta
  { nmSuggestion :: MetaNameSuggestion
  , nmid         :: MetaId
  }

instance Pretty NamedMeta where
  pretty (NamedMeta "" x) = pretty x
  pretty (NamedMeta "_" x) = pretty x
  pretty (NamedMeta s  x) = text $ "_" ++ s ++ prettyShow x

type MetaStore = IntMap MetaVariable

instance HasRange MetaInfo where
  getRange = clValue . miClosRange

instance HasRange MetaVariable where
    getRange m = getRange $ getMetaInfo m

instance SetRange MetaInfo where
  setRange r m = m { miClosRange = (miClosRange m) { clValue = r }}

instance SetRange MetaVariable where
  setRange r m = m { mvInfo = setRange r (mvInfo m) }

normalMetaPriority :: MetaPriority
normalMetaPriority = MetaPriority 0

lowMetaPriority :: MetaPriority
lowMetaPriority = MetaPriority (-10)

highMetaPriority :: MetaPriority
highMetaPriority = MetaPriority 10

getMetaInfo :: MetaVariable -> Closure Range
getMetaInfo = miClosRange . mvInfo

getMetaScope :: MetaVariable -> ScopeInfo
getMetaScope m = clScope $ getMetaInfo m

getMetaEnv :: MetaVariable -> TCEnv
getMetaEnv m = clEnv $ getMetaInfo m

getMetaSig :: MetaVariable -> Signature
getMetaSig m = clSignature $ getMetaInfo m

getMetaRelevance :: MetaVariable -> Relevance
getMetaRelevance = getRelevance . getMetaEnv

getMetaModality :: MetaVariable -> Modality
-- Andrea 23/02/2020: use getModality to enforce invariants of the
--                    envModality field.
getMetaModality = getModality . getMetaEnv

-- Lenses

metaFrozen :: Lens' Frozen MetaVariable
metaFrozen f mv = f (mvFrozen mv) <&> \ x -> mv { mvFrozen = x }

_mvInfo :: Lens' MetaInfo MetaVariable
_mvInfo f mv = (f $! mvInfo mv) <&> \ mi -> mv { mvInfo = mi }

-- Lenses onto Closure Range

instance LensClosure Range MetaInfo where
  lensClosure f mi = (f $! miClosRange mi) <&> \ cl -> mi { miClosRange = cl }

instance LensClosure Range MetaVariable where
  lensClosure = _mvInfo . lensClosure

-- Lenses onto IsAbstract

instance LensIsAbstract TCEnv where
  lensIsAbstract f env =
     -- Andreas, 2019-08-19
     -- Using $! to prevent space leaks like #1829.
     -- This can crash when trying to get IsAbstract from IgnoreAbstractMode.
    (f $! fromMaybe __IMPOSSIBLE__ (aModeToDef $ envAbstractMode env))
    <&> \ a -> env { envAbstractMode = aDefToMode a }

instance LensIsAbstract (Closure a) where
  lensIsAbstract = lensTCEnv . lensIsAbstract

instance LensIsAbstract MetaInfo where
  lensIsAbstract = lensClosure . lensIsAbstract

---------------------------------------------------------------------------
-- ** Interaction meta variables
---------------------------------------------------------------------------

-- | Interaction points are created by the scope checker who sets the range.
--   The meta variable is created by the type checker and then hooked up to the
--   interaction point.
data InteractionPoint = InteractionPoint
  { ipRange :: Range        -- ^ The position of the interaction point.
  , ipMeta  :: Maybe MetaId -- ^ The meta variable, if any, holding the type etc.
  , ipSolved:: Bool         -- ^ Has this interaction point already been solved?
  , ipClause:: IPClause
      -- ^ The clause of the interaction point (if any).
      --   Used for case splitting.
  }

instance Eq InteractionPoint where (==) = (==) `on` ipMeta

-- | Data structure managing the interaction points.
--
--   We never remove interaction points from this map, only set their
--   'ipSolved' to @True@.  (Issue #2368)
type InteractionPoints = Map InteractionId InteractionPoint


-- | Flag to indicate whether the meta is overapplied in the
--   constraint.  A meta is overapplied if it has more arguments than
--   the size of the telescope in its creation environment
--   (as stored in MetaInfo).
data Overapplied = Overapplied | NotOverapplied deriving (Eq, Show, Data)

-- | Datatype representing a single boundary condition:
--   x_0 = u_0, ... ,x_n = u_n ⊢ t = ?n es
data IPBoundary' t = IPBoundary
  { ipbEquations :: [(t,t)] -- ^ [x_0 = u_0, ... ,x_n = u_n]
  , ipbValue     :: t          -- ^ @t@
  , ipbMetaApp   :: t          -- ^ @?n es@
  , ipbOverapplied :: Overapplied -- ^ Is @?n@ overapplied in @?n es@ ?
  }
  deriving (Show, Data, Functor, Foldable, Traversable)

type IPBoundary = IPBoundary' Term

-- | Which clause is an interaction point located in?
data IPClause = IPClause
  { ipcQName    :: QName              -- ^ The name of the function.
  , ipcClauseNo :: Int                -- ^ The number of the clause of this function.
  , ipcType     :: Type               -- ^ The type of the function
  , ipcWithSub  :: Maybe Substitution -- ^ Module parameter substitution
  , ipcClause   :: A.SpineClause      -- ^ The original AST clause.
  , ipcClosure  :: Closure ()         -- ^ Environment for rechecking the clause.
  , ipcBoundary :: [Closure IPBoundary] -- ^ The boundary imposed by the LHS.
  }
  | IPNoClause -- ^ The interaction point is not in the rhs of a clause.
  deriving (Data)

instance Eq IPClause where
  IPNoClause           == IPNoClause             = True
  IPClause x i _ _ _ _ _ == IPClause x' i' _ _ _ _ _ = x == x' && i == i'
  _                    == _                      = False

---------------------------------------------------------------------------
-- ** Signature
---------------------------------------------------------------------------

data Signature = Sig
      { _sigSections    :: Sections
      , _sigDefinitions :: Definitions
      , _sigRewriteRules:: RewriteRuleMap  -- ^ The rewrite rules defined in this file.
      }
  deriving (Data, Show)

sigSections :: Lens' Sections Signature
sigSections f s =
  f (_sigSections s) <&>
  \x -> s {_sigSections = x}

sigDefinitions :: Lens' Definitions Signature
sigDefinitions f s =
  f (_sigDefinitions s) <&>
  \x -> s {_sigDefinitions = x}

sigRewriteRules :: Lens' RewriteRuleMap Signature
sigRewriteRules f s =
  f (_sigRewriteRules s) <&>
  \x -> s {_sigRewriteRules = x}

type Sections    = Map ModuleName Section
type Definitions = HashMap QName Definition
type RewriteRuleMap = HashMap QName RewriteRules
type DisplayForms = HashMap QName [LocalDisplayForm]

newtype Section = Section { _secTelescope :: Telescope }
  deriving (Data, Show)

instance Pretty Section where
  pretty = pretty . _secTelescope

secTelescope :: Lens' Telescope Section
secTelescope f s =
  f (_secTelescope s) <&>
  \x -> s {_secTelescope = x}

emptySignature :: Signature
emptySignature = Sig Map.empty HMap.empty HMap.empty

-- | A @DisplayForm@ is in essence a rewrite rule
--   @
--      q ts --> dt
--   @
--   for a defined symbol (could be a constructor as well) @q@.
--   The right hand side is a 'DisplayTerm' which is used to
--   'reify' to a more readable 'Abstract.Syntax'.
--
--   The patterns @ts@ are just terms, but @var 0@ is interpreted
--   as a hole.  Each occurrence of @var 0@ is a new hole (pattern var).
--   For each *occurrence* of @var0@ the rhs @dt@ has a free variable.
--   These are instantiated when matching a display form against a
--   term @q vs@ succeeds.
data DisplayForm = Display
  { dfFreeVars :: Nat
    -- ^ Number @n@ of free variables in 'dfRHS'.
  , dfPats     :: Elims
    -- ^ Left hand side patterns, where @var 0@ stands for a pattern
    --   variable.  There should be @n@ occurrences of @var0@ in
    --   'dfPats'.
    --   The 'ArgInfo' is ignored in these patterns.
  , dfRHS      :: DisplayTerm
    -- ^ Right hand side, with @n@ free variables.
  }
  deriving (Data, Show)

type LocalDisplayForm = Open DisplayForm

-- | A structured presentation of a 'Term' for reification into
--   'Abstract.Syntax'.
data DisplayTerm
  = DWithApp DisplayTerm [DisplayTerm] Elims
    -- ^ @(f vs | ws) es@.
    --   The first 'DisplayTerm' is the parent function @f@ with its args @vs@.
    --   The list of 'DisplayTerm's are the with expressions @ws@.
    --   The 'Elims' are additional arguments @es@
    --   (possible in case the with-application is of function type)
    --   or projections (if it is of record type).
  | DCon ConHead ConInfo [Arg DisplayTerm]
    -- ^ @c vs@.
  | DDef QName [Elim' DisplayTerm]
    -- ^ @d vs@.
  | DDot Term
    -- ^ @.v@.
  | DTerm Term
    -- ^ @v@.
  deriving (Data, Show)

instance Free DisplayForm where
  freeVars' (Display n ps t) = underBinder (freeVars' ps) `mappend` underBinder' n (freeVars' t)

instance Free DisplayTerm where
  freeVars' (DWithApp t ws es) = freeVars' (t, (ws, es))
  freeVars' (DCon _ _ vs)      = freeVars' vs
  freeVars' (DDef _ es)        = freeVars' es
  freeVars' (DDot v)           = freeVars' v
  freeVars' (DTerm v)          = freeVars' v

instance Pretty DisplayTerm where
  prettyPrec p v =
    case v of
      DTerm v          -> prettyPrec p v
      DDot v           -> "." <> prettyPrec 10 v
      DDef f es        -> pretty f `pApp` es
      DCon c _ vs      -> pretty (conName c) `pApp` map Apply vs
      DWithApp h ws es ->
        mparens (p > 0)
          (sep [ pretty h
              , nest 2 $ fsep [ "|" <+> pretty w | w <- ws ] ])
        `pApp` es
    where
      pApp :: Pretty el => Doc -> [el] -> Doc
      pApp d els = mparens (not (null els) && p > 9) $
                   sep [d, nest 2 $ fsep (map (prettyPrec 10) els)]

-- | By default, we have no display form.
defaultDisplayForm :: QName -> [LocalDisplayForm]
defaultDisplayForm c = []

-- | Non-linear (non-constructor) first-order pattern.
data NLPat
  = PVar !Int [Arg Int]
    -- ^ Matches anything (modulo non-linearity) that only contains bound
    --   variables that occur in the given arguments.
  | PDef QName PElims
    -- ^ Matches @f es@
  | PLam ArgInfo (Abs NLPat)
    -- ^ Matches @λ x → t@
  | PPi (Dom NLPType) (Abs NLPType)
    -- ^ Matches @(x : A) → B@
  | PSort NLPSort
    -- ^ Matches a sort of the given shape.
  | PBoundVar {-# UNPACK #-} !Int PElims
    -- ^ Matches @x es@ where x is a lambda-bound variable
  | PTerm Term
    -- ^ Matches the term modulo β (ideally βη).
  deriving (Data, Show)
type PElims = [Elim' NLPat]

data NLPType = NLPType
  { nlpTypeSort :: NLPSort
  , nlpTypeUnEl :: NLPat
  } deriving (Data, Show)

data NLPSort
  = PType NLPat
  | PProp NLPat
  | PInf IsFibrant Integer
  | PSizeUniv
  deriving (Data, Show)

type RewriteRules = [RewriteRule]

-- | Rewrite rules can be added independently from function clauses.
data RewriteRule = RewriteRule
  { rewName    :: QName      -- ^ Name of rewrite rule @q : Γ → f ps ≡ rhs@
                             --   where @≡@ is the rewrite relation.
  , rewContext :: Telescope  -- ^ @Γ@.
  , rewHead    :: QName      -- ^ @f@.
  , rewPats    :: PElims     -- ^ @Γ ⊢ f ps : t@.
  , rewRHS     :: Term       -- ^ @Γ ⊢ rhs : t@.
  , rewType    :: Type       -- ^ @Γ ⊢ t@.
  }
    deriving (Data, Show)

data Definition = Defn
  { defArgInfo        :: ArgInfo -- ^ Hiding should not be used.
  , defName           :: QName   -- ^ The canonical name, used e.g. in compilation.
  , defType           :: Type    -- ^ Type of the lifted definition.
  , defPolarity       :: [Polarity]
    -- ^ Variance information on arguments of the definition.
    --   Does not include info for dropped parameters to
    --   projection(-like) functions and constructors.
  , defArgOccurrences :: [Occurrence]
    -- ^ Positivity information on arguments of the definition.
    --   Does not include info for dropped parameters to
    --   projection(-like) functions and constructors.

    --   Sometimes Agda looks up 'Occurrence's in these lists based on
    --   their position, so one might consider replacing the list
    --   with, say, an 'IntMap'. However, presumably these lists tend
    --   to be short, in which case 'IntMap's could be slower than
    --   lists. For instance, at one point the longest list
    --   encountered for the standard library (in serialised
    --   interfaces) had length 27. Distribution:
    --
    --   Length, number of lists
    --   -----------------------
    --
    --    0, 2444
    --    1,  721
    --    2,  433
    --    3,  668
    --    4,  602
    --    5,  624
    --    6,  626
    --    7,  484
    --    8,  375
    --    9,  264
    --   10,  305
    --   11,  188
    --   12,  171
    --   13,  108
    --   14,   84
    --   15,   80
    --   16,   38
    --   17,   23
    --   18,   16
    --   19,    8
    --   20,    7
    --   21,    5
    --   22,    2
    --   23,    3
    --   27,    1

  , defArgGeneralizable :: NumGeneralizableArgs
    -- ^ How many arguments should be generalised.
  , defGeneralizedParams :: [Maybe Name]
    -- ^ Gives the name of the (bound variable) parameter for named generalized
    --   parameters. This is needed to bring it into scope when type checking
    --   the data/record definition corresponding to a type with generalized
    --   parameters.
  , defDisplay        :: [LocalDisplayForm]
  , defMutual         :: MutualId
  , defCompiledRep    :: CompiledRepresentation
  , defInstance       :: Maybe QName
    -- ^ @Just q@ when this definition is an instance of class q
  , defCopy           :: Bool
    -- ^ Has this function been created by a module
                         -- instantiation?
  , defMatchable      :: Set QName
    -- ^ The set of symbols with rewrite rules that match against this symbol
  , defNoCompilation  :: Bool
    -- ^ should compilers skip this? Used for e.g. cubical's comp
  , defInjective      :: Bool
    -- ^ Should the def be treated as injective by the pattern matching unifier?
  , defCopatternLHS   :: Bool
    -- ^ Is this a function defined by copatterns?
  , defBlocked        :: Blocked_
    -- ^ What blocking tag to use when we cannot reduce this def?
    --   Used when checking a function definition is blocked on a meta
    --   in the type.
  , theDef            :: Defn
  }
    deriving (Data, Show)

instance LensArgInfo Definition where
  getArgInfo = defArgInfo
  mapArgInfo f def = def { defArgInfo = f $ defArgInfo def }

instance LensModality  Definition where
instance LensQuantity  Definition where
instance LensRelevance Definition where

data NumGeneralizableArgs
  = NoGeneralizableArgs
  | SomeGeneralizableArgs Int
    -- ^ When lambda-lifting new args are generalizable if
    --   'SomeGeneralizableArgs', also when the number is zero.
  deriving (Data, Show)

theDefLens :: Lens' Defn Definition
theDefLens f d = f (theDef d) <&> \ df -> d { theDef = df }

-- | Create a definition with sensible defaults.
defaultDefn :: ArgInfo -> QName -> Type -> Defn -> Definition
defaultDefn info x t def = Defn
  { defArgInfo        = info
  , defName           = x
  , defType           = t
  , defPolarity       = []
  , defArgOccurrences = []
  , defArgGeneralizable = NoGeneralizableArgs
  , defGeneralizedParams = []
  , defDisplay        = defaultDisplayForm x
  , defMutual         = 0
  , defCompiledRep    = noCompiledRep
  , defInstance       = Nothing
  , defCopy           = False
  , defMatchable      = Set.empty
  , defNoCompilation  = False
  , defInjective      = False
  , defCopatternLHS   = False
  , defBlocked        = NotBlocked ReallyNotBlocked ()
  , theDef            = def
  }

-- | Polarity for equality and subtype checking.
data Polarity
  = Covariant      -- ^ monotone
  | Contravariant  -- ^ antitone
  | Invariant      -- ^ no information (mixed variance)
  | Nonvariant     -- ^ constant
  deriving (Data, Show, Eq)

instance Pretty Polarity where
  pretty = text . \case
    Covariant     -> "+"
    Contravariant -> "-"
    Invariant     -> "*"
    Nonvariant    -> "_"

-- | Information about whether an argument is forced by the type of a function.
data IsForced
  = Forced
  | NotForced
  deriving (Data, Show, Eq)

-- | The backends are responsible for parsing their own pragmas.
data CompilerPragma = CompilerPragma Range String
  deriving (Data, Show, Eq)

instance HasRange CompilerPragma where
  getRange (CompilerPragma r _) = r

type BackendName    = String

jsBackendName, ghcBackendName :: BackendName
jsBackendName  = "JS"
ghcBackendName = "GHC"

type CompiledRepresentation = Map BackendName [CompilerPragma]

noCompiledRep :: CompiledRepresentation
noCompiledRep = Map.empty

-- A face represented as a list of equality constraints.
-- (r,False) ↦ (r = i0)
-- (r,True ) ↦ (r = i1)
type Face = [(Term,Bool)]

-- | An alternative representation of partial elements in a telescope:
--   Γ ⊢ λ Δ. [φ₁ u₁, ... , φₙ uₙ] : Δ → PartialP (∨_ᵢ φᵢ) T
--   see cubicaltt paper (however we do not store the type T).
data System = System
  { systemTel :: Telescope
    -- ^ the telescope Δ, binding vars for the clauses, Γ ⊢ Δ
  , systemClauses :: [(Face,Term)]
    -- ^ a system [φ₁ u₁, ... , φₙ uₙ] where Γ, Δ ⊢ φᵢ and Γ, Δ, φᵢ ⊢ uᵢ
  } deriving (Data, Show)

-- | Additional information for extended lambdas.
data ExtLamInfo = ExtLamInfo
  { extLamModule    :: ModuleName
    -- ^ For complicated reasons the scope checker decides the QName of a
    --   pattern lambda, and thus its module. We really need to decide the
    --   module during type checking though, since if the lambda appears in a
    --   refined context the module picked by the scope checker has very much
    --   the wrong parameters.
  , extLamSys :: !(Strict.Maybe System)
  } deriving (Data, Show)

modifySystem :: (System -> System) -> ExtLamInfo -> ExtLamInfo
modifySystem f e = let !e' = e { extLamSys = f <$> extLamSys e } in e'

-- | Additional information for projection 'Function's.
data Projection = Projection
  { projProper    :: Maybe QName
    -- ^ @Nothing@ if only projection-like, @Just r@ if record projection.
    --   The @r@ is the name of the record type projected from.
    --   This field is updated by module application.
  , projOrig      :: QName
    -- ^ The original projection name
    --   (current name could be from module application).
  , projFromType  :: Arg QName
    -- ^ Type projected from. Original record type if @projProper = Just{}@.
    --   Also stores @ArgInfo@ of the principal argument.
    --   This field is unchanged by module application.
  , projIndex     :: Int
    -- ^ Index of the record argument.
    --   Start counting with 1, because 0 means that
    --   it is already applied to the record value.
    --   This can happen in module instantiation, but
    --   then either the record value is @var 0@, or @funProjection == Nothing@.
  , projLams :: ProjLams
    -- ^ Term @t@ to be be applied to record parameters and record value.
    --   The parameters will be dropped.
    --   In case of a proper projection, a postfix projection application
    --   will be created: @t = \ pars r -> r .p@
    --   (Invariant: the number of abstractions equals 'projIndex'.)
    --   In case of a projection-like function, just the function symbol
    --   is returned as 'Def':  @t = \ pars -> f@.
  } deriving (Data, Show)

-- | Abstractions to build projection function (dropping parameters).
newtype ProjLams = ProjLams { getProjLams :: [Arg ArgName] }
  deriving (Data, Show, Null)

-- | Building the projection function (which drops the parameters).
projDropPars :: Projection -> ProjOrigin -> Term
-- Proper projections:
projDropPars (Projection Just{} d _ _ lams) o =
  case initLast $ getProjLams lams of
    Nothing -> Def d []
    Just (pars, Arg i y) ->
      let core = Lam i $ Abs y $ Var 0 [Proj o d] in
      List.foldr (\ (Arg ai x) -> Lam ai . NoAbs x) core pars
-- Projection-like functions:
projDropPars (Projection Nothing _ _ _ lams) o | null lams = __IMPOSSIBLE__
projDropPars (Projection Nothing d _ _ lams) o =
  List.foldr (\ (Arg ai x) -> Lam ai . NoAbs x) (Def d []) $ init $ getProjLams lams

-- | The info of the principal (record) argument.
projArgInfo :: Projection -> ArgInfo
projArgInfo (Projection _ _ _ _ lams) =
  maybe __IMPOSSIBLE__ getArgInfo $ lastMaybe $ getProjLams lams

-- | Should a record type admit eta-equality?
data EtaEquality
  = Specified { theEtaEquality :: !HasEta }  -- ^ User specifed 'eta-equality' or 'no-eta-equality'.
  | Inferred  { theEtaEquality :: !HasEta }  -- ^ Positivity checker inferred whether eta is safe.
  deriving (Data, Show, Eq)

instance PatternMatchingAllowed EtaEquality where
  patternMatchingAllowed = patternMatchingAllowed . theEtaEquality

instance CopatternMatchingAllowed EtaEquality where
  copatternMatchingAllowed = copatternMatchingAllowed . theEtaEquality

-- | Make sure we do not overwrite a user specification.
setEtaEquality :: EtaEquality -> HasEta -> EtaEquality
setEtaEquality e@Specified{} _ = e
setEtaEquality _ b = Inferred b

data FunctionFlag
  = FunStatic  -- ^ Should calls to this function be normalised at compile-time?
  | FunInline  -- ^ Should calls to this function be inlined by the compiler?
  | FunMacro   -- ^ Is this function a macro?
  deriving (Data, Eq, Ord, Enum, Show)

data CompKit = CompKit
  { nameOfHComp :: Maybe QName
  , nameOfTransp :: Maybe QName
  }
  deriving (Data, Eq, Ord, Show)

emptyCompKit :: CompKit
emptyCompKit = CompKit Nothing Nothing

data Defn = Axiom -- ^ Postulate
          | DataOrRecSig
            { datarecPars :: Int }
            -- ^ Data or record type signature that doesn't yet have a definition
          | GeneralizableVar -- ^ Generalizable variable (introduced in `generalize` block)
          | AbstractDefn Defn
            -- ^ Returned by 'getConstInfo' if definition is abstract.
          | Function
            { funClauses        :: [Clause]
            , funCompiled       :: Maybe CompiledClauses
              -- ^ 'Nothing' while function is still type-checked.
              --   @Just cc@ after type and coverage checking and
              --   translation to case trees.
            , funSplitTree      :: Maybe SplitTree
              -- ^ The split tree constructed by the coverage
              --   checker. Needed to re-compile the clauses after
              --   forcing translation.
            , funTreeless       :: Maybe Compiled
              -- ^ Intermediate representation for compiler backends.
            , funCovering       :: [Clause]
              -- ^ Covering clauses computed by coverage checking.
              --   Erased by (IApply) confluence checking(?)
            , funInv            :: FunctionInverse
            , funMutual         :: Maybe [QName]
              -- ^ Mutually recursive functions, @data@s and @record@s.
              --   Does include this function.
              --   Empty list if not recursive.
              --   @Nothing@ if not yet computed (by positivity checker).
            , funAbstr          :: IsAbstract
            , funDelayed        :: Delayed
              -- ^ Are the clauses of this definition delayed?
            , funProjection     :: Maybe Projection
              -- ^ Is it a record projection?
              --   If yes, then return the name of the record type and index of
              --   the record argument.  Start counting with 1, because 0 means that
              --   it is already applied to the record. (Can happen in module
              --   instantiation.) This information is used in the termination
              --   checker.
            , funFlags          :: Set FunctionFlag
            , funTerminates     :: Maybe Bool
              -- ^ Has this function been termination checked?  Did it pass?
            , funExtLam         :: Maybe ExtLamInfo
              -- ^ Is this function generated from an extended lambda?
              --   If yes, then return the number of hidden and non-hidden lambda-lifted arguments
            , funWith           :: Maybe QName
              -- ^ Is this a generated with-function? If yes, then what's the
              --   name of the parent function.
            }
          | Datatype
            { dataPars           :: Nat            -- ^ Number of parameters.
            , dataIxs            :: Nat            -- ^ Number of indices.
            , dataClause         :: (Maybe Clause) -- ^ This might be in an instantiated module.
            , dataCons           :: [QName]
              -- ^ Constructor names , ordered according to the order of their definition.
            , dataSort           :: Sort
            , dataMutual         :: Maybe [QName]
              -- ^ Mutually recursive functions, @data@s and @record@s.
              --   Does include this data type.
              --   Empty if not recursive.
              --   @Nothing@ if not yet computed (by positivity checker).
            , dataAbstr          :: IsAbstract
            , dataPathCons       :: [QName]        -- ^ Path constructor names (subset of dataCons)
            , dataTranspIx       :: Maybe QName    -- ^ if indexed datatype, name of the "index transport" function.
            , dataTransp         :: Maybe QName
              -- ^ transport function, should be available for all datatypes in supported sorts.
            }
          | Record
            { recPars           :: Nat
              -- ^ Number of parameters.
            , recClause         :: Maybe Clause
              -- ^ Was this record type created by a module application?
              --   If yes, the clause is its definition (linking back to the original record type).
            , recConHead        :: ConHead
              -- ^ Constructor name and fields.
            , recNamedCon       :: Bool
              -- ^ Does this record have a @constructor@?
            , recFields         :: [Dom QName]
              -- ^ The record field names.
            , recTel            :: Telescope
              -- ^ The record field telescope. (Includes record parameters.)
              --   Note: @TelV recTel _ == telView' recConType@.
              --   Thus, @recTel@ is redundant.
            , recMutual         :: Maybe [QName]
              -- ^ Mutually recursive functions, @data@s and @record@s.
              --   Does include this record.
              --   Empty if not recursive.
              --   @Nothing@ if not yet computed (by positivity checker).
            , recEtaEquality'    :: EtaEquality
              -- ^ Eta-expand at this record type?
              --   @False@ for unguarded recursive records and coinductive records
              --   unless the user specifies otherwise.
            , recPatternMatching :: PatternOrCopattern
              -- ^ In case eta-equality is off, do we allow pattern matching on the
              --   constructor or construction by copattern matching?
              --   Having both loses subject reduction, see issue #4560.
              --   After positivity checking, this field is obsolete, part of 'EtaEquality'.
            , recInduction      :: Maybe Induction
              -- ^ 'Inductive' or 'CoInductive'?  Matters only for recursive records.
              --   'Nothing' means that the user did not specify it, which is an error
              --   for recursive records.
            , recAbstr          :: IsAbstract
            , recComp           :: CompKit
            }
          | Constructor
            { conPars   :: Int         -- ^ Number of parameters.
            , conArity  :: Int         -- ^ Number of arguments (excluding parameters).
            , conSrcCon :: ConHead     -- ^ Name of (original) constructor and fields. (This might be in a module instance.)
            , conData   :: QName       -- ^ Name of datatype or record type.
            , conAbstr  :: IsAbstract
            , conInd    :: Induction   -- ^ Inductive or coinductive?
            , conComp   :: CompKit     -- ^ Cubical composition.
            , conProj   :: Maybe [QName] -- ^ Projections. 'Nothing' if not yet computed.
            , conForced :: [IsForced]
              -- ^ Which arguments are forced (i.e. determined by the type of the constructor)?
              --   Either this list is empty (if the forcing analysis isn't run), or its length is @conArity@.
            , conErased :: Maybe [Bool]
              -- ^ Which arguments are erased at runtime (computed during compilation to treeless)?
              --   'True' means erased, 'False' means retained.
              --   'Nothing' if no erasure analysis has been performed yet.
              --   The length of the list is @conArity@.
            }
          | Primitive
            { primAbstr :: IsAbstract
            , primName  :: String
            , primClauses :: [Clause]
              -- ^ 'null' for primitive functions, @not null@ for builtin functions.
            , primInv      :: FunctionInverse
              -- ^ Builtin functions can have inverses. For instance, natural number addition.
            , primCompiled :: Maybe CompiledClauses
              -- ^ 'Nothing' for primitive functions,
              --   @'Just' something@ for builtin functions.
            }
            -- ^ Primitive or builtin functions.
          | PrimitiveSort
            { primName :: String
            , primSort :: Sort
            }
    deriving (Data, Show)

instance Pretty Definition where
  pretty Defn{..} =
    "Defn {" <?> vcat
      [ "defArgInfo        =" <?> pshow defArgInfo
      , "defName           =" <?> pretty defName
      , "defType           =" <?> pretty defType
      , "defPolarity       =" <?> pshow defPolarity
      , "defArgOccurrences =" <?> pshow defArgOccurrences
      , "defGeneralizedParams =" <?> pshow defGeneralizedParams
      , "defDisplay        =" <?> pshow defDisplay -- TODO: pretty DisplayForm
      , "defMutual         =" <?> pshow defMutual
      , "defCompiledRep    =" <?> pshow defCompiledRep
      , "defInstance       =" <?> pshow defInstance
      , "defCopy           =" <?> pshow defCopy
      , "defMatchable      =" <?> pshow (Set.toList defMatchable)
      , "defInjective      =" <?> pshow defInjective
      , "defCopatternLHS   =" <?> pshow defCopatternLHS
      , "theDef            =" <?> pretty theDef ] <+> "}"

instance Pretty Defn where
  pretty Axiom = "Axiom"
  pretty (DataOrRecSig n)   = "DataOrRecSig" <+> pretty n
  pretty GeneralizableVar{} = "GeneralizableVar"
  pretty (AbstractDefn def) = "AbstractDefn" <?> parens (pretty def)
  pretty Function{..} =
    "Function {" <?> vcat
      [ "funClauses      =" <?> vcat (map pretty funClauses)
      , "funCompiled     =" <?> pretty funCompiled
      , "funSplitTree    =" <?> pretty funSplitTree
      , "funTreeless     =" <?> pshow funTreeless
      , "funInv          =" <?> pshow funInv
      , "funMutual       =" <?> pshow funMutual
      , "funAbstr        =" <?> pshow funAbstr
      , "funDelayed      =" <?> pshow funDelayed
      , "funProjection   =" <?> pshow funProjection
      , "funFlags        =" <?> pshow funFlags
      , "funTerminates   =" <?> pshow funTerminates
      , "funWith         =" <?> pretty funWith ] <?> "}"
  pretty Datatype{..} =
    "Datatype {" <?> vcat
      [ "dataPars       =" <?> pshow dataPars
      , "dataIxs        =" <?> pshow dataIxs
      , "dataClause     =" <?> pretty dataClause
      , "dataCons       =" <?> pshow dataCons
      , "dataSort       =" <?> pretty dataSort
      , "dataMutual     =" <?> pshow dataMutual
      , "dataAbstr      =" <?> pshow dataAbstr ] <?> "}"
  pretty Record{..} =
    "Record {" <?> vcat
      [ "recPars         =" <?> pshow recPars
      , "recClause       =" <?> pretty recClause
      , "recConHead      =" <?> pshow recConHead
      , "recNamedCon     =" <?> pshow recNamedCon
      , "recFields       =" <?> pshow recFields
      , "recTel          =" <?> pretty recTel
      , "recMutual       =" <?> pshow recMutual
      , "recEtaEquality' =" <?> pshow recEtaEquality'
      , "recInduction    =" <?> pshow recInduction
      , "recAbstr        =" <?> pshow recAbstr ] <?> "}"
  pretty Constructor{..} =
    "Constructor {" <?> vcat
      [ "conPars   =" <?> pshow conPars
      , "conArity  =" <?> pshow conArity
      , "conSrcCon =" <?> pshow conSrcCon
      , "conData   =" <?> pshow conData
      , "conAbstr  =" <?> pshow conAbstr
      , "conInd    =" <?> pshow conInd
      , "conErased =" <?> pshow conErased ] <?> "}"
  pretty Primitive{..} =
    "Primitive {" <?> vcat
      [ "primAbstr    =" <?> pshow primAbstr
      , "primName     =" <?> pshow primName
      , "primClauses  =" <?> pshow primClauses
      , "primCompiled =" <?> pshow primCompiled ] <?> "}"
  pretty PrimitiveSort{..} =
    "PrimitiveSort {" <?> vcat
      [ "primName =" <?> pshow primName
      , "primSort =" <?> pshow primSort
      ] <?> "}"


-- | Is the record type recursive?
recRecursive :: Defn -> Bool
recRecursive (Record { recMutual = Just qs }) = not $ null qs
recRecursive _ = __IMPOSSIBLE__

recEtaEquality :: Defn -> HasEta
recEtaEquality = theEtaEquality . recEtaEquality'

-- | A template for creating 'Function' definitions, with sensible defaults.
emptyFunction :: Defn
emptyFunction = Function
  { funClauses     = []
  , funCompiled    = Nothing
  , funSplitTree   = Nothing
  , funTreeless    = Nothing
  , funInv         = NotInjective
  , funMutual      = Nothing
  , funAbstr       = ConcreteDef
  , funDelayed     = NotDelayed
  , funProjection  = Nothing
  , funFlags       = Set.empty
  , funTerminates  = Nothing
  , funExtLam      = Nothing
  , funWith        = Nothing
  , funCovering    = []
  }

funFlag :: FunctionFlag -> Lens' Bool Defn
funFlag flag f def@Function{ funFlags = flags } =
  f (Set.member flag flags) <&>
  \ b -> def{ funFlags = (if b then Set.insert else Set.delete) flag flags }
funFlag _ f def = f False $> def

funStatic, funInline, funMacro :: Lens' Bool Defn
funStatic       = funFlag FunStatic
funInline       = funFlag FunInline
funMacro        = funFlag FunMacro

isMacro :: Defn -> Bool
isMacro = (^. funMacro)

-- | Checking whether we are dealing with a function yet to be defined.
isEmptyFunction :: Defn -> Bool
isEmptyFunction def =
  case def of
    Function { funClauses = [] } -> True
    _ -> False

isCopatternLHS :: [Clause] -> Bool
isCopatternLHS = List.any (List.any (isJust . A.isProjP) . namedClausePats)

recCon :: Defn -> QName
recCon Record{ recConHead } = conName recConHead
recCon _ = __IMPOSSIBLE__

defIsRecord :: Defn -> Bool
defIsRecord Record{} = True
defIsRecord _        = False

defIsDataOrRecord :: Defn -> Bool
defIsDataOrRecord Record{}   = True
defIsDataOrRecord Datatype{} = True
defIsDataOrRecord _          = False

defConstructors :: Defn -> [QName]
defConstructors Datatype{dataCons = cs} = cs
defConstructors Record{recConHead = c} = [conName c]
defConstructors _ = __IMPOSSIBLE__

newtype Fields = Fields [(C.Name, Type)]
  deriving Null

-- | Did we encounter a simplifying reduction?
--   In terms of CIC, that would be a iota-reduction.
--   In terms of Agda, this is a constructor or literal
--   pattern that matched.
--   Just beta-reduction (substitution) or delta-reduction
--   (unfolding of definitions) does not count as simplifying?

data Simplification = YesSimplification | NoSimplification
  deriving (Data, Eq, Show)

instance Null Simplification where
  empty = NoSimplification
  null  = (== NoSimplification)

instance Semigroup Simplification where
  YesSimplification <> _ = YesSimplification
  NoSimplification  <> s = s

instance Monoid Simplification where
  mempty = NoSimplification
  mappend = (<>)

data Reduced no yes
  = NoReduction no
  | YesReduction Simplification yes
  deriving Functor

redReturn :: a -> ReduceM (Reduced a' a)
redReturn = return . YesReduction YesSimplification

-- | Conceptually: @redBind m f k = either (return . Left . f) k =<< m@

redBind :: ReduceM (Reduced a a') -> (a -> b) ->
           (a' -> ReduceM (Reduced b b')) -> ReduceM (Reduced b b')
redBind ma f k = do
  r <- ma
  case r of
    NoReduction x    -> return $ NoReduction $ f x
    YesReduction _ y -> k y

-- | Three cases: 1. not reduced, 2. reduced, but blocked, 3. reduced, not blocked.
data IsReduced
  = NotReduced
  | Reduced    (Blocked ())

data MaybeReduced a = MaybeRed
  { isReduced     :: IsReduced
  , ignoreReduced :: a
  }
  deriving (Functor)

instance IsProjElim e => IsProjElim (MaybeReduced e) where
  isProjElim = isProjElim . ignoreReduced

type MaybeReducedArgs = [MaybeReduced (Arg Term)]
type MaybeReducedElims = [MaybeReduced Elim]

notReduced :: a -> MaybeReduced a
notReduced x = MaybeRed NotReduced x

reduced :: Blocked (Arg Term) -> MaybeReduced (Arg Term)
reduced b = case b of
  NotBlocked _ (Arg _ (MetaV x _)) -> MaybeRed (Reduced $ Blocked (unblockOnMeta x) ()) v
  _                                -> MaybeRed (Reduced $ () <$ b)      v
  where
    v = ignoreBlocking b

-- | Controlling 'reduce'.
data AllowedReduction
  = ProjectionReductions     -- ^ (Projection and) projection-like functions may be reduced.
  | InlineReductions         -- ^ Functions marked INLINE may be reduced.
  | CopatternReductions      -- ^ Copattern definitions may be reduced.
  | FunctionReductions       -- ^ Non-recursive functions and primitives may be reduced.
  | RecursiveReductions      -- ^ Even recursive functions may be reduced.
  | LevelReductions          -- ^ Reduce @'Level'@ terms.
  | TypeLevelReductions      -- ^ Allow @allReductions@ in types, even
                             --   if not allowed at term level (used
                             --   by confluence checker)
  | UnconfirmedReductions    -- ^ Functions whose termination has not (yet) been confirmed.
  | NonTerminatingReductions -- ^ Functions that have failed termination checking.
  deriving (Show, Eq, Ord, Enum, Bounded, Ix, Data)

type AllowedReductions = SmallSet AllowedReduction

-- | Not quite all reductions (skip non-terminating reductions)
allReductions :: AllowedReductions
allReductions = SmallSet.delete NonTerminatingReductions reallyAllReductions

reallyAllReductions :: AllowedReductions
reallyAllReductions = SmallSet.total


-- | Primitives

data PrimitiveImpl = PrimImpl Type PrimFun

data PrimFun = PrimFun
  { primFunName           :: QName
  , primFunArity          :: Arity
  , primFunImplementation :: [Arg Term] -> Int -> ReduceM (Reduced MaybeReducedArgs Term)
  }

primFun :: QName -> Arity -> ([Arg Term] -> ReduceM (Reduced MaybeReducedArgs Term)) -> PrimFun
primFun q ar imp = PrimFun q ar (\ args _ -> imp args)

defClauses :: Definition -> [Clause]
defClauses Defn{theDef = Function{funClauses = cs}}        = cs
defClauses Defn{theDef = Primitive{primClauses = cs}}      = cs
defClauses Defn{theDef = Datatype{dataClause = Just c}}    = [c]
defClauses Defn{theDef = Record{recClause = Just c}}       = [c]
defClauses _                                               = []

defCompiled :: Definition -> Maybe CompiledClauses
defCompiled Defn{theDef = Function {funCompiled  = mcc}} = mcc
defCompiled Defn{theDef = Primitive{primCompiled = mcc}} = mcc
defCompiled _ = Nothing

defParameters :: Definition -> Maybe Nat
defParameters Defn{theDef = Datatype{dataPars = n}} = Just n
defParameters Defn{theDef = Record  {recPars  = n}} = Just n
defParameters _                                     = Nothing

defInverse :: Definition -> FunctionInverse
defInverse Defn{theDef = Function { funInv  = inv }} = inv
defInverse Defn{theDef = Primitive{ primInv = inv }} = inv
defInverse _                                         = NotInjective

defCompilerPragmas :: BackendName -> Definition -> [CompilerPragma]
defCompilerPragmas b = reverse . fromMaybe [] . Map.lookup b . defCompiledRep
  -- reversed because we add new pragmas to the front of the list

-- | Are the clauses of this definition delayed?
defDelayed :: Definition -> Delayed
defDelayed Defn{theDef = Function{funDelayed = d}} = d
defDelayed _                                       = NotDelayed

-- | Has the definition failed the termination checker?
defNonterminating :: Definition -> Bool
defNonterminating Defn{theDef = Function{funTerminates = Just False}} = True
defNonterminating _                                                   = False

-- | Has the definition not termination checked or did the check fail?
defTerminationUnconfirmed :: Definition -> Bool
defTerminationUnconfirmed Defn{theDef = Function{funTerminates = Just True}} = False
defTerminationUnconfirmed Defn{theDef = Function{funTerminates = _        }} = True
defTerminationUnconfirmed _ = False

defAbstract :: Definition -> IsAbstract
defAbstract d = case theDef d of
    Axiom{}                   -> ConcreteDef
    DataOrRecSig{}            -> ConcreteDef
    GeneralizableVar{}        -> ConcreteDef
    AbstractDefn{}            -> AbstractDef
    Function{funAbstr = a}    -> a
    Datatype{dataAbstr = a}   -> a
    Record{recAbstr = a}      -> a
    Constructor{conAbstr = a} -> a
    Primitive{primAbstr = a}  -> a
    PrimitiveSort{}           -> ConcreteDef

defForced :: Definition -> [IsForced]
defForced d = case theDef d of
    Constructor{conForced = fs} -> fs
    Axiom{}                     -> []
    DataOrRecSig{}              -> []
    GeneralizableVar{}          -> []
    AbstractDefn{}              -> []
    Function{}                  -> []
    Datatype{}                  -> []
    Record{}                    -> []
    Primitive{}                 -> []
    PrimitiveSort{}             -> []

---------------------------------------------------------------------------
-- ** Injectivity
---------------------------------------------------------------------------

type FunctionInverse = FunctionInverse' Clause
type InversionMap c = Map TermHead [c]

data FunctionInverse' c
  = NotInjective
  | Inverse (InversionMap c)
  deriving (Data, Show, Functor)

data TermHead = SortHead
              | PiHead
              | ConsHead QName
              | VarHead Nat
              | UnknownHead
  deriving (Data, Eq, Ord, Show)

instance Pretty TermHead where
  pretty = \ case
    SortHead    -> "SortHead"
    PiHead      -> "PiHead"
    ConsHead q  -> "ConsHead" <+> pretty q
    VarHead i   -> text ("VarHead " ++ show i)
    UnknownHead -> "UnknownHead"

---------------------------------------------------------------------------
-- ** Mutual blocks
---------------------------------------------------------------------------

newtype MutualId = MutId Int32
  deriving (Data, Eq, Ord, Show, Num, Enum)

---------------------------------------------------------------------------
-- ** Statistics
---------------------------------------------------------------------------

type Statistics = Map String Integer

---------------------------------------------------------------------------
-- ** Trace
---------------------------------------------------------------------------

data Call
  = CheckClause Type A.SpineClause
  | CheckLHS A.SpineLHS
  | CheckPattern A.Pattern Telescope Type
  | CheckPatternLinearityType C.Name
  | CheckPatternLinearityValue C.Name
  | CheckLetBinding A.LetBinding
  | InferExpr A.Expr
  | CheckExprCall Comparison A.Expr Type
  | CheckDotPattern A.Expr Term
  | CheckProjection Range QName Type
  | IsTypeCall Comparison A.Expr Sort
  | IsType_ A.Expr
  | InferVar Name
  | InferDef QName
  | CheckArguments Range [NamedArg A.Expr] Type (Maybe Type)
  | CheckMetaSolution Range MetaId Type Term
  | CheckTargetType Range Type Type
  | CheckDataDef Range QName [A.LamBinding] [A.Constructor]
  | CheckRecDef Range QName [A.LamBinding] [A.Constructor]
  | CheckConstructor QName Telescope Sort A.Constructor
  | CheckConstructorFitsIn QName Type Sort
  | CheckFunDefCall Range QName [A.Clause]
  | CheckPragma Range A.Pragma
  | CheckPrimitive Range QName A.Expr
  | CheckIsEmpty Range Type
  | CheckConfluence QName QName
  | CheckWithFunctionType Type
  | CheckSectionApplication Range ModuleName A.ModuleApplication
  | CheckNamedWhere ModuleName
  | ScopeCheckExpr C.Expr
  | ScopeCheckDeclaration NiceDeclaration
  | ScopeCheckLHS C.QName C.Pattern
  | NoHighlighting
  | ModuleContents  -- ^ Interaction command: show module contents.
  | SetRange Range  -- ^ used by 'setCurrentRange'
  deriving Data

instance Pretty Call where
    pretty CheckClause{}             = "CheckClause"
    pretty CheckLHS{}                = "CheckLHS"
    pretty CheckPattern{}            = "CheckPattern"
    pretty CheckPatternLinearityType{}  = "CheckPatternLinearityType"
    pretty CheckPatternLinearityValue{} = "CheckPatternLinearityValue"
    pretty InferExpr{}               = "InferExpr"
    pretty CheckExprCall{}           = "CheckExprCall"
    pretty CheckLetBinding{}         = "CheckLetBinding"
    pretty CheckProjection{}         = "CheckProjection"
    pretty IsTypeCall{}              = "IsTypeCall"
    pretty IsType_{}                 = "IsType_"
    pretty InferVar{}                = "InferVar"
    pretty InferDef{}                = "InferDef"
    pretty CheckArguments{}          = "CheckArguments"
    pretty CheckMetaSolution{}       = "CheckMetaSolution"
    pretty CheckTargetType{}         = "CheckTargetType"
    pretty CheckDataDef{}            = "CheckDataDef"
    pretty CheckRecDef{}             = "CheckRecDef"
    pretty CheckConstructor{}        = "CheckConstructor"
    pretty CheckConstructorFitsIn{}  = "CheckConstructorFitsIn"
    pretty CheckFunDefCall{}         = "CheckFunDefCall"
    pretty CheckPragma{}             = "CheckPragma"
    pretty CheckPrimitive{}          = "CheckPrimitive"
    pretty CheckWithFunctionType{}   = "CheckWithFunctionType"
    pretty CheckNamedWhere{}         = "CheckNamedWhere"
    pretty ScopeCheckExpr{}          = "ScopeCheckExpr"
    pretty ScopeCheckDeclaration{}   = "ScopeCheckDeclaration"
    pretty ScopeCheckLHS{}           = "ScopeCheckLHS"
    pretty CheckDotPattern{}         = "CheckDotPattern"
    pretty SetRange{}                = "SetRange"
    pretty CheckSectionApplication{} = "CheckSectionApplication"
    pretty CheckIsEmpty{}            = "CheckIsEmpty"
    pretty CheckConfluence{}         = "CheckConfluence"
    pretty NoHighlighting{}          = "NoHighlighting"
    pretty ModuleContents{}          = "ModuleContents"

instance HasRange Call where
    getRange (CheckClause _ c)               = getRange c
    getRange (CheckLHS lhs)                  = getRange lhs
    getRange (CheckPattern p _ _)            = getRange p
    getRange (CheckPatternLinearityType x)   = getRange x
    getRange (CheckPatternLinearityValue x)  = getRange x
    getRange (InferExpr e)                   = getRange e
    getRange (CheckExprCall _ e _)           = getRange e
    getRange (CheckLetBinding b)             = getRange b
    getRange (CheckProjection r _ _)         = r
    getRange (IsTypeCall cmp e s)            = getRange e
    getRange (IsType_ e)                     = getRange e
    getRange (InferVar x)                    = getRange x
    getRange (InferDef f)                    = getRange f
    getRange (CheckArguments r _ _ _)        = r
    getRange (CheckMetaSolution r _ _ _)     = r
    getRange (CheckTargetType r _ _)         = r
    getRange (CheckDataDef i _ _ _)          = getRange i
    getRange (CheckRecDef i _ _ _)           = getRange i
    getRange (CheckConstructor _ _ _ c)      = getRange c
    getRange (CheckConstructorFitsIn c _ _)  = getRange c
    getRange (CheckFunDefCall i _ _)         = getRange i
    getRange (CheckPragma r _)               = r
    getRange (CheckPrimitive i _ _)          = getRange i
    getRange CheckWithFunctionType{}         = noRange
    getRange (CheckNamedWhere m)             = getRange m
    getRange (ScopeCheckExpr e)              = getRange e
    getRange (ScopeCheckDeclaration d)       = getRange d
    getRange (ScopeCheckLHS _ p)             = getRange p
    getRange (CheckDotPattern e _)           = getRange e
    getRange (SetRange r)                    = r
    getRange (CheckSectionApplication r _ _) = r
    getRange (CheckIsEmpty r _)              = r
    getRange (CheckConfluence rule1 rule2)   = max (getRange rule1) (getRange rule2)
    getRange NoHighlighting                  = noRange
    getRange ModuleContents                  = noRange

---------------------------------------------------------------------------
-- ** Instance table
---------------------------------------------------------------------------

-- | The instance table is a @Map@ associating to every name of
--   record/data type/postulate its list of instances
type InstanceTable = Map QName (Set QName)

-- | When typechecking something of the following form:
--
--     instance
--       x : _
--       x = y
--
--   it's not yet known where to add @x@, so we add it to a list of
--   unresolved instances and we'll deal with it later.
type TempInstanceTable = (InstanceTable , Set QName)

---------------------------------------------------------------------------
-- ** Builtin things
---------------------------------------------------------------------------

data BuiltinDescriptor
  = BuiltinData (TCM Type) [String]
  | BuiltinDataCons (TCM Type)
  | BuiltinPrim String (Term -> TCM ())
  | BuiltinSort String
  | BuiltinPostulate Relevance (TCM Type)
  | BuiltinUnknown (Maybe (TCM Type)) (Term -> Type -> TCM ())
    -- ^ Builtin of any kind.
    --   Type can be checked (@Just t@) or inferred (@Nothing@).
    --   The second argument is the hook for the verification function.

data BuiltinInfo =
   BuiltinInfo { builtinName :: String
               , builtinDesc :: BuiltinDescriptor }

type BuiltinThings pf = Map String (Builtin pf)

data Builtin pf
        = Builtin Term
        | Prim pf
    deriving (Show, Functor, Foldable, Traversable)

---------------------------------------------------------------------------
-- * Highlighting levels
---------------------------------------------------------------------------

-- | How much highlighting should be sent to the user interface?

data HighlightingLevel
  = None
  | NonInteractive
  | Interactive
    -- ^ This includes both non-interactive highlighting and
    -- interactive highlighting of the expression that is currently
    -- being type-checked.
    deriving (Eq, Ord, Show, Read, Data)

-- | How should highlighting be sent to the user interface?

data HighlightingMethod
  = Direct
    -- ^ Via stdout.
  | Indirect
    -- ^ Both via files and via stdout.
    deriving (Eq, Show, Read, Data)

-- | @ifTopLevelAndHighlightingLevelIs l b m@ runs @m@ when we're
-- type-checking the top-level module and either the highlighting
-- level is /at least/ @l@ or @b@ is 'True'.

ifTopLevelAndHighlightingLevelIsOr ::
  MonadTCM tcm => HighlightingLevel -> Bool -> tcm () -> tcm ()
ifTopLevelAndHighlightingLevelIsOr l b m = do
  e <- askTC
  when (envModuleNestingLevel e == 0 &&
        (envHighlightingLevel e >= l || b))
       m

-- | @ifTopLevelAndHighlightingLevelIs l m@ runs @m@ when we're
-- type-checking the top-level module and the highlighting level is
-- /at least/ @l@.

ifTopLevelAndHighlightingLevelIs ::
  MonadTCM tcm => HighlightingLevel -> tcm () -> tcm ()
ifTopLevelAndHighlightingLevelIs l =
  ifTopLevelAndHighlightingLevelIsOr l False

---------------------------------------------------------------------------
-- * Type checking environment
---------------------------------------------------------------------------

data TCEnv =
    TCEnv { envContext             :: Context
          , envLetBindings         :: LetBindings
          , envCurrentModule       :: ModuleName
          , envCurrentPath         :: Maybe AbsolutePath
            -- ^ The path to the file that is currently being
            -- type-checked.  'Nothing' if we do not have a file
            -- (like in interactive mode see @CommandLine@).
          , envAnonymousModules    :: [(ModuleName, Nat)] -- ^ anonymous modules and their number of free variables
          , envImportPath          :: [C.TopLevelModuleName] -- ^ to detect import cycles
          , envMutualBlock         :: Maybe MutualId -- ^ the current (if any) mutual block
          , envTerminationCheck    :: TerminationCheck ()  -- ^ are we inside the scope of a termination pragma
          , envCoverageCheck       :: CoverageCheck        -- ^ are we inside the scope of a coverage pragma
          , envMakeCase            :: Bool                 -- ^ are we inside a make-case (if so, ignore forcing analysis in unifier)
          , envSolvingConstraints  :: Bool
                -- ^ Are we currently in the process of solving active constraints?
          , envCheckingWhere       :: Bool
                -- ^ Have we stepped into the where-declarations of a clause?
                --   Everything under a @where@ will be checked with this flag on.
          , envWorkingOnTypes      :: Bool
                -- ^ Are we working on types? Turned on by 'workOnTypes'.
          , envAssignMetas         :: Bool
            -- ^ Are we allowed to assign metas?
          , envActiveProblems      :: Set ProblemId
          , envAbstractMode        :: AbstractMode
                -- ^ When checking the typesignature of a public definition
                --   or the body of a non-abstract definition this is true.
                --   To prevent information about abstract things leaking
                --   outside the module.
          , envModality            :: Modality
                -- ^ 'Relevance' component:
                -- Are we checking an irrelevant argument? (=@Irrelevant@)
                -- Then top-level irrelevant declarations are enabled.
                -- Other value: @Relevant@, then only relevant decls. are available.
                --
                -- 'Quantity' component:
                -- Are we checking a runtime-irrelevant thing? (='Quantity0')
                -- Then runtime-irrelevant things are usable.
                -- Other value: @Quantity1@, runtime relevant.
                -- @Quantityω@ is not allowed here, see Bob Atkey, LiCS 2018.
          , envSplitOnStrict       :: Bool
                -- ^ Are we currently case-splitting on a strict
                --   datatype (i.e. in SSet)? If yes, the
                --   pattern-matching unifier will solve reflexive
                --   equations even --without-K.
          , envDisplayFormsEnabled :: Bool
                -- ^ Sometimes we want to disable display forms.
          , envRange :: Range
          , envHighlightingRange :: Range
                -- ^ Interactive highlighting uses this range rather
                --   than 'envRange'.
          , envClause :: IPClause
                -- ^ What is the current clause we are type-checking?
                --   Will be recorded in interaction points in this clause.
          , envCall  :: Maybe (Closure Call)
                -- ^ what we're doing at the moment
          , envHighlightingLevel  :: HighlightingLevel
                -- ^ Set to 'None' when imported modules are
                --   type-checked.
          , envHighlightingMethod :: HighlightingMethod
          , envModuleNestingLevel :: !Int
                -- ^ This number indicates how far away from the
                --   top-level module Agda has come when chasing
                --   modules. The level of a given module is not
                --   necessarily the same as the length, in the module
                --   dependency graph, of the shortest path from the
                --   top-level module; it depends on in which order
                --   Agda chooses to chase dependencies.
          , envExpandLast :: ExpandHidden
                -- ^ When type-checking an alias f=e, we do not want
                -- to insert hidden arguments in the end, because
                -- these will become unsolved metas.
          , envAppDef :: Maybe QName
                -- ^ We are reducing an application of this function.
                -- (For debugging of incomplete matches only.)
          , envSimplification :: Simplification
                -- ^ Did we encounter a simplification (proper match)
                --   during the current reduction process?
          , envAllowedReductions :: AllowedReductions
          , envInjectivityDepth :: Int
                -- ^ Injectivity can cause non-termination for unsolvable contraints
                --   (#431, #3067). Keep a limit on the nesting depth of injectivity
                --   uses.
          , envCompareBlocked :: Bool
                -- ^ When @True@, the conversion checker will consider
                --   all term constructors as injective, including
                --   blocked function applications and metas. Warning:
                --   this should only be used when not assigning any
                --   metas (e.g. when @envAssignMetas@ is @False@ or
                --   when running @pureEqualTerms@) or else we get
                --   non-unique meta solutions.
          , envPrintDomainFreePi :: Bool
                -- ^ When @True@, types will be omitted from printed pi types if they
                --   can be inferred.
          , envPrintMetasBare :: Bool
                -- ^ When @True@, throw away meta numbers and meta elims.
                --   This is used for reifying terms for feeding into the
                --   user's source code, e.g., for the interaction tactics @solveAll@.
          , envInsideDotPattern :: Bool
                -- ^ Used by the scope checker to make sure that certain forms
                --   of expressions are not used inside dot patterns: extended
                --   lambdas and let-expressions.
          , envUnquoteFlags :: UnquoteFlags
          , envInstanceDepth :: !Int
                -- ^ Until we get a termination checker for instance search (#1743) we
                --   limit the search depth to ensure termination.
          , envIsDebugPrinting :: Bool
          , envPrintingPatternLambdas :: [QName]
                -- ^ #3004: pattern lambdas with copatterns may refer to themselves. We
                --   don't have a good story for what to do in this case, but at least
                --   printing shouldn't loop. Here we keep track of which pattern lambdas
                --   we are currently in the process of printing.
          , envCallByNeed :: Bool
                -- ^ Use call-by-need evaluation for reductions.
          , envCurrentCheckpoint :: CheckpointId
                -- ^ Checkpoints track the evolution of the context as we go
                -- under binders or refine it by pattern matching.
          , envCheckpoints :: Map CheckpointId Substitution
                -- ^ Keeps the substitution from each previous checkpoint to
                --   the current context.
          , envGeneralizeMetas :: DoGeneralize
                -- ^ Should new metas generalized over.
          , envGeneralizedVars :: Map QName GeneralizedValue
                -- ^ Values for used generalizable variables.
          , envCheckOptionConsistency :: Bool
                -- ^ Do we check that options in imported files are
                --   consistent with each other?
          , envActiveBackendName :: Maybe BackendName
                -- ^ Is some backend active at the moment, and if yes, which?
                --   NB: we only store the 'BackendName' here, otherwise
                --   @instance Data TCEnv@ is not derivable.
                --   The actual backend can be obtained from the name via 'stBackends'.
          }
    deriving Data

initEnv :: TCEnv
initEnv = TCEnv { envContext             = []
                , envLetBindings         = Map.empty
                , envCurrentModule       = noModuleName
                , envCurrentPath         = Nothing
                , envAnonymousModules    = []
                , envImportPath          = []
                , envMutualBlock         = Nothing
                , envTerminationCheck    = TerminationCheck
                , envCoverageCheck       = YesCoverageCheck
                , envMakeCase            = False
                , envSolvingConstraints  = False
                , envCheckingWhere       = False
                , envActiveProblems      = Set.empty
                , envWorkingOnTypes      = False
                , envAssignMetas         = True
                , envAbstractMode        = ConcreteMode
  -- Andreas, 2013-02-21:  This was 'AbstractMode' until now.
  -- However, top-level checks for mutual blocks, such as
  -- constructor-headedness, should not be able to look into
  -- abstract definitions unless abstract themselves.
  -- (See also discussion on issue 796.)
  -- The initial mode should be 'ConcreteMode', ensuring you
  -- can only look into abstract things in an abstract
  -- definition (which sets 'AbstractMode').
                , envModality               = mempty
                , envSplitOnStrict          = False
                , envDisplayFormsEnabled    = True
                , envRange                  = noRange
                , envHighlightingRange      = noRange
                , envClause                 = IPNoClause
                , envCall                   = Nothing
                , envHighlightingLevel      = None
                , envHighlightingMethod     = Indirect
                , envModuleNestingLevel     = -1
                , envExpandLast             = ExpandLast
                , envAppDef                 = Nothing
                , envSimplification         = NoSimplification
                , envAllowedReductions      = allReductions
                , envInjectivityDepth       = 0
                , envCompareBlocked         = False
                , envPrintDomainFreePi      = False
                , envPrintMetasBare         = False
                , envInsideDotPattern       = False
                , envUnquoteFlags           = defaultUnquoteFlags
                , envInstanceDepth          = 0
                , envIsDebugPrinting        = False
                , envPrintingPatternLambdas = []
                , envCallByNeed             = True
                , envCurrentCheckpoint      = 0
                , envCheckpoints            = Map.singleton 0 IdS
                , envGeneralizeMetas        = NoGeneralize
                , envGeneralizedVars        = Map.empty
                , envCheckOptionConsistency = True
                , envActiveBackendName      = Nothing
                }

class LensTCEnv a where
  lensTCEnv :: Lens' TCEnv a

instance LensTCEnv TCEnv where
  lensTCEnv = id

instance LensModality TCEnv where
  -- Cohesion shouldn't have an environment component.
  getModality = setCohesion defaultCohesion . envModality
  mapModality f e = e { envModality = setCohesion defaultCohesion $ f $ envModality e }

instance LensRelevance TCEnv where
instance LensQuantity  TCEnv where

data UnquoteFlags = UnquoteFlags
  { _unquoteNormalise :: Bool }
  deriving Data

defaultUnquoteFlags :: UnquoteFlags
defaultUnquoteFlags = UnquoteFlags
  { _unquoteNormalise = False }

unquoteNormalise :: Lens' Bool UnquoteFlags
unquoteNormalise f e = f (_unquoteNormalise e) <&> \ x -> e { _unquoteNormalise = x }

eUnquoteNormalise :: Lens' Bool TCEnv
eUnquoteNormalise = eUnquoteFlags . unquoteNormalise

-- * e-prefixed lenses
------------------------------------------------------------------------

eContext :: Lens' Context TCEnv
eContext f e = f (envContext e) <&> \ x -> e { envContext = x }

eLetBindings :: Lens' LetBindings TCEnv
eLetBindings f e = f (envLetBindings e) <&> \ x -> e { envLetBindings = x }

eCurrentModule :: Lens' ModuleName TCEnv
eCurrentModule f e = f (envCurrentModule e) <&> \ x -> e { envCurrentModule = x }

eCurrentPath :: Lens' (Maybe AbsolutePath) TCEnv
eCurrentPath f e = f (envCurrentPath e) <&> \ x -> e { envCurrentPath = x }

eAnonymousModules :: Lens' [(ModuleName, Nat)] TCEnv
eAnonymousModules f e = f (envAnonymousModules e) <&> \ x -> e { envAnonymousModules = x }

eImportPath :: Lens' [C.TopLevelModuleName] TCEnv
eImportPath f e = f (envImportPath e) <&> \ x -> e { envImportPath = x }

eMutualBlock :: Lens' (Maybe MutualId) TCEnv
eMutualBlock f e = f (envMutualBlock e) <&> \ x -> e { envMutualBlock = x }

eTerminationCheck :: Lens' (TerminationCheck ()) TCEnv
eTerminationCheck f e = f (envTerminationCheck e) <&> \ x -> e { envTerminationCheck = x }

eCoverageCheck :: Lens' CoverageCheck TCEnv
eCoverageCheck f e = f (envCoverageCheck e) <&> \ x -> e { envCoverageCheck = x }

eMakeCase :: Lens' Bool TCEnv
eMakeCase f e = f (envMakeCase e) <&> \ x -> e { envMakeCase = x }

eSolvingConstraints :: Lens' Bool TCEnv
eSolvingConstraints f e = f (envSolvingConstraints e) <&> \ x -> e { envSolvingConstraints = x }

eCheckingWhere :: Lens' Bool TCEnv
eCheckingWhere f e = f (envCheckingWhere e) <&> \ x -> e { envCheckingWhere = x }

eWorkingOnTypes :: Lens' Bool TCEnv
eWorkingOnTypes f e = f (envWorkingOnTypes e) <&> \ x -> e { envWorkingOnTypes = x }

eAssignMetas :: Lens' Bool TCEnv
eAssignMetas f e = f (envAssignMetas e) <&> \ x -> e { envAssignMetas = x }

eActiveProblems :: Lens' (Set ProblemId) TCEnv
eActiveProblems f e = f (envActiveProblems e) <&> \ x -> e { envActiveProblems = x }

eAbstractMode :: Lens' AbstractMode TCEnv
eAbstractMode f e = f (envAbstractMode e) <&> \ x -> e { envAbstractMode = x }

-- Andrea 23/02/2020: use get/setModality to enforce invariants of the
--                    envModality field.
eModality :: Lens' Modality TCEnv
eModality f e = f (getModality e) <&> \ x -> setModality x e

eRelevance :: Lens' Relevance TCEnv
eRelevance = eModality . lModRelevance

eQuantity :: Lens' Quantity TCEnv
eQuantity = eModality . lModQuantity

eSplitOnStrict :: Lens' Bool TCEnv
eSplitOnStrict f e = f (envSplitOnStrict e) <&> \ x -> e { envSplitOnStrict = x }

eDisplayFormsEnabled :: Lens' Bool TCEnv
eDisplayFormsEnabled f e = f (envDisplayFormsEnabled e) <&> \ x -> e { envDisplayFormsEnabled = x }

eRange :: Lens' Range TCEnv
eRange f e = f (envRange e) <&> \ x -> e { envRange = x }

eHighlightingRange :: Lens' Range TCEnv
eHighlightingRange f e = f (envHighlightingRange e) <&> \ x -> e { envHighlightingRange = x }

eCall :: Lens' (Maybe (Closure Call)) TCEnv
eCall f e = f (envCall e) <&> \ x -> e { envCall = x }

eHighlightingLevel :: Lens' HighlightingLevel TCEnv
eHighlightingLevel f e = f (envHighlightingLevel e) <&> \ x -> e { envHighlightingLevel = x }

eHighlightingMethod :: Lens' HighlightingMethod TCEnv
eHighlightingMethod f e = f (envHighlightingMethod e) <&> \ x -> e { envHighlightingMethod = x }

eModuleNestingLevel :: Lens' Int TCEnv
eModuleNestingLevel f e = f (envModuleNestingLevel e) <&> \ x -> e { envModuleNestingLevel = x }

eExpandLast :: Lens' ExpandHidden TCEnv
eExpandLast f e = f (envExpandLast e) <&> \ x -> e { envExpandLast = x }

eAppDef :: Lens' (Maybe QName) TCEnv
eAppDef f e = f (envAppDef e) <&> \ x -> e { envAppDef = x }

eSimplification :: Lens' Simplification TCEnv
eSimplification f e = f (envSimplification e) <&> \ x -> e { envSimplification = x }

eAllowedReductions :: Lens' AllowedReductions TCEnv
eAllowedReductions f e = f (envAllowedReductions e) <&> \ x -> e { envAllowedReductions = x }

eInjectivityDepth :: Lens' Int TCEnv
eInjectivityDepth f e = f (envInjectivityDepth e) <&> \ x -> e { envInjectivityDepth = x }

eCompareBlocked :: Lens' Bool TCEnv
eCompareBlocked f e = f (envCompareBlocked e) <&> \ x -> e { envCompareBlocked = x }

ePrintDomainFreePi :: Lens' Bool TCEnv
ePrintDomainFreePi f e = f (envPrintDomainFreePi e) <&> \ x -> e { envPrintDomainFreePi = x }

eInsideDotPattern :: Lens' Bool TCEnv
eInsideDotPattern f e = f (envInsideDotPattern e) <&> \ x -> e { envInsideDotPattern = x }

eUnquoteFlags :: Lens' UnquoteFlags TCEnv
eUnquoteFlags f e = f (envUnquoteFlags e) <&> \ x -> e { envUnquoteFlags = x }

eInstanceDepth :: Lens' Int TCEnv
eInstanceDepth f e = f (envInstanceDepth e) <&> \ x -> e { envInstanceDepth = x }

eIsDebugPrinting :: Lens' Bool TCEnv
eIsDebugPrinting f e = f (envIsDebugPrinting e) <&> \ x -> e { envIsDebugPrinting = x }

ePrintingPatternLambdas :: Lens' [QName] TCEnv
ePrintingPatternLambdas f e = f (envPrintingPatternLambdas e) <&> \ x -> e { envPrintingPatternLambdas = x }

eCallByNeed :: Lens' Bool TCEnv
eCallByNeed f e = f (envCallByNeed e) <&> \ x -> e { envCallByNeed = x }

eCurrentCheckpoint :: Lens' CheckpointId TCEnv
eCurrentCheckpoint f e = f (envCurrentCheckpoint e) <&> \ x -> e { envCurrentCheckpoint = x }

eCheckpoints :: Lens' (Map CheckpointId Substitution) TCEnv
eCheckpoints f e = f (envCheckpoints e) <&> \ x -> e { envCheckpoints = x }

eGeneralizeMetas :: Lens' DoGeneralize TCEnv
eGeneralizeMetas f e = f (envGeneralizeMetas e) <&> \ x -> e { envGeneralizeMetas = x }

eGeneralizedVars :: Lens' (Map QName GeneralizedValue) TCEnv
eGeneralizedVars f e = f (envGeneralizedVars e) <&> \ x -> e { envGeneralizedVars = x }

eActiveBackendName :: Lens' (Maybe BackendName) TCEnv
eActiveBackendName f e = f (envActiveBackendName e) <&> \ x -> e { envActiveBackendName = x }

---------------------------------------------------------------------------
-- ** Context
---------------------------------------------------------------------------

-- | The @Context@ is a stack of 'ContextEntry's.
type Context      = [ContextEntry]
type ContextEntry = Dom (Name, Type)

---------------------------------------------------------------------------
-- ** Let bindings
---------------------------------------------------------------------------

type LetBindings = Map Name (Open (Term, Dom Type))

---------------------------------------------------------------------------
-- ** Abstract mode
---------------------------------------------------------------------------

data AbstractMode
  = AbstractMode        -- ^ Abstract things in the current module can be accessed.
  | ConcreteMode        -- ^ No abstract things can be accessed.
  | IgnoreAbstractMode  -- ^ All abstract things can be accessed.
  deriving (Data, Show, Eq)

aDefToMode :: IsAbstract -> AbstractMode
aDefToMode AbstractDef = AbstractMode
aDefToMode ConcreteDef = ConcreteMode

aModeToDef :: AbstractMode -> Maybe IsAbstract
aModeToDef AbstractMode = Just AbstractDef
aModeToDef ConcreteMode = Just ConcreteDef
aModeToDef _ = Nothing

---------------------------------------------------------------------------
-- ** Insertion of implicit arguments
---------------------------------------------------------------------------

data ExpandHidden
  = ExpandLast      -- ^ Add implicit arguments in the end until type is no longer hidden 'Pi'.
  | DontExpandLast  -- ^ Do not append implicit arguments.
  | ReallyDontExpandLast -- ^ Makes 'doExpandLast' have no effect. Used to avoid implicit insertion of arguments to metavariables.
  deriving (Eq, Data)

isDontExpandLast :: ExpandHidden -> Bool
isDontExpandLast ExpandLast           = False
isDontExpandLast DontExpandLast       = True
isDontExpandLast ReallyDontExpandLast = True

data CandidateKind
  = LocalCandidate
  | GlobalCandidate QName
  deriving (Show, Data)

-- | A candidate solution for an instance meta is a term with its type.
--   It may be the case that the candidate is not fully applied yet or
--   of the wrong type, hence the need for the type.
data Candidate  = Candidate { candidateKind :: CandidateKind
                            , candidateTerm :: Term
                            , candidateType :: Type
                            , candidateOverlappable :: Bool
                            }
  deriving (Show, Data)

instance Free Candidate where
  freeVars' (Candidate _ t u _) = freeVars' (t, u)

---------------------------------------------------------------------------
-- * Type checking warnings (aka non-fatal errors)
---------------------------------------------------------------------------

-- | A non-fatal error is an error which does not prevent us from
-- checking the document further and interacting with the user.

data Warning
  = NicifierIssue            DeclarationWarning
  | TerminationIssue         [TerminationError]
  | UnreachableClauses       QName [Range]
  -- ^ `UnreachableClauses f rs` means that the clauses in `f` whose ranges are rs
  --   are unreachable
  | CoverageIssue            QName [(Telescope, [NamedArg DeBruijnPattern])]
  -- ^ `CoverageIssue f pss` means that `pss` are not covered in `f`
  | CoverageNoExactSplit     QName [Clause]
  | NotStrictlyPositive      QName (Seq OccursWhere)
  | UnsolvedMetaVariables    [Range]  -- ^ Do not use directly with 'warning'
  | UnsolvedInteractionMetas [Range]  -- ^ Do not use directly with 'warning'
  | UnsolvedConstraints      Constraints
    -- ^ Do not use directly with 'warning'
  | CantGeneralizeOverSorts [MetaId]
  | AbsurdPatternRequiresNoRHS [NamedArg DeBruijnPattern]
  | OldBuiltin               String String
    -- ^ In `OldBuiltin old new`, the BUILTIN old has been replaced by new
  | EmptyRewritePragma
    -- ^ If the user wrote just @{-\# REWRITE \#-}@.
  | EmptyWhere
    -- ^ An empty @where@ block is dead code.
  | IllformedAsClause String
    -- ^ If the user wrote something other than an unqualified name
    --   in the @as@ clause of an @import@ statement.
    --   The 'String' gives optionally extra explanation.
  | ClashesViaRenaming NameOrModule [C.Name]
    -- ^ If a `renaming' import directive introduces a name or module name clash
    --   in the exported names of a module.
    --   (See issue #4154.)
  | UselessPatternDeclarationForRecord String
    -- ^ The 'pattern' declaration is useless in the presence
    --   of either @coinductive@ or @eta-equality@.
    --   Content of 'String' is "coinductive" or "eta", resp.
  | UselessPublic
    -- ^ If the user opens a module public before the module header.
    --   (See issue #2377.)
  | UselessHiding [C.ImportedName]
    -- ^ Names in `hiding` directive that don't hide anything
    --   imported by a `using` directive.
  | UselessInline            QName
  | WrongInstanceDeclaration
  | InstanceWithExplicitArg  QName
  -- ^ An instance was declared with an implicit argument, which means it
  --   will never actually be considered by instance search.
  | InstanceNoOutputTypeName Doc
  -- ^ The type of an instance argument doesn't end in a named or
  -- variable type, so it will never be considered by instance search.
  | InstanceArgWithExplicitArg Doc
  -- ^ As InstanceWithExplicitArg, but for local bindings rather than
  --   top-level instances.
  | InversionDepthReached    QName
  -- ^ The --inversion-max-depth was reached.

  -- Generic warnings for one-off things
  | GenericWarning           Doc
    -- ^ Harmless generic warning (not an error)
  | GenericNonFatalError     Doc
    -- ^ Generic error which doesn't abort proceedings (not a warning)
  | GenericUseless  Range    Doc
    -- ^ Generic warning when code is useless and thus ignored.
    --   'Range' is for dead code highlighting.

  -- Safe flag errors
  | SafeFlagPostulate C.Name
  | SafeFlagPragma [String]                -- ^ Unsafe OPTIONS.
  | SafeFlagNonTerminating
  | SafeFlagTerminating
  | SafeFlagWithoutKFlagPrimEraseEquality
  | WithoutKFlagPrimEraseEquality
  | SafeFlagNoPositivityCheck
  | SafeFlagPolarity
  | SafeFlagNoUniverseCheck
  | SafeFlagNoCoverageCheck
  | SafeFlagInjective
  | SafeFlagEta                            -- ^ ETA pragma is unsafe.
  | ParseWarning             ParseWarning
  | LibraryWarning           LibWarning
  | DeprecationWarning String String String
    -- ^ `DeprecationWarning old new version`:
    --   `old` is deprecated, use `new` instead. This will be an error in Agda `version`.
  | UserWarning Text
    -- ^ User-defined warning (e.g. to mention that a name is deprecated)
  | DuplicateUsing (List1 C.ImportedName)
    -- ^ Duplicate mentions of the same name in @using@ directive(s).
  | FixityInRenamingModule (List1 Range)
    -- ^ Fixity of modules cannot be changed via renaming (since modules have no fixity).
  | ModuleDoesntExport C.QName [C.Name] [C.Name] [C.ImportedName]
    -- ^ Some imported names are not actually exported by the source module.
    --   The second argument is the names that could be exported.
    --   The third  argument is the module names that could be exported.
  | InfectiveImport String ModuleName
    -- ^ Importing a file using an infective option into one which doesn't
  | CoInfectiveImport String ModuleName
    -- ^ Importing a file not using a coinfective option from one which does
  | RewriteNonConfluent Term Term Term Doc
    -- ^ Confluence checker found critical pair and equality checking
    --   resulted in a type error
  | RewriteMaybeNonConfluent Term Term [Doc]
    -- ^ Confluence checker got stuck on computing overlap between two
    --   rewrite rules
  | RewriteAmbiguousRules Term Term Term
    -- ^ The global confluence checker found a term @u@ that reduces
    --   to both @v1@ and @v2@ and there is no rule to resolve the
    --   ambiguity.
  | RewriteMissingRule Term Term Term
    -- ^ The global confluence checker found a term @u@ that reduces
    --   to @v@, but @v@ does not reduce to @rho(u)@.
  | PragmaCompileErased BackendName QName
    -- ^ COMPILE directive for an erased symbol
  | NotInScopeW [C.QName]
    -- ^ Out of scope error we can recover from
  | AsPatternShadowsConstructorOrPatternSynonym Bool
    -- ^ The as-name in an as-pattern may not shadow a constructor (@False@)
    --   or pattern synonym name (@True@),
    --   because this can be confusing to read.
  | RecordFieldWarning RecordFieldWarning
  deriving (Show , Data)

data RecordFieldWarning
  = DuplicateFieldsWarning [(C.Name, Range)]
      -- ^ Each redundant field comes with a range of associated dead code.
  | TooManyFieldsWarning QName [C.Name] [(C.Name, Range)]
      -- ^ Record type, fields not supplied by user, non-fields but supplied.
      --   The redundant fields come with a range of associated dead code.
  deriving (Show, Data)

recordFieldWarningToError :: RecordFieldWarning -> TypeError
recordFieldWarningToError = \case
  DuplicateFieldsWarning    xrs -> DuplicateFields    $ map fst xrs
  TooManyFieldsWarning q ys xrs -> TooManyFields q ys $ map fst xrs

warningName :: Warning -> WarningName
warningName = \case
  -- special cases
  NicifierIssue dw             -> declarationWarningName dw
  ParseWarning pw              -> parseWarningName pw
  LibraryWarning lw            -> libraryWarningName lw
  AsPatternShadowsConstructorOrPatternSynonym{} -> AsPatternShadowsConstructorOrPatternSynonym_
  -- scope- and type-checking errors
  AbsurdPatternRequiresNoRHS{} -> AbsurdPatternRequiresNoRHS_
  CantGeneralizeOverSorts{}    -> CantGeneralizeOverSorts_
  CoverageIssue{}              -> CoverageIssue_
  CoverageNoExactSplit{}       -> CoverageNoExactSplit_
  DeprecationWarning{}         -> DeprecationWarning_
  EmptyRewritePragma           -> EmptyRewritePragma_
  EmptyWhere                   -> EmptyWhere_
  IllformedAsClause{}          -> IllformedAsClause_
  WrongInstanceDeclaration{}   -> WrongInstanceDeclaration_
  InstanceWithExplicitArg{}    -> InstanceWithExplicitArg_
  InstanceNoOutputTypeName{}   -> InstanceNoOutputTypeName_
  InstanceArgWithExplicitArg{} -> InstanceArgWithExplicitArg_
  DuplicateUsing{}             -> DuplicateUsing_
  FixityInRenamingModule{}     -> FixityInRenamingModule_
  GenericNonFatalError{}       -> GenericNonFatalError_
  GenericUseless{}             -> GenericUseless_
  GenericWarning{}             -> GenericWarning_
  InversionDepthReached{}      -> InversionDepthReached_
  ModuleDoesntExport{}         -> ModuleDoesntExport_
  NotInScopeW{}                -> NotInScope_
  NotStrictlyPositive{}        -> NotStrictlyPositive_
  OldBuiltin{}                 -> OldBuiltin_
  SafeFlagNoPositivityCheck    -> SafeFlagNoPositivityCheck_
  SafeFlagNonTerminating       -> SafeFlagNonTerminating_
  SafeFlagNoUniverseCheck      -> SafeFlagNoUniverseCheck_
  SafeFlagPolarity             -> SafeFlagPolarity_
  SafeFlagPostulate{}          -> SafeFlagPostulate_
  SafeFlagPragma{}             -> SafeFlagPragma_
  SafeFlagEta                  -> SafeFlagEta_
  SafeFlagInjective            -> SafeFlagInjective_
  SafeFlagNoCoverageCheck      -> SafeFlagNoCoverageCheck_
  SafeFlagWithoutKFlagPrimEraseEquality -> SafeFlagWithoutKFlagPrimEraseEquality_
  WithoutKFlagPrimEraseEquality -> WithoutKFlagPrimEraseEquality_
  SafeFlagTerminating          -> SafeFlagTerminating_
  TerminationIssue{}           -> TerminationIssue_
  UnreachableClauses{}         -> UnreachableClauses_
  UnsolvedInteractionMetas{}   -> UnsolvedInteractionMetas_
  UnsolvedConstraints{}        -> UnsolvedConstraints_
  UnsolvedMetaVariables{}      -> UnsolvedMetaVariables_
  UselessHiding{}              -> UselessHiding_
  UselessInline{}              -> UselessInline_
  UselessPublic{}              -> UselessPublic_
  UselessPatternDeclarationForRecord{} -> UselessPatternDeclarationForRecord_
  ClashesViaRenaming{}         -> ClashesViaRenaming_
  UserWarning{}                -> UserWarning_
  InfectiveImport{}            -> InfectiveImport_
  CoInfectiveImport{}          -> CoInfectiveImport_
  RewriteNonConfluent{}        -> RewriteNonConfluent_
  RewriteMaybeNonConfluent{}   -> RewriteMaybeNonConfluent_
  RewriteAmbiguousRules{}      -> RewriteAmbiguousRules_
  RewriteMissingRule{}         -> RewriteMissingRule_
  PragmaCompileErased{}        -> PragmaCompileErased_
  -- record field warnings
  RecordFieldWarning w -> case w of
    DuplicateFieldsWarning{}   -> DuplicateFieldsWarning_
    TooManyFieldsWarning{}     -> TooManyFieldsWarning_

data TCWarning
  = TCWarning
    { tcWarningFileLine :: AgdaSourceErrorLocation
        -- ^ File and line the error was raised at
    , tcWarningRange    :: Range
        -- ^ Range where the warning was raised
    , tcWarning         :: Warning
        -- ^ The warning itself
    , tcWarningPrintedWarning :: Doc
        -- ^ The warning printed in the state and environment where it was raised
    , tcWarningCached :: Bool
        -- ^ Should the warning be affected by caching.
    }
  deriving Show


tcWarningOrigin :: TCWarning -> SrcFile
tcWarningOrigin = rangeFile . tcWarningRange

instance HasRange TCWarning where
  getRange = tcWarningRange

-- used for merging lists of warnings
instance Eq TCWarning where
  (==) = (==) `on` tcWarningPrintedWarning

---------------------------------------------------------------------------
-- * Type checking errors
---------------------------------------------------------------------------

-- | Information about a call.

data CallInfo = CallInfo
  { callInfoTarget :: QName
    -- ^ Target function name.
  , callInfoRange :: Range
    -- ^ Range of the target function.
  , callInfoCall :: Closure Term
    -- ^ To be formatted representation of the call.
  } deriving (Data, Show)
    -- no Eq, Ord instances: too expensive! (see issues 851, 852)

-- | We only 'show' the name of the callee.
instance Pretty CallInfo where pretty = pretty . callInfoTarget

-- | Information about a mutual block which did not pass the
-- termination checker.

data TerminationError = TerminationError
  { termErrFunctions :: [QName]
    -- ^ The functions which failed to check. (May not include
    -- automatically generated functions.)
  , termErrCalls :: [CallInfo]
    -- ^ The problematic call sites.
  } deriving (Data, Show)

-- | Error when splitting a pattern variable into possible constructor patterns.
data SplitError
  = NotADatatype        (Closure Type)  -- ^ Neither data type nor record.
  | BlockedType         (Closure Type)  -- ^ Type could not be sufficiently reduced.
  | IrrelevantDatatype  (Closure Type)  -- ^ Data type, but in irrelevant position.
  | ErasedDatatype Bool (Closure Type)  -- ^ Data type, but in erased position.
                                        --   If the boolean is 'True',
                                        --   then the reason for the
                                        --   error is that the K rule
                                        --   is turned off.
  | CoinductiveDatatype (Closure Type)  -- ^ Split on codata not allowed.
  -- UNUSED, but keep!
  -- -- | NoRecordConstructor Type  -- ^ record type, but no constructor
  | UnificationStuck
    { cantSplitConName  :: QName        -- ^ Constructor.
    , cantSplitTel      :: Telescope    -- ^ Context for indices.
    , cantSplitConIdx   :: Args         -- ^ Inferred indices (from type of constructor).
    , cantSplitGivenIdx :: Args         -- ^ Expected indices (from checking pattern).
    , cantSplitFailures :: [UnificationFailure] -- ^ Reason(s) why unification got stuck.
    }
  | CosplitCatchall
      -- ^ Copattern split with a catchall
  | CosplitNoTarget
      -- ^ We do not know the target type of the clause.
  | CosplitNoRecordType (Closure Type)
      -- ^ Target type is not a record type.
  | CannotCreateMissingClause QName (Telescope,[NamedArg DeBruijnPattern]) Doc (Closure (Abs Type))

  | GenericSplitError String
  deriving (Show)

data NegativeUnification
  = UnifyConflict Telescope Term Term
  | UnifyCycle Telescope Int Term
  deriving (Show)

data UnificationFailure
  = UnifyIndicesNotVars Telescope Type Term Term Args -- ^ Failed to apply injectivity to constructor of indexed datatype
  | UnifyRecursiveEq Telescope Type Int Term          -- ^ Can't solve equation because variable occurs in (type of) lhs
  | UnifyReflexiveEq Telescope Type Term              -- ^ Can't solve reflexive equation because --without-K is enabled
  | UnifyUnusableModality Telescope Type Int Term Modality  -- ^ Can't solve equation because solution modality is less "usable"
  deriving (Show)

data UnquoteError
  = BadVisibility String (Arg I.Term)
  | ConInsteadOfDef QName String String
  | DefInsteadOfCon QName String String
  | NonCanonical String I.Term
  | BlockedOnMeta TCState Blocker
  | UnquotePanic String
  deriving (Show)

data TypeError
        = InternalError String
        | NotImplemented String
        | NotSupported String
        | CompilationError String
        | PropMustBeSingleton
        | DataMustEndInSort Term
{- UNUSED
        | DataTooManyParameters
            -- ^ In @data D xs where@ the number of parameters @xs@ does not fit the
            --   the parameters given in the forward declaraion @data D Gamma : T@.
-}
        | ShouldEndInApplicationOfTheDatatype Type
            -- ^ The target of a constructor isn't an application of its
            -- datatype. The 'Type' records what it does target.
        | ShouldBeAppliedToTheDatatypeParameters Term Term
            -- ^ The target of a constructor isn't its datatype applied to
            --   something that isn't the parameters. First term is the correct
            --   target and the second term is the actual target.
        | ShouldBeApplicationOf Type QName
            -- ^ Expected a type to be an application of a particular datatype.
        | ConstructorPatternInWrongDatatype QName QName -- ^ constructor, datatype
        | CantResolveOverloadedConstructorsTargetingSameDatatype QName (List1 QName)
          -- ^ Datatype, constructors.
        | DoesNotConstructAnElementOf QName Type -- ^ constructor, type
        | WrongHidingInLHS
            -- ^ The left hand side of a function definition has a hidden argument
            --   where a non-hidden was expected.
        | WrongHidingInLambda Type
            -- ^ Expected a non-hidden function and found a hidden lambda.
        | WrongHidingInApplication Type
            -- ^ A function is applied to a hidden argument where a non-hidden was expected.
        | WrongNamedArgument (NamedArg A.Expr) [NamedName]
            -- ^ A function is applied to a hidden named argument it does not have.
            -- The list contains names of possible hidden arguments at this point.
        | WrongIrrelevanceInLambda
            -- ^ Wrong user-given relevance annotation in lambda.
        | WrongQuantityInLambda
            -- ^ Wrong user-given quantity annotation in lambda.
        | WrongCohesionInLambda
            -- ^ Wrong user-given cohesion annotation in lambda.
        | QuantityMismatch Quantity Quantity
            -- ^ The given quantity does not correspond to the expected quantity.
        | HidingMismatch Hiding Hiding
            -- ^ The given hiding does not correspond to the expected hiding.
        | RelevanceMismatch Relevance Relevance
            -- ^ The given relevance does not correspond to the expected relevane.
        | UninstantiatedDotPattern A.Expr
        | ForcedConstructorNotInstantiated A.Pattern
        | IlltypedPattern A.Pattern Type
        | IllformedProjectionPattern A.Pattern
        | CannotEliminateWithPattern (NamedArg A.Pattern) Type
        | WrongNumberOfConstructorArguments QName Nat Nat
        | ShouldBeEmpty Type [DeBruijnPattern]
        | ShouldBeASort Type
            -- ^ The given type should have been a sort.
        | ShouldBePi Type
            -- ^ The given type should have been a pi.
        | ShouldBePath Type
        | ShouldBeRecordType Type
        | ShouldBeRecordPattern DeBruijnPattern
        | NotAProjectionPattern (NamedArg A.Pattern)
        | NotAProperTerm
        | InvalidTypeSort Sort
            -- ^ This sort is not a type expression.
        | InvalidType Term
            -- ^ This term is not a type expression.
        | FunctionTypeInSizeUniv Term
            -- ^ This term, a function type constructor, lives in
            --   @SizeUniv@, which is not allowed.
        | SplitOnIrrelevant (Dom Type)
        | SplitOnUnusableCohesion (Dom Type)
        -- UNUSED: -- | SplitOnErased (Dom Type)
        | SplitOnNonVariable Term Type
        | DefinitionIsIrrelevant QName
        | DefinitionIsErased QName
        | VariableIsIrrelevant Name
        | VariableIsErased Name
        | VariableIsOfUnusableCohesion Name Cohesion
        | UnequalLevel Comparison Level Level
        | UnequalTerms Comparison Term Term CompareAs
        | UnequalTypes Comparison Type Type
--      | UnequalTelescopes Comparison Telescope Telescope -- UNUSED
        | UnequalRelevance Comparison Term Term
            -- ^ The two function types have different relevance.
        | UnequalQuantity Comparison Term Term
            -- ^ The two function types have different relevance.
        | UnequalCohesion Comparison Term Term
            -- ^ The two function types have different cohesion.
        | UnequalHiding Term Term
            -- ^ The two function types have different hiding.
        | UnequalSorts Sort Sort
        | UnequalBecauseOfUniverseConflict Comparison Term Term
        | NotLeqSort Sort Sort
        | MetaCannotDependOn MetaId Nat
            -- ^ The arguments are the meta variable and the parameter that it wants to depend on.
        | MetaOccursInItself MetaId
        | MetaIrrelevantSolution MetaId Term
        | MetaErasedSolution MetaId Term
        | GenericError String
        | GenericDocError Doc
        | SortOfSplitVarError (Maybe Blocker) Doc
          -- ^ the meta is what we might be blocked on.
        | BuiltinMustBeConstructor String A.Expr
        | NoSuchBuiltinName String
        | DuplicateBuiltinBinding String Term Term
        | NoBindingForBuiltin String
        | NoSuchPrimitiveFunction String
        | DuplicatePrimitiveBinding String QName QName
        | WrongModalityForPrimitive String ArgInfo ArgInfo
        | ShadowedModule C.Name [A.ModuleName]
        | BuiltinInParameterisedModule String
        | IllegalLetInTelescope C.TypedBinding
        | IllegalPatternInTelescope C.Binder
        | NoRHSRequiresAbsurdPattern [NamedArg A.Pattern]
        | TooManyFields QName [C.Name] [C.Name]
          -- ^ Record type, fields not supplied by user, non-fields but supplied.
        | DuplicateFields [C.Name]
        | DuplicateConstructors [C.Name]
        | WithOnFreeVariable A.Expr Term
        | UnexpectedWithPatterns [A.Pattern]
        | WithClausePatternMismatch A.Pattern (NamedArg DeBruijnPattern)
        | FieldOutsideRecord
        | ModuleArityMismatch A.ModuleName Telescope [NamedArg A.Expr]
        | GeneralizeCyclicDependency
        | GeneralizeUnsolvedMeta
    -- Coverage errors
-- UNUSED:        | IncompletePatternMatching Term [Elim] -- can only happen if coverage checking is switched off
        | SplitError SplitError
        | ImpossibleConstructor QName NegativeUnification
    -- Positivity errors
        | TooManyPolarities QName Int
    -- Import errors
        | LocalVsImportedModuleClash ModuleName
        | SolvedButOpenHoles
          -- ^ Some interaction points (holes) have not been filled by user.
          --   There are not 'UnsolvedMetas' since unification solved them.
          --   This is an error, since interaction points are never filled
          --   without user interaction.
        | CyclicModuleDependency [C.TopLevelModuleName]
        | FileNotFound C.TopLevelModuleName [AbsolutePath]
        | OverlappingProjects AbsolutePath C.TopLevelModuleName C.TopLevelModuleName
        | AmbiguousTopLevelModuleName C.TopLevelModuleName [AbsolutePath]
        | ModuleNameUnexpected C.TopLevelModuleName C.TopLevelModuleName
          -- ^ Found module name, expected module name.
        | ModuleNameDoesntMatchFileName C.TopLevelModuleName [AbsolutePath]
        | ClashingFileNamesFor ModuleName [AbsolutePath]
        | ModuleDefinedInOtherFile C.TopLevelModuleName AbsolutePath AbsolutePath
          -- ^ Module name, file from which it was loaded, file which
          -- the include path says contains the module.
    -- Scope errors
        | BothWithAndRHS
        | AbstractConstructorNotInScope A.QName
        | NotInScope [C.QName]
        | NoSuchModule C.QName
        | AmbiguousName C.QName (List1 A.QName)
        | AmbiguousModule C.QName (List1 A.ModuleName)
        | ClashingDefinition C.QName A.QName (Maybe NiceDeclaration)
        | ClashingModule A.ModuleName A.ModuleName
        | ClashingImport C.Name A.QName
        | ClashingModuleImport C.Name A.ModuleName
        | PatternShadowsConstructor C.Name A.QName
        | DuplicateImports C.QName [C.ImportedName]
        | InvalidPattern C.Pattern
        | RepeatedVariablesInPattern [C.Name]
        | GeneralizeNotSupportedHere A.QName
        | MultipleFixityDecls [(C.Name, [Fixity'])]
        | MultiplePolarityPragmas [C.Name]
    -- Concrete to Abstract errors
        | NotAModuleExpr C.Expr
            -- ^ The expr was used in the right hand side of an implicit module
            --   definition, but it wasn't of the form @m Delta@.
        | NotAnExpression C.Expr
        | NotAValidLetBinding NiceDeclaration
        | NotValidBeforeField NiceDeclaration
        | NothingAppliedToHiddenArg C.Expr
        | NothingAppliedToInstanceArg C.Expr
    -- Pattern synonym errors
        | BadArgumentsToPatternSynonym A.AmbiguousQName
        | TooFewArgumentsToPatternSynonym A.AmbiguousQName
        | CannotResolveAmbiguousPatternSynonym (List1 (A.QName, A.PatternSynDefn))
        | UnusedVariableInPatternSynonym
    -- Operator errors
        | NoParseForApplication (List2 C.Expr)
        | AmbiguousParseForApplication (List2 C.Expr) (List1 C.Expr)
        | NoParseForLHS LHSOrPatSyn [C.Pattern] C.Pattern
            -- ^ The list contains patterns that failed to be interpreted.
            --   If it is non-empty, the first entry could be printed as error hint.
        | AmbiguousParseForLHS LHSOrPatSyn C.Pattern [C.Pattern]
            -- ^ Pattern and its possible interpretations.
        | OperatorInformation [NotationSection] TypeError
{- UNUSED
        | NoParseForPatternSynonym C.Pattern
        | AmbiguousParseForPatternSynonym C.Pattern [C.Pattern]
-}
    -- Usage errors
    -- Instance search errors
        | InstanceNoCandidate Type [(Term, TCErr)]
    -- Reflection errors
        | UnquoteFailed UnquoteError
        | DeBruijnIndexOutOfScope Nat Telescope [Name]
    -- Language option errors
        | NeedOptionCopatterns
        | NeedOptionRewriting
        | NeedOptionProp
        | NeedOptionTwoLevel
    -- Failure associated to warnings
        | NonFatalErrors [TCWarning]
    -- Instance search errors
        | InstanceSearchDepthExhausted Term Type Int
        | TriedToCopyConstrainedPrim QName
          deriving Show

-- | Distinguish error message when parsing lhs or pattern synonym, resp.
data LHSOrPatSyn = IsLHS | IsPatSyn deriving (Eq, Show)

-- | Type-checking errors.

data TCErr
  = TypeError
    { tcErrFileLine :: AgdaSourceErrorLocation
       -- ^ File and line the error was raised at
    , tcErrState    :: TCState
        -- ^ The state in which the error was raised.
    , tcErrClosErr  :: Closure TypeError
        -- ^ The environment in which the error as raised plus the error.
    }
  | Exception Range Doc
  | IOException TCState Range E.IOException
    -- ^ The first argument is the state in which the error was
    -- raised.
  | PatternErr Blocker
      -- ^ The exception which is usually caught.
      --   Raised for pattern violations during unification ('assignV')
      --   but also in other situations where we want to backtrack.
      --   Contains an unblocker to control when the computation should
      --   be retried.

instance Show TCErr where
  show (TypeError _ _ e)   = prettyShow (envRange $ clEnv e) ++ ": " ++ show (clValue e)
  show (Exception r d)     = prettyShow r ++ ": " ++ render d
  show (IOException _ r e) = prettyShow r ++ ": " ++ show e
  show PatternErr{}        = "Pattern violation (you shouldn't see this)"

instance HasRange TCErr where
  getRange (TypeError _ _ cl)  = envRange $ clEnv cl
  getRange (Exception r _)     = r
  getRange (IOException s r _) = r
  getRange PatternErr{}        = noRange

instance E.Exception TCErr

-----------------------------------------------------------------------------
-- * Accessing options
-----------------------------------------------------------------------------

class (Functor m, Applicative m, Monad m) => HasOptions m where
  -- | Returns the pragma options which are currently in effect.
  pragmaOptions      :: m PragmaOptions
  -- | Returns the command line options which are currently in effect.
  commandLineOptions :: m CommandLineOptions

  default pragmaOptions :: (HasOptions n, MonadTrans t, m ~ t n) => m PragmaOptions
  pragmaOptions      = lift pragmaOptions

  default commandLineOptions :: (HasOptions n, MonadTrans t, m ~ t n) => m CommandLineOptions
  commandLineOptions = lift commandLineOptions

instance MonadIO m => HasOptions (TCMT m) where
  pragmaOptions = useTC stPragmaOptions

  commandLineOptions = do
    p  <- useTC stPragmaOptions
    cl <- stPersistentOptions . stPersistentState <$> getTC
    return $ cl { optPragmaOptions = p }

-- HasOptions lifts through monad transformers
-- (see default signatures in the HasOptions class).

instance HasOptions m => HasOptions (ChangeT m)
instance HasOptions m => HasOptions (ExceptT e m)
instance HasOptions m => HasOptions (IdentityT m)
instance HasOptions m => HasOptions (ListT m)
instance HasOptions m => HasOptions (MaybeT m)
instance HasOptions m => HasOptions (ReaderT r m)
instance HasOptions m => HasOptions (StateT s m)
instance (HasOptions m, Monoid w) => HasOptions (WriterT w m)

-- Ternary options are annoying to deal with so we provide auxiliary
-- definitions using @collapseDefault@.

sizedTypesOption :: HasOptions m => m Bool
sizedTypesOption = collapseDefault . optSizedTypes <$> pragmaOptions

guardednessOption :: HasOptions m => m Bool
guardednessOption = collapseDefault . optGuardedness <$> pragmaOptions

withoutKOption :: HasOptions m => m Bool
withoutKOption = collapseDefault . optWithoutK <$> pragmaOptions

-- | Gets the include directories.
--
-- Precondition: 'optAbsoluteIncludePaths' must be nonempty (i.e.
-- 'setCommandLineOptions' must have run).

getIncludeDirs :: HasOptions m => m [AbsolutePath]
getIncludeDirs = do
  incs <- optAbsoluteIncludePaths <$> commandLineOptions
  case incs of
    [] -> __IMPOSSIBLE__
    _  -> return incs

enableCaching :: HasOptions m => m Bool
enableCaching = optCaching <$> pragmaOptions
-----------------------------------------------------------------------------
-- * The reduce monad
-----------------------------------------------------------------------------

-- | Environment of the reduce monad.
data ReduceEnv = ReduceEnv
  { redEnv :: TCEnv    -- ^ Read only access to environment.
  , redSt  :: TCState  -- ^ Read only access to state (signature, metas...).
  }

mapRedEnv :: (TCEnv -> TCEnv) -> ReduceEnv -> ReduceEnv
mapRedEnv f s = s { redEnv = f (redEnv s) }

mapRedSt :: (TCState -> TCState) -> ReduceEnv -> ReduceEnv
mapRedSt f s = s { redSt = f (redSt s) }

mapRedEnvSt :: (TCEnv -> TCEnv) -> (TCState -> TCState) -> ReduceEnv
            -> ReduceEnv
mapRedEnvSt f g (ReduceEnv e s) = ReduceEnv (f e) (g s)

-- Lenses
reduceEnv :: Lens' TCEnv ReduceEnv
reduceEnv f s = f (redEnv s) <&> \ e -> s { redEnv = e }

reduceSt :: Lens' TCState ReduceEnv
reduceSt f s = f (redSt s) <&> \ e -> s { redSt = e }

newtype ReduceM a = ReduceM { unReduceM :: ReduceEnv -> a }
--  deriving (Functor, Applicative, Monad)

onReduceEnv :: (ReduceEnv -> ReduceEnv) -> ReduceM a -> ReduceM a
onReduceEnv f (ReduceM m) = ReduceM (m . f)

fmapReduce :: (a -> b) -> ReduceM a -> ReduceM b
fmapReduce f (ReduceM m) = ReduceM $ \ e -> f $! m e
{-# INLINE fmapReduce #-}

apReduce :: ReduceM (a -> b) -> ReduceM a -> ReduceM b
apReduce (ReduceM f) (ReduceM x) = ReduceM $ \ e -> f e $! x e
{-# INLINE apReduce #-}

bindReduce :: ReduceM a -> (a -> ReduceM b) -> ReduceM b
bindReduce (ReduceM m) f = ReduceM $ \ e -> unReduceM (f $! m e) e
{-# INLINE bindReduce #-}

instance Functor ReduceM where
  fmap = fmapReduce

instance Applicative ReduceM where
  pure x = ReduceM (const x)
  (<*>) = apReduce

instance Monad ReduceM where
  return = pure
  (>>=) = bindReduce
  (>>) = (*>)
#if __GLASGOW_HASKELL__ < 808
  fail = Fail.fail
#endif

instance Fail.MonadFail ReduceM where
  fail = error

instance ReadTCState ReduceM where
  getTCState = ReduceM redSt
  locallyTCState l f = onReduceEnv $ mapRedSt $ over l f

runReduceM :: ReduceM a -> TCM a
runReduceM m = do
  e <- askTC
  s <- getTC
  return $! unReduceM m (ReduceEnv e s)

runReduceF :: (a -> ReduceM b) -> TCM (a -> b)
runReduceF f = do
  e <- askTC
  s <- getTC
  return $ \x -> unReduceM (f x) (ReduceEnv e s)

instance MonadTCEnv ReduceM where
  askTC   = ReduceM redEnv
  localTC = onReduceEnv . mapRedEnv

-- Andrea comments (https://github.com/agda/agda/issues/1829#issuecomment-522312084):
--
--   useR forces the result of projecting the lens,
--   this usually prevents retaining the whole structure when we only need a field.
--
-- This fixes (or contributes to the fix of) the space leak issue #1829 (caching).
useR :: (ReadTCState m) => Lens' a TCState -> m a
useR l = do
  !x <- (^.l) <$> getTCState
  return x

askR :: ReduceM ReduceEnv
askR = ReduceM ask

localR :: (ReduceEnv -> ReduceEnv) -> ReduceM a -> ReduceM a
localR f = ReduceM . local f . unReduceM

instance HasOptions ReduceM where
  pragmaOptions      = useR stPragmaOptions
  commandLineOptions = do
    p  <- useR stPragmaOptions
    cl <- stPersistentOptions . stPersistentState <$> getTCState
    return $ cl{ optPragmaOptions = p }

class ( Applicative m
      , MonadTCEnv m
      , ReadTCState m
      , HasOptions m
      ) => MonadReduce m where
  liftReduce :: ReduceM a -> m a

  default liftReduce :: (MonadTrans t, MonadReduce n, t n ~ m) => ReduceM a -> m a
  liftReduce = lift . liftReduce

instance MonadReduce ReduceM where
  liftReduce = id

instance MonadReduce m => MonadReduce (ChangeT m)
instance MonadReduce m => MonadReduce (ExceptT err m)
instance MonadReduce m => MonadReduce (IdentityT m)
instance MonadReduce m => MonadReduce (ListT m)
instance MonadReduce m => MonadReduce (MaybeT m)
instance MonadReduce m => MonadReduce (ReaderT r m)
instance MonadReduce m => MonadReduce (StateT w m)
instance (Monoid w, MonadReduce m) => MonadReduce (WriterT w m)

---------------------------------------------------------------------------
-- * Monad with read-only 'TCEnv'
---------------------------------------------------------------------------

-- | @MonadTCEnv@ made into its own dedicated service class.
--   This allows us to use 'MonadReader' for 'ReaderT' extensions of @TCM@.
class Monad m => MonadTCEnv m where
  askTC   :: m TCEnv
  localTC :: (TCEnv -> TCEnv) -> m a -> m a

  default askTC :: (MonadTrans t, MonadTCEnv n, t n ~ m) => m TCEnv
  askTC = lift askTC

  default localTC
    :: (MonadTransControl t, MonadTCEnv n, t n ~ m)
    =>  (TCEnv -> TCEnv) -> m a -> m a
  localTC = liftThrough . localTC

instance MonadTCEnv m => MonadTCEnv (ChangeT m)
instance MonadTCEnv m => MonadTCEnv (ExceptT err m)
instance MonadTCEnv m => MonadTCEnv (IdentityT m)
instance MonadTCEnv m => MonadTCEnv (MaybeT m)
instance MonadTCEnv m => MonadTCEnv (ReaderT r m)
instance MonadTCEnv m => MonadTCEnv (StateT s m)
instance (Monoid w, MonadTCEnv m) => MonadTCEnv (WriterT w m)

instance MonadTCEnv m => MonadTCEnv (ListT m) where
  localTC = mapListT . localTC

asksTC :: MonadTCEnv m => (TCEnv -> a) -> m a
asksTC f = f <$> askTC

viewTC :: MonadTCEnv m => Lens' a TCEnv -> m a
viewTC l = asksTC (^. l)

-- | Modify the lens-indicated part of the @TCEnv@ in a subcomputation.
locallyTC :: MonadTCEnv m => Lens' a TCEnv -> (a -> a) -> m b -> m b
locallyTC l = localTC . over l

---------------------------------------------------------------------------
-- * Monad with mutable 'TCState'
---------------------------------------------------------------------------

-- | @MonadTCState@ made into its own dedicated service class.
--   This allows us to use 'MonadState' for 'StateT' extensions of @TCM@.
class Monad m => MonadTCState m where
  getTC :: m TCState
  putTC :: TCState -> m ()
  modifyTC :: (TCState -> TCState) -> m ()

  {-# MINIMAL getTC, (putTC | modifyTC) #-}
  putTC      = modifyTC . const
  modifyTC f = putTC . f =<< getTC

instance MonadTCState m => MonadTCState (MaybeT m) where
  getTC    = lift getTC
  putTC    = lift . putTC
  modifyTC = lift . modifyTC

instance MonadTCState m => MonadTCState (ListT m) where
  getTC    = lift getTC
  putTC    = lift . putTC
  modifyTC = lift . modifyTC

instance MonadTCState m => MonadTCState (ExceptT err m) where
  getTC    = lift getTC
  putTC    = lift . putTC
  modifyTC = lift . modifyTC

instance MonadTCState m => MonadTCState (ReaderT r m) where
  getTC    = lift getTC
  putTC    = lift . putTC
  modifyTC = lift . modifyTC

instance (Monoid w, MonadTCState m) => MonadTCState (WriterT w m) where
  getTC    = lift getTC
  putTC    = lift . putTC
  modifyTC = lift . modifyTC

instance MonadTCState m => MonadTCState (StateT s m) where
  getTC    = lift getTC
  putTC    = lift . putTC
  modifyTC = lift . modifyTC

instance MonadTCState m => MonadTCState (ChangeT m) where
  getTC    = lift getTC
  putTC    = lift . putTC
  modifyTC = lift . modifyTC

instance MonadTCState m => MonadTCState (IdentityT m) where
  getTC    = lift getTC
  putTC    = lift . putTC
  modifyTC = lift . modifyTC

-- ** @TCState@ accessors (no lenses)

getsTC :: ReadTCState m => (TCState -> a) -> m a
getsTC f = f <$> getTCState

-- | A variant of 'modifyTC' in which the computation is strict in the
-- new state.
modifyTC' :: MonadTCState m => (TCState -> TCState) -> m ()
modifyTC' f = do
  s' <- getTC
  putTC $! f s'

-- SEE TC.Monad.State
-- -- | Restore the 'TCState' after computation.
-- localTCState :: MonadTCState m => m a -> m a
-- localTCState = bracket_ getTC putTC

-- ** @TCState@ accessors via lenses

useTC :: ReadTCState m => Lens' a TCState -> m a
useTC l = do
  !x <- getsTC (^. l)
  return x

infix 4 `setTCLens`

-- | Overwrite the part of the 'TCState' focused on by the lens.
setTCLens :: MonadTCState m => Lens' a TCState -> a -> m ()
setTCLens l = modifyTC . set l

-- | Modify the part of the 'TCState' focused on by the lens.
modifyTCLens :: MonadTCState m => Lens' a TCState -> (a -> a) -> m ()
modifyTCLens l = modifyTC . over l

-- | Modify a part of the state monadically.
modifyTCLensM :: MonadTCState m => Lens' a TCState -> (a -> m a) -> m ()
modifyTCLensM l f = putTC =<< l f =<< getTC

-- | Modify the part of the 'TCState' focused on by the lens, and return some result.
stateTCLens :: MonadTCState m => Lens' a TCState -> (a -> (r , a)) -> m r
stateTCLens l f = stateTCLensM l $ return . f

-- | Modify a part of the state monadically, and return some result.
stateTCLensM :: MonadTCState m => Lens' a TCState -> (a -> m (r , a)) -> m r
stateTCLensM l f = do
  s <- getTC
  (result , x) <- f $ s ^. l
  putTC $ set l x s
  return result

---------------------------------------------------------------------------
-- * Type checking monad transformer
---------------------------------------------------------------------------

-- | The type checking monad transformer.
-- Adds readonly 'TCEnv' and mutable 'TCState'.
newtype TCMT m a = TCM { unTCM :: IORef TCState -> TCEnv -> m a }

-- | Type checking monad.
type TCM = TCMT IO

{-# SPECIALIZE INLINE mapTCMT :: (forall a. IO a -> IO a) -> TCM a -> TCM a #-}
mapTCMT :: (forall a. m a -> n a) -> TCMT m a -> TCMT n a
mapTCMT f (TCM m) = TCM $ \ s e -> f (m s e)

pureTCM :: MonadIO m => (TCState -> TCEnv -> a) -> TCMT m a
pureTCM f = TCM $ \ r e -> do
  s <- liftIO $ readIORef r
  return (f s e)

-- One goal of the definitions and pragmas below is to inline the
-- monad operations as much as possible. This doesn't seem to have a
-- large effect on the performance of the normal executable, but (at
-- least on one machine/configuration) it has a massive effect on the
-- performance of the profiling executable [1], and reduces the time
-- attributed to bind from over 90% to about 25%.
--
-- [1] When compiled with -auto-all and run with -p: roughly 750%
-- faster for one example.

returnTCMT :: MonadIO m => a -> TCMT m a
returnTCMT = \x -> TCM $ \_ _ -> return x
{-# INLINE returnTCMT #-}

bindTCMT :: MonadIO m => TCMT m a -> (a -> TCMT m b) -> TCMT m b
bindTCMT = \(TCM m) k -> TCM $ \r e -> m r e >>= \x -> unTCM (k x) r e
{-# INLINE bindTCMT #-}

thenTCMT :: MonadIO m => TCMT m a -> TCMT m b -> TCMT m b
thenTCMT = \(TCM m1) (TCM m2) -> TCM $ \r e -> m1 r e >> m2 r e
{-# INLINE thenTCMT #-}

instance MonadIO m => Functor (TCMT m) where
  fmap = fmapTCMT

fmapTCMT :: MonadIO m => (a -> b) -> TCMT m a -> TCMT m b
fmapTCMT = \f (TCM m) -> TCM $ \r e -> fmap f (m r e)
{-# INLINE fmapTCMT #-}

instance MonadIO m => Applicative (TCMT m) where
  pure  = returnTCMT
  (<*>) = apTCMT

apTCMT :: MonadIO m => TCMT m (a -> b) -> TCMT m a -> TCMT m b
apTCMT = \(TCM mf) (TCM m) -> TCM $ \r e -> ap (mf r e) (m r e)
{-# INLINE apTCMT #-}

instance MonadTrans TCMT where
    lift m = TCM $ \_ _ -> m

-- We want a special monad implementation of fail.
instance MonadIO m => Monad (TCMT m) where
    return = pure
    (>>=)  = bindTCMT
    (>>)   = (*>)
#if __GLASGOW_HASKELL__ < 808
    fail   = Fail.fail
#endif

instance MonadIO m => Fail.MonadFail (TCMT m) where
  fail = internalError

instance MonadIO m => MonadIO (TCMT m) where
  liftIO m = TCM $ \ s env -> do
    liftIO $ wrap s (envRange env) $ do
      x <- m
      x `seq` return x
    where
      wrap s r m = E.catch m $ \ err -> do
        s <- readIORef s
        E.throwIO $ IOException s r err

instance MonadIO m => MonadTCEnv (TCMT m) where
  askTC             = TCM $ \ _ e -> return e
  localTC f (TCM m) = TCM $ \ s e -> m s (f e)

instance MonadIO m => MonadTCState (TCMT m) where
  getTC   = TCM $ \ r _e -> liftIO (readIORef r)
  putTC s = TCM $ \ r _e -> liftIO (writeIORef r s)

instance MonadIO m => ReadTCState (TCMT m) where
  getTCState = getTC
  locallyTCState l f = bracket_ (useTC l <* modifyTCLens l f) (setTCLens l)

instance MonadError TCErr TCM where
  throwError = liftIO . E.throwIO
  catchError m h = TCM $ \ r e -> do  -- now we are in the IO monad
    oldState <- readIORef r
    unTCM m r e `E.catch` \err -> do
      -- Reset the state, but do not forget changes to the persistent
      -- component. Not for pattern violations.
      case err of
        PatternErr{} -> return ()
        _            ->
          liftIO $ do
            newState <- readIORef r
            writeIORef r $ oldState { stPersistentState = stPersistentState newState }
      unTCM (h err) r e

-- | Like 'catchError', but resets the state completely before running the handler.
--   This means it also loses changes to the 'stPersistentState'.
--
--   The intended use is to catch internal errors during debug printing.
--   In debug printing, we are not expecting state changes.
instance CatchImpossible TCM where
  catchImpossibleJust f m h = TCM $ \ r e -> do
    -- save the state
    s <- readIORef r
    catchImpossibleJust f (unTCM m r e) $ \ err -> do
      writeIORef r s
      unTCM (h err) r e

instance MonadIO m => MonadReduce (TCMT m) where
  liftReduce = liftTCM . runReduceM

instance (IsString a, MonadIO m) => IsString (TCMT m a) where
  fromString s = return (fromString s)

-- | Strict (non-shortcut) semigroup.
--
--   Note that there might be a lazy alternative, e.g.,
--   for TCM All we might want 'Agda.Utils.Monad.and2M' as concatenation,
--   to shortcut conjunction in case we already have 'False'.
--
instance {-# OVERLAPPABLE #-} (MonadIO m, Semigroup a) => Semigroup (TCMT m a) where
  (<>) = liftA2 (<>)

-- | Strict (non-shortcut) monoid.
instance {-# OVERLAPPABLE #-} (MonadIO m, Semigroup a, Monoid a) => Monoid (TCMT m a) where
  mempty  = pure mempty
  mappend = (<>)
  mconcat = mconcat <.> sequence

instance {-# OVERLAPPABLE #-} (MonadIO m, Null a) => Null (TCMT m a) where
  empty = return empty
  null  = __IMPOSSIBLE__

-- | Interaction monad.

type IM = TCMT (Haskeline.InputT IO)

runIM :: IM a -> TCM a
runIM = mapTCMT (Haskeline.runInputT Haskeline.defaultSettings)

instance MonadError TCErr IM where
  throwError     = liftIO . E.throwIO
  catchError m h = liftTCM $ runIM m `catchError` (runIM . h)

-- | Preserve the state of the failing computation.
catchError_ :: TCM a -> (TCErr -> TCM a) -> TCM a
catchError_ m h = TCM $ \r e ->
  unTCM m r e
  `E.catch` \err -> unTCM (h err) r e

-- | Execute a finalizer even when an exception is thrown.
--   Does not catch any errors.
--   In case both the regular computation and the finalizer
--   throw an exception, the one of the finalizer is propagated.
finally_ :: TCM a -> TCM b -> TCM a
finally_ m f = do
    x <- m `catchError_` \ err -> f >> throwError err
    _ <- f
    return x

-- | Embedding a TCM computation.

class ( Applicative tcm, MonadIO tcm
      , MonadTCEnv tcm
      , MonadTCState tcm
      , HasOptions tcm
      ) => MonadTCM tcm where
    liftTCM :: TCM a -> tcm a

    default liftTCM :: (MonadTCM m, MonadTrans t, tcm ~ t m) => TCM a -> tcm a
    liftTCM = lift . liftTCM

{-# RULES "liftTCM/id" liftTCM = id #-}
instance MonadIO m => MonadTCM (TCMT m) where
    liftTCM = mapTCMT liftIO

instance MonadTCM tcm => MonadTCM (ChangeT tcm)
instance MonadTCM tcm => MonadTCM (ExceptT err tcm)
instance MonadTCM tcm => MonadTCM (IdentityT tcm)
instance MonadTCM tcm => MonadTCM (ListT tcm)
instance MonadTCM tcm => MonadTCM (MaybeT tcm)
instance MonadTCM tcm => MonadTCM (ReaderT r tcm)
instance MonadTCM tcm => MonadTCM (StateT s tcm)
instance (Monoid w, MonadTCM tcm) => MonadTCM (WriterT w tcm)

-- | We store benchmark statistics in an IORef.
--   This enables benchmarking pure computation, see
--   "Agda.Benchmarking".
instance MonadBench Phase TCM where
  getBenchmark = liftIO $ getBenchmark
  putBenchmark = liftIO . putBenchmark
  finally = finally_

instance Null (TCM Doc) where
  empty = return empty
  null = __IMPOSSIBLE__

patternViolation :: MonadError TCErr m => Blocker -> m a
patternViolation b = throwError (PatternErr b)

internalError :: (HasCallStack, MonadTCM tcm) => String -> tcm a
internalError s = withFileAndLine $ \ file line ->
  liftTCM $ typeError' (AgdaSourceErrorLocation file line) $ InternalError s

-- | The constraints needed for 'typeError' and similar.
type MonadTCError m = (MonadTCEnv m, ReadTCState m, MonadError TCErr m)

genericError :: (HasCallStack, MonadTCError m) => String -> m a
genericError = withFileAndLine $ \ file line ->
  typeError' (AgdaSourceErrorLocation file line) . GenericError

{-# SPECIALIZE genericDocError :: Doc -> TCM a #-}
genericDocError :: (HasCallStack, MonadTCError m) => Doc -> m a
genericDocError = withFileAndLine $ \ file line ->
  typeError' (AgdaSourceErrorLocation file line) . GenericDocError

{-# SPECIALIZE typeError' :: AgdaSourceErrorLocation -> TypeError -> TCM a #-}
typeError' :: MonadTCError m => AgdaSourceErrorLocation -> TypeError -> m a
typeError' fl err = throwError =<< typeError'_ fl err

{-# SPECIALIZE typeError :: HasCallStack => TypeError -> TCM a #-}
typeError :: (HasCallStack, MonadTCError m) => TypeError -> m a
typeError err = withFileAndLine' (freezeCallStack callStack) $ \ file line ->
  throwError =<< typeError'_ (AgdaSourceErrorLocation file line) err

{-# SPECIALIZE typeError'_ :: AgdaSourceErrorLocation -> TypeError -> TCM TCErr #-}
typeError'_ :: (MonadTCEnv m, ReadTCState m) => AgdaSourceErrorLocation -> TypeError -> m TCErr
typeError'_ fl err = TypeError fl <$> getTCState <*> buildClosure err

{-# SPECIALIZE typeError_ :: HasCallStack => TypeError -> TCM TCErr #-}
typeError_ :: (HasCallStack, MonadTCEnv m, ReadTCState m) => TypeError -> m TCErr
typeError_ err = withFileAndLine' (freezeCallStack callStack) $ \ file line ->
  typeError'_ (AgdaSourceErrorLocation file line) err

-- | Running the type checking monad (most general form).
{-# SPECIALIZE runTCM :: TCEnv -> TCState -> TCM a -> IO (a, TCState) #-}
runTCM :: MonadIO m => TCEnv -> TCState -> TCMT m a -> m (a, TCState)
runTCM e s m = do
  r <- liftIO $ newIORef s
  a <- unTCM m r e
  s <- liftIO $ readIORef r
  return (a, s)

-- | Running the type checking monad on toplevel (with initial state).
runTCMTop :: TCM a -> IO (Either TCErr a)
runTCMTop m = (Right <$> runTCMTop' m) `E.catch` (return . Left)

runTCMTop' :: MonadIO m => TCMT m a -> m a
runTCMTop' m = do
  r <- liftIO $ newIORef initState
  unTCM m r initEnv

-- | 'runSafeTCM' runs a safe 'TCM' action (a 'TCM' action which
--   cannot fail, except that it might raise 'IOException's) in the
--   initial environment.

runSafeTCM :: TCM a -> TCState -> IO (a, TCState)
runSafeTCM m st =
  runTCM initEnv st m `E.catch` \(e :: TCErr) -> case e of
    IOException _ _ err -> E.throwIO err
    _                   -> __IMPOSSIBLE__

-- | Runs the given computation in a separate thread, with /a copy/ of
-- the current state and environment.
--
-- Note that Agda sometimes uses actual, mutable state. If the
-- computation given to @forkTCM@ tries to /modify/ this state, then
-- bad things can happen, because accesses are not mutually exclusive.
-- The @forkTCM@ function has been added mainly to allow the thread to
-- /read/ (a snapshot of) the current state in a convenient way.
--
-- Note also that exceptions which are raised in the thread are not
-- propagated to the parent, so the thread should not do anything
-- important.

forkTCM :: TCM a -> TCM ()
forkTCM m = do
  s <- getTC
  e <- askTC
  liftIO $ void $ C.forkIO $ void $ runTCM e s m

---------------------------------------------------------------------------
-- * Names for generated definitions
---------------------------------------------------------------------------

-- | Base name for patterns in telescopes
patternInTeleName :: String
patternInTeleName = ".patternInTele"

-- | Base name for extended lambda patterns
extendedLambdaName :: String
extendedLambdaName = ".extendedlambda"

-- | Check whether we have an definition from an extended lambda.
isExtendedLambdaName :: A.QName -> Bool
isExtendedLambdaName = (extendedLambdaName `List.isPrefixOf`) . prettyShow . nameConcrete . qnameName

-- | Name of absurdLambda definitions.
absurdLambdaName :: String
absurdLambdaName = ".absurdlambda"

-- | Check whether we have an definition from an absurd lambda.
isAbsurdLambdaName :: QName -> Bool
isAbsurdLambdaName = (absurdLambdaName ==) . prettyShow . qnameName

-- | Base name for generalized variable projections
generalizedFieldName :: String
generalizedFieldName = ".generalizedField-"

-- | Check whether we have a generalized variable field
getGeneralizedFieldName :: A.QName -> Maybe String
getGeneralizedFieldName q
  | generalizedFieldName `List.isPrefixOf` strName = Just (drop (length generalizedFieldName) strName)
  | otherwise                                      = Nothing
  where strName = prettyShow $ nameConcrete $ qnameName q

---------------------------------------------------------------------------
-- * KillRange instances
---------------------------------------------------------------------------

instance KillRange Signature where
  killRange (Sig secs defs rews) = killRange2 Sig secs defs rews

instance KillRange Sections where
  killRange = fmap killRange

instance KillRange Definitions where
  killRange = fmap killRange

instance KillRange RewriteRuleMap where
  killRange = fmap killRange

instance KillRange Section where
  killRange (Section tel) = killRange1 Section tel

instance KillRange Definition where
  killRange (Defn ai name t pols occs gens gpars displ mut compiled inst copy ma nc inj copat blk def) =
    killRange18 Defn ai name t pols occs gens gpars displ mut compiled inst copy ma nc inj copat blk def
    -- TODO clarify: Keep the range in the defName field?

instance KillRange NumGeneralizableArgs where
  killRange = id

instance KillRange NLPat where
  killRange (PVar x y) = killRange2 PVar x y
  killRange (PDef x y) = killRange2 PDef x y
  killRange (PLam x y) = killRange2 PLam x y
  killRange (PPi x y)  = killRange2 PPi x y
  killRange (PSort x)  = killRange1 PSort x
  killRange (PBoundVar x y) = killRange2 PBoundVar x y
  killRange (PTerm x)  = killRange1 PTerm x

instance KillRange NLPType where
  killRange (NLPType s a) = killRange2 NLPType s a

instance KillRange NLPSort where
  killRange (PType l) = killRange1 PType l
  killRange (PProp l) = killRange1 PProp l
  killRange s@(PInf f n) = s
  killRange PSizeUniv = PSizeUniv

instance KillRange RewriteRule where
  killRange (RewriteRule q gamma f es rhs t) =
    killRange6 RewriteRule q gamma f es rhs t

instance KillRange CompiledRepresentation where
  killRange = id


instance KillRange EtaEquality where
  killRange = id

instance KillRange System where
  killRange (System tel sys) = System (killRange tel) (killRange sys)

instance KillRange ExtLamInfo where
  killRange (ExtLamInfo m sys) = killRange2 ExtLamInfo m sys

instance KillRange FunctionFlag where
  killRange = id

instance KillRange CompKit where
  killRange = id

instance KillRange Defn where
  killRange def =
    case def of
      Axiom -> Axiom
      DataOrRecSig n -> DataOrRecSig n
      GeneralizableVar -> GeneralizableVar
      AbstractDefn{} -> __IMPOSSIBLE__ -- only returned by 'getConstInfo'!
      Function cls comp ct tt covering inv mut isAbs delayed proj flags term extlam with ->
        killRange14 Function cls comp ct tt covering inv mut isAbs delayed proj flags term extlam with
<<<<<<< HEAD
      Datatype a b c d e f g h i j   -> killRange8 Datatype a b c d e f g h i j
      Record a b c d e f g h i j k   -> killRange11 Record a b c d e f g h i j k
=======
      Datatype a b c d e f g h       -> killRange7 Datatype a b c d e f g h
      Record a b c d e f g h i j k l -> killRange12 Record a b c d e f g h i j k l
>>>>>>> da0c7617
      Constructor a b c d e f g h i j-> killRange10 Constructor a b c d e f g h i j
      Primitive a b c d e            -> killRange5 Primitive a b c d e
      PrimitiveSort a b              -> killRange2 PrimitiveSort a b

instance KillRange MutualId where
  killRange = id

instance KillRange c => KillRange (FunctionInverse' c) where
  killRange NotInjective = NotInjective
  killRange (Inverse m)  = Inverse $ killRangeMap m

instance KillRange TermHead where
  killRange SortHead     = SortHead
  killRange PiHead       = PiHead
  killRange (ConsHead q) = ConsHead $ killRange q
  killRange h@VarHead{}  = h
  killRange UnknownHead  = UnknownHead

instance KillRange Projection where
  killRange (Projection a b c d e) = killRange5 Projection a b c d e

instance KillRange ProjLams where
  killRange = id

instance KillRange a => KillRange (Open a) where
  killRange = fmap killRange

instance KillRange DisplayForm where
  killRange (Display n es dt) = killRange3 Display n es dt

instance KillRange Polarity where
  killRange = id

instance KillRange IsForced where
  killRange = id

instance KillRange DoGeneralize where
  killRange = id

instance KillRange DisplayTerm where
  killRange dt =
    case dt of
      DWithApp dt dts es -> killRange3 DWithApp dt dts es
      DCon q ci dts     -> killRange3 DCon q ci dts
      DDef q dts        -> killRange2 DDef q dts
      DDot v            -> killRange1 DDot v
      DTerm v           -> killRange1 DTerm v

instance KillRange a => KillRange (Closure a) where
  killRange = id<|MERGE_RESOLUTION|>--- conflicted
+++ resolved
@@ -4350,13 +4350,8 @@
       AbstractDefn{} -> __IMPOSSIBLE__ -- only returned by 'getConstInfo'!
       Function cls comp ct tt covering inv mut isAbs delayed proj flags term extlam with ->
         killRange14 Function cls comp ct tt covering inv mut isAbs delayed proj flags term extlam with
-<<<<<<< HEAD
       Datatype a b c d e f g h i j   -> killRange8 Datatype a b c d e f g h i j
-      Record a b c d e f g h i j k   -> killRange11 Record a b c d e f g h i j k
-=======
-      Datatype a b c d e f g h       -> killRange7 Datatype a b c d e f g h
       Record a b c d e f g h i j k l -> killRange12 Record a b c d e f g h i j k l
->>>>>>> da0c7617
       Constructor a b c d e f g h i j-> killRange10 Constructor a b c d e f g h i j
       Primitive a b c d e            -> killRange5 Primitive a b c d e
       PrimitiveSort a b              -> killRange2 PrimitiveSort a b
