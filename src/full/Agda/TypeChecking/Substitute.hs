--- conflicted
+++ resolved
@@ -910,29 +910,6 @@
 deriving instance (Subst t a, Eq  a) => Eq  (TelV a)
 deriving instance (Subst t a, Ord a) => Ord (TelV a)
 
-<<<<<<< HEAD
-type ListTel' a = [Dom (a, Type)]
-type ListTel = ListTel' ArgName
-
-telFromList' :: (a -> ArgName) -> ListTel' a -> Telescope
-telFromList' f = foldr extTel EmptyTel
-  where
-    extTel !dom = ExtendTel (snd <$> dom) . Abs (f . fst $ unDom dom)
-
-telFromList :: ListTel -> Telescope
-telFromList = telFromList' id
-
-telToList :: Telescope -> ListTel
-telToList EmptyTel            = []
-telToList (ExtendTel arg tel) = fmap (absName tel,) arg : telToList (absBody tel)
-  -- Andreas, 2013-12-14: This would work also for 'NoAbs',
-  -- since 'absBody' raises.
-
-telToArgs :: Telescope -> [Arg ArgName]
-telToArgs tel = [ Arg (domInfo d) (fst $ unDom d) | d <- telToList tel ]
-
-=======
->>>>>>> f8a24fe9
 -- | Turn a typed binding @(x1 .. xn : A)@ into a telescope.
 bindsToTel' :: (Name -> a) -> [Name] -> Dom Type -> ListTel' a
 bindsToTel' f []     t = []
