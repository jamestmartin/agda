{-# LANGUAGE BangPatterns       #-}
{-# LANGUAGE CPP                #-}
{-# LANGUAGE DeriveDataTypeable #-}
{-# LANGUAGE UndecidableInstances   #-}

#if __GLASGOW_HASKELL__ <= 708
{-# LANGUAGE OverlappingInstances #-}
#endif

{-# OPTIONS_GHC -fno-warn-orphans #-}

module Agda.TypeChecking.Substitute
  ( module Agda.TypeChecking.Substitute
  , module Agda.TypeChecking.Substitute.Class
  , module Agda.TypeChecking.Substitute.DeBruijn
  , Substitution'(..), Substitution
  ) where

import Control.Applicative
import Data.Function
import Data.Functor
import Data.List hiding (sort, drop)
import qualified Data.List as List
import Data.Map (Map)
import Data.Maybe
import Data.Monoid
import Data.Typeable (Typeable)

import Debug.Trace (trace)

import Agda.Syntax.Common
import Agda.Syntax.Internal
import Agda.Syntax.Internal.Pattern
import qualified Agda.Syntax.Abstract as A

import Agda.TypeChecking.Monad.Base
import Agda.TypeChecking.Free as Free
import Agda.TypeChecking.CompiledClause
import Agda.TypeChecking.Positivity.Occurrence as Occ

import Agda.TypeChecking.Substitute.Class
import Agda.TypeChecking.Substitute.DeBruijn

import Agda.Utils.Empty
import Agda.Utils.Functor
import Agda.Utils.List
import Agda.Utils.Permutation
import Agda.Utils.Size
import Agda.Utils.Tuple
import Agda.Utils.HashMap (HashMap)

#include "undefined.h"
import Agda.Utils.Impossible

instance Apply Term where
  applyE m [] = m
  applyE m es =
    case m of
      Var i es'   -> Var i (es' ++ es)
      Def f es'   -> defApp f es' es  -- remove projection redexes
      Con c ci args -> conApp c ci args es
      Lam _ b     ->
        case es of
          Apply a : es0 -> lazyAbsApp b (unArg a) `applyE` es0
          IApply _ _ a : es0 -> lazyAbsApp b a `applyE` es0
          _             -> __IMPOSSIBLE__
      MetaV x es' -> MetaV x (es' ++ es)
      Shared p    -> Shared $ applyE p es
      Lit{}       -> __IMPOSSIBLE__
      Level{}     -> __IMPOSSIBLE__
      Pi _ _      -> __IMPOSSIBLE__
      Sort _      -> __IMPOSSIBLE__
      DontCare mv -> dontCare $ mv `applyE` es  -- Andreas, 2011-10-02
        -- need to go under DontCare, since "with" might resurrect irrelevant term

-- | If $v$ is a record value, @canProject f v@
--   returns its field @f@.
canProject :: QName -> Term -> Maybe (Arg Term)
canProject f v =
  case ignoreSharing v of
    (Con (ConHead _ _ fs) _ vs) -> do
      i <- elemIndex f fs
      headMaybe (drop i vs)
    _ -> Nothing

-- | Eliminate a constructed term.
conApp :: ConHead -> ConInfo -> Args -> Elims -> Term
conApp ch                  ci args []             = Con ch ci args
conApp ch                  ci args (Apply a : es) = conApp ch ci (args ++ [a]) es
conApp ch                  ci args (IApply{} : es) = __IMPOSSIBLE__
conApp ch@(ConHead c _ fs) ci args (Proj o f : es) =
  let failure = flip trace __IMPOSSIBLE__ $
        "conApp: constructor " ++ show c ++
        " with fields " ++ show fs ++
        " projected by " ++ show f
      i = maybe failure id            $ elemIndex f fs
      v = maybe failure argToDontCare $ headMaybe $ drop i args
  in  applyE v es

  -- -- Andreas, 2016-07-20 futile attempt to magically fix ProjOrigin
  --     fallback = v
  -- in  if not $ null es then applyE v es else
  --     -- If we have no more eliminations, we can return v
  --     if o == ProjSystem then fallback else
  --       -- If the result is a projected term with ProjSystem,
  --       -- we can can restore it to ProjOrigin o.
  --       -- Otherwise, we get unpleasant printing with eta-expanded record metas.
  --     caseMaybe (hasElims v) fallback $ \ (hd, es0) ->
  --       caseMaybe (initLast es0) fallback $ \ (es1, e2) ->
  --         case e2 of
  --           -- We want to replace this ProjSystem by o.
  --           Proj ProjSystem q -> hd (es1 ++ [Proj o q])
  --             -- Andreas, 2016-07-21 for the whole testsuite
  --             -- this case was never triggered!
  --           _ -> fallback

{-
      i = maybe failure id    $ elemIndex f $ map unArg fs
      v = maybe failure unArg $ headMaybe $ drop i args
      -- Andreas, 2013-10-20 see Issue543a:
      -- protect result of irrelevant projection.
      r = maybe __IMPOSSIBLE__ getRelevance $ headMaybe $ drop i fs
      u | Irrelevant <- r = DontCare v
        | otherwise       = v
  in  applyE v es
-}

-- | @defApp f us vs@ applies @Def f us@ to further arguments @vs@,
--   eliminating top projection redexes.
--   If @us@ is not empty, we cannot have a projection redex, since
--   the record argument is the first one.
defApp :: QName -> Elims -> Elims -> Term
defApp f [] (Apply a : es) | Just v <- canProject f (unArg a)
  = argToDontCare v `applyE` es
defApp f es0 es = Def f $ es0 ++ es

-- protect irrelevant fields (see issue 610)
argToDontCare :: Arg Term -> Term
argToDontCare (Arg ai v)
  | Irrelevant <- getRelevance ai     = dontCare v
  | otherwise                         = v

-- Andreas, 2016-01-19: In connection with debugging issue #1783,
-- I consider the Apply instance for Type harmful, as piApply is not
-- safe if the type is not sufficiently reduced.
-- (piApply is not in the monad and hence cannot unfold type synonyms).
--
-- Without apply for types, one has to at least use piApply and be
-- aware of doing something which has a precondition
-- (type sufficiently reduced).
--
-- By grepping for piApply, one can quickly get an overview over
-- potentially harmful uses.
--
-- In general, piApplyM is preferable over piApply since it is more robust
-- and fails earlier than piApply, which may only fail at serialization time,
-- when all thunks are forced.

-- REMOVED:
-- instance Apply Type where
--   apply = piApply
--   -- Maybe an @applyE@ instance would be useful here as well.
--   -- A record type could be applied to a projection name
--   -- to yield the field type.
--   -- However, this works only in the monad where we can
--   -- look up the fields of a record type.

instance Apply Sort where
  applyE s [] = s
  applyE s _  = __IMPOSSIBLE__

instance Apply a => Apply (Ptr a) where
  applyE p xs = fmap (`applyE` xs) p

-- @applyE@ does not make sense for telecopes, definitions, clauses etc.

instance Subst Term a => Apply (Tele a) where
  apply tel               []       = tel
  apply EmptyTel          _        = __IMPOSSIBLE__
  apply (ExtendTel _ tel) (t : ts) = lazyAbsApp tel (unArg t) `apply` ts

instance Apply Definition where
  apply (Defn info x t pol occ df m c inst copy ma nc inj d) args =
    Defn info x (piApply t args) (apply pol args) (apply occ args) df m c inst copy ma nc inj (apply d args)

instance Apply RewriteRule where
  apply r args = RewriteRule
    { rewName    = rewName r
    , rewContext = apply (rewContext r) args
    , rewHead    = rewHead r
    , rewPats    = applySubst sub (rewPats r)
    , rewRHS     = applySubst sub (rewRHS r)
    , rewType    = applySubst sub (rewType r)
    }
    where sub = parallelS (map unArg args)

#if __GLASGOW_HASKELL__ >= 710
instance {-# OVERLAPPING #-} Apply [Occ.Occurrence] where
#else
instance Apply [Occ.Occurrence] where
#endif
  apply occ args = List.drop (length args) occ

#if __GLASGOW_HASKELL__ >= 710
instance {-# OVERLAPPING #-} Apply [Polarity] where
#else
instance Apply [Polarity] where
#endif
  apply pol args = List.drop (length args) pol

-- | Make sure we only drop variable patterns.
#if __GLASGOW_HASKELL__ >= 710
instance {-# OVERLAPPING #-} Apply [NamedArg (Pattern' a)] where
#else
instance Apply [NamedArg (Pattern' a)] where
#endif
  apply ps args = loop (length args) ps
    where
    loop 0 ps = ps
    loop n [] = __IMPOSSIBLE__
    loop n (p : ps) =
      let recurse = loop (n - 1) ps
      in  case namedArg p of
            VarP{}  -> recurse
            DotP{}  -> __IMPOSSIBLE__
            LitP{}  -> __IMPOSSIBLE__
            ConP{}  -> __IMPOSSIBLE__
            ProjP{} -> __IMPOSSIBLE__

instance Apply Projection where
  apply p args = p
    { projIndex = projIndex p - size args
    , projLams  = projLams p `apply` args
    }

instance Apply ProjLams where
  apply (ProjLams lams) args = ProjLams $ List.drop (length args) lams

instance Apply Defn where
  apply d [] = d
  apply d args = case d of
    Axiom{} -> d
    AbstractDefn -> d
    Function{ funClauses = cs, funCompiled = cc, funInv = inv
            , funProjection = Nothing } ->
      d { funClauses    = apply cs args
        , funCompiled   = apply cc args
        , funInv        = apply inv args
        }

    Function{ funClauses = cs, funCompiled = cc, funInv = inv
            , funProjection = Just p0} ->
      case p0 `apply` args of
        p@Projection{ projIndex = n }
          | n < 0     -> __IMPOSSIBLE__
          -- case: applied only to parameters
          | n > 0     -> d { funProjection = Just p }
          -- case: applied also to record value (n == 0)
          | otherwise ->
              d { funClauses        = apply cs args'
                , funCompiled       = apply cc args'
                , funInv            = apply inv args'
                , funProjection     = if isVar0 then Just p{ projIndex = 0 } else Nothing
                }
              where
                larg  = last args -- the record value
                args' = [larg]
                isVar0 = case ignoreSharing $ unArg larg of Var 0 [] -> True; _ -> False
{-
    Function{ funClauses = cs, funCompiled = cc, funInv = inv
            , funProjection = Just p@Projection{ projIndex = n } }
        -- case: only applying parameters
      | size args < n -> d { funProjection = Just $ p `apply` args }
        -- case: apply also to record value
      | otherwise     ->
        d { funClauses        = apply cs args'
          , funCompiled       = apply cc args'
          , funInv            = apply inv args'
          , funProjection     = Just $ p { projIndex = 0 } -- Nothing ?
          }
      where args' = [last args]  -- the record value
-}
    Datatype{ dataPars = np, dataSmallPars = sps, dataNonLinPars = nlps, dataClause = cl
            {-, dataArgOccurrences = occ-} } ->
      d { dataPars = np - size args
        , dataSmallPars  = apply sps args
        , dataNonLinPars = apply nlps args
        , dataClause     = apply cl args
--        , dataArgOccurrences = List.drop (length args) occ
        }
    Record{ recPars = np, recClause = cl, recTel = tel
          {-, recArgOccurrences = occ-} } ->
      d { recPars = np - size args
        , recClause = apply cl args, recTel = apply tel args
--        , recArgOccurrences = List.drop (length args) occ
        }
    Constructor{ conPars = np } ->
      d { conPars = np - size args }
    Primitive{ primClauses = cs } ->
      d { primClauses = apply cs args }

instance Apply PrimFun where
    apply (PrimFun x ar def) args   = PrimFun x (ar - size args) $ \vs -> def (args ++ vs)

instance Apply Clause where
    -- This one is a little bit tricksy after the parameter refinement change.
    -- It is assumed that we only apply a clause to "parameters", i.e.
    -- arguments introduced by lambda lifting. The problem is that these aren't
    -- necessarily the first elements of the clause telescope.
    apply cls@(Clause rl rf tel ps b t catchall) args
      | length args > length ps = __IMPOSSIBLE__
      | otherwise =
      Clause rl rf
             tel'
             (applySubst rhoP $ drop (length args) ps)
             (applySubst rho b)
             (applySubst rho t)
             catchall
      where
        -- We have
        --  Γ ⊢ args, for some outer context Γ
        --  Δ ⊢ ps,   where Δ is the clause telescope (tel)
        rargs = map unArg $ reverse args
        rps   = reverse $ take (length args) ps
        n     = size tel

        -- This is the new telescope. Created by substituting the args into the
        -- appropriate places in the old telescope. We know where those are by
        -- looking at the deBruijn indices of the patterns.
        tel' = newTel n tel rps rargs

        -- We then have to create a substitution from the old telescope to the
        -- new telescope that we can apply to dot patterns and the clause body.
        rhoP :: PatternSubstitution
        rhoP = mkSub DotP n rps rargs
        rho  = mkSub id   n rps rargs

        substP :: Nat -> Term -> [NamedArg DeBruijnPattern] -> [NamedArg DeBruijnPattern]
        substP i v = subst i (DotP v)

        -- Building the substitution from the old telescope to the new. The
        -- interesting case is when we have a variable pattern:
        --  We need Δ′ ⊢ ρ : Δ
        --  where Δ′ = newTel Δ (xⁱ : ps) (v : vs)
        --           = newTel Δ[xⁱ:=v] ps[xⁱ:=v'] vs
        --  Note that we need v' = raise (|Δ| - 1) v, to make Γ ⊢ v valid in
        --  ΓΔ[xⁱ:=v].
        --  A recursive call ρ′ = mkSub (substP i v' ps) vs gets us
        --    Δ′ ⊢ ρ′ : Δ[xⁱ:=v]
        --  so we just need Δ[xⁱ:=v] ⊢ σ : Δ and then ρ = ρ′ ∘ σ.
        --  That's achieved by σ = singletonS i v'.
        mkSub :: Subst a a => (Term -> a) -> Nat -> [NamedArg DeBruijnPattern] -> [Term] -> Substitution' a
        mkSub _ _ [] [] = idS
        mkSub tm n (p : ps) (v : vs) =
          case namedArg p of
            VarP (DBPatVar _ i) -> mkSub tm (n - 1) (substP i v' ps) vs `composeS` singletonS i (tm v')
              where v' = raise (n - 1) v
            DotP{}  -> mkSub tm n ps vs
            ConP c _ ps' -> mkSub tm n (ps' ++ ps) (projections c v ++ vs)
            LitP{}  -> __IMPOSSIBLE__
<<<<<<< HEAD
            ConP q _ [] -> mkSub tm n ps vs
            ConP{}  -> __IMPOSSIBLE__
=======
>>>>>>> 35b1a719
            ProjP{} -> __IMPOSSIBLE__
        mkSub _ _ _ _ = __IMPOSSIBLE__

        -- The parameter patterns 'ps' are all variables or dot patterns, or eta
        -- expanded record patterns (issue #2550). If they are variables they
        -- can appear anywhere in the clause telescope. This function
        -- constructs the new telescope with 'vs' substituted for 'ps'.
        -- Example:
        --    tel = (x : A) (y : B) (z : C) (w : D)
        --    ps  = y@3 w@0
        --    vs  = u v
        --    newTel tel ps vs = (x : A) (z : C[u/y])
        newTel :: Nat -> Telescope -> [NamedArg DeBruijnPattern] -> [Term] -> Telescope
        newTel n tel [] [] = tel
        newTel n tel (p : ps) (v : vs) =
          case namedArg p of
            VarP (DBPatVar _ i) -> newTel (n - 1) (subTel (size tel - 1 - i) v tel) (substP i (raise (n - 1) v) ps) vs
            DotP{}              -> newTel n tel ps vs
            ConP c _ ps'        -> newTel n tel (ps' ++ ps) (projections c v ++ vs)
            LitP{}              -> __IMPOSSIBLE__
<<<<<<< HEAD
            ConP q _ [] -> newTel n tel ps vs
            ConP{}              -> __IMPOSSIBLE__
=======
>>>>>>> 35b1a719
            ProjP{}             -> __IMPOSSIBLE__
        newTel _ tel _ _ = __IMPOSSIBLE__

        projections c v = [ applyE v [Proj ProjSystem f] | f <- conFields c ]

        -- subTel i v (Δ₁ (xᵢ : A) Δ₂) = Δ₁ Δ₂[xᵢ = v]
        subTel i v EmptyTel = __IMPOSSIBLE__
        subTel 0 v (ExtendTel _ tel) = absApp tel v
        subTel i v (ExtendTel a tel) = ExtendTel a $ subTel (i - 1) (raise 1 v) <$> tel

instance Apply CompiledClauses where
  apply cc args = case cc of
    Fail     -> Fail
    Done hs t
      | length hs >= len ->
         let sub = parallelS $ map var [0..length hs - len - 1] ++ map unArg args
         in  Done (List.drop len hs) $ applySubst sub t
      | otherwise -> __IMPOSSIBLE__
    Case n bs
      | unArg n >= len -> Case (n <&> \ m -> m - len) (apply bs args)
      | otherwise -> __IMPOSSIBLE__
    where
      len = length args

instance Apply a => Apply (WithArity a) where
  apply  (WithArity n a) args = WithArity n $ apply  a args
  applyE (WithArity n a) es   = WithArity n $ applyE a es

instance Apply a => Apply (Case a) where
  apply (Branches cop cs ls m b) args =
    Branches cop (apply cs args) (apply ls args) (apply m args) b
  applyE (Branches cop cs ls m b) es =
    Branches cop (applyE cs es) (applyE ls es) (applyE m es) b

instance Apply FunctionInverse where
  apply NotInjective  args = NotInjective
  apply (Inverse inv) args = Inverse $ apply inv args

instance Apply DisplayTerm where
  apply (DTerm v)          args = DTerm $ apply v args
  apply (DDot v)           args = DDot  $ apply v args
  apply (DCon c ci vs)     args = DCon c ci $ vs ++ map (fmap DTerm) args
  apply (DDef c es)        args = DDef c $ es ++ map (Apply . fmap DTerm) args
  apply (DWithApp v ws es) args = DWithApp v ws $ es ++ map Apply args

  applyE (DTerm v)           es = DTerm $ applyE v es
  applyE (DDot v)            es = DDot  $ applyE v es
  applyE (DCon c ci vs)      es = DCon c ci $ vs ++ map (fmap DTerm) ws
    where ws = fromMaybe __IMPOSSIBLE__ $ allApplyElims es
  applyE (DDef c es')        es = DDef c $ es' ++ map (fmap DTerm) es
  applyE (DWithApp v ws es') es = DWithApp v ws $ es' ++ es

#if __GLASGOW_HASKELL__ >= 710
instance {-# OVERLAPPABLE #-} Apply t => Apply [t] where
#else
instance Apply t => Apply [t] where
#endif
  apply  ts args = map (`apply` args) ts
  applyE ts es   = map (`applyE` es) ts

instance Apply t => Apply (Blocked t) where
  apply  b args = fmap (`apply` args) b
  applyE b es   = fmap (`applyE` es) b

instance Apply t => Apply (Maybe t) where
  apply  x args = fmap (`apply` args) x
  applyE x es   = fmap (`applyE` es) x

instance Apply v => Apply (Map k v) where
  apply  x args = fmap (`apply` args) x
  applyE x es   = fmap (`applyE` es) x

instance Apply v => Apply (HashMap k v) where
  apply  x args = fmap (`apply` args) x
  applyE x es   = fmap (`applyE` es) x

instance (Apply a, Apply b) => Apply (a,b) where
  apply  (x,y) args = (apply  x args, apply  y args)
  applyE (x,y) es   = (applyE x es  , applyE y es  )

instance (Apply a, Apply b, Apply c) => Apply (a,b,c) where
  apply  (x,y,z) args = (apply  x args, apply  y args, apply  z args)
  applyE (x,y,z) es   = (applyE x es  , applyE y es  , applyE z es  )

instance DoDrop a => Apply (Drop a) where
  apply x args = dropMore (size args) x

instance DoDrop a => Abstract (Drop a) where
  abstract tel x = unDrop (size tel) x

instance Apply Permutation where
  -- The permutation must start with [0..m - 1]
  -- NB: section (- m) not possible (unary minus), hence (flip (-) m)
  apply (Perm n xs) args = Perm (n - m) $ map (flip (-) m) $ genericDrop m xs
    where
      m = size args

instance Abstract Permutation where
  abstract tel (Perm n xs) = Perm (n + m) $ [0..m - 1] ++ map (+ m) xs
    where
      m = size tel

-- | @(x:A)->B(x) `piApply` [u] = B(u)@
--
--   Precondition: The type must contain the right number of pis without
--   having to perform any reduction.
--
--   @piApply@ is potentially unsafe, the monadic 'piApplyM' is preferable.
piApply :: Type -> Args -> Type
piApply t []                      = t
piApply (El _ (Pi  _ b)) (a:args) = lazyAbsApp b (unArg a) `piApply` args
piApply (El s (Shared p)) args    = piApply (El s $ derefPtr p) args
piApply t args                    =
  trace ("piApply t = " ++ show t ++ "\n  args = " ++ show args) __IMPOSSIBLE__

---------------------------------------------------------------------------
-- * Abstraction
---------------------------------------------------------------------------

instance Abstract Term where
  abstract = teleLam

instance Abstract Type where
  abstract = telePi_

instance Abstract Sort where
  abstract EmptyTel s = s
  abstract _        s = __IMPOSSIBLE__

instance Abstract Telescope where
  EmptyTel           `abstract` tel = tel
  ExtendTel arg xtel `abstract` tel = ExtendTel arg $ xtel <&> (`abstract` tel)

instance Abstract Definition where
  abstract tel (Defn info x t pol occ df m c inst copy ma nc inj d) =
    Defn info x (abstract tel t) (abstract tel pol) (abstract tel occ) df m c inst copy ma nc inj (abstract tel d)

-- | @tel ⊢ (Γ ⊢ lhs ↦ rhs : t)@ becomes @tel, Γ ⊢ lhs ↦ rhs : t)@
--   we do not need to change lhs, rhs, and t since they live in Γ.
--   See 'Abstract Clause'.
instance Abstract RewriteRule where
  abstract tel (RewriteRule q gamma f ps rhs t) =
    RewriteRule q (abstract tel gamma) f ps rhs t

#if __GLASGOW_HASKELL__ >= 710
instance {-# OVERLAPPING #-} Abstract [Occ.Occurrence] where
#else
instance Abstract [Occ.Occurrence] where
#endif
  abstract tel []  = []
  abstract tel occ = replicate (size tel) Mixed ++ occ -- TODO: check occurrence

#if __GLASGOW_HASKELL__ >= 710
instance {-# OVERLAPPING #-} Abstract [Polarity] where
#else
instance Abstract [Polarity] where
#endif
  abstract tel []  = []
  abstract tel pol = replicate (size tel) Invariant ++ pol -- TODO: check polarity

instance Abstract Projection where
  abstract tel p = p
    { projIndex = size tel + projIndex p
    , projLams  = abstract tel $ projLams p
    }

instance Abstract ProjLams where
  abstract tel (ProjLams lams) = ProjLams $
    map (\ !dom -> argFromDom (fst <$> dom)) (telToList tel) ++ lams

instance Abstract Defn where
  abstract tel d = case d of
    Axiom{} -> d
    AbstractDefn -> d
    Function{ funClauses = cs, funCompiled = cc, funInv = inv
            , funProjection = Nothing  } ->
      d { funClauses  = abstract tel cs
        , funCompiled = abstract tel cc
        , funInv      = abstract tel inv
        }
    Function{ funClauses = cs, funCompiled = cc, funInv = inv
            , funProjection = Just p } ->
      -- Andreas, 2015-05-11 if projection was applied to Var 0
      -- then abstract over last element of tel (the others are params).
      if projIndex p > 0 then d' else
        d' { funClauses  = abstract tel1 cs
           , funCompiled = abstract tel1 cc
           , funInv      = abstract tel1 inv
           }
        where
          d' = d { funProjection = Just $ abstract tel p }
          tel1 = telFromList $ drop (size tel - 1) $ telToList tel

    Datatype{ dataPars = np, dataSmallPars = sps, dataNonLinPars = nlps, dataClause = cl } ->
      d { dataPars       = np + size tel
        , dataSmallPars  = abstract tel sps
        , dataNonLinPars = abstract tel nlps
        , dataClause     = abstract tel cl
        }
    Record{ recPars = np, recClause = cl, recTel = tel' } ->
      d { recPars    = np + size tel
        , recClause  = abstract tel cl
        , recTel     = abstract tel tel'
        }
    Constructor{ conPars = np } ->
      d { conPars = np + size tel }
    Primitive{ primClauses = cs } ->
      d { primClauses = abstract tel cs }

instance Abstract PrimFun where
    abstract tel (PrimFun x ar def) = PrimFun x (ar + n) $ \ts -> def $ genericDrop n ts
        where n = size tel

instance Abstract Clause where
  abstract tel (Clause rl rf tel' ps b t catchall) =
    Clause rl rf (abstract tel tel')
           (namedTelVars m tel ++ ps)
           b
           t -- nothing to do for t, since it lives under the telescope
           catchall
      where m = size tel + size tel'

instance Abstract CompiledClauses where
  abstract tel Fail = Fail
  abstract tel (Done xs t) = Done (map (argFromDom . fmap fst) (telToList tel) ++ xs) t
  abstract tel (Case n bs) =
    Case (n <&> \ i -> i + size tel) (abstract tel bs)

instance Abstract a => Abstract (WithArity a) where
  abstract tel (WithArity n a) = WithArity n $ abstract tel a

instance Abstract a => Abstract (Case a) where
  abstract tel (Branches cop cs ls m b) =
    Branches cop (abstract tel cs) (abstract tel ls) (abstract tel m) b

telVars :: Int -> Telescope -> [Arg DeBruijnPattern]
telVars m = map (fmap namedThing) . (namedTelVars m)

namedTelVars :: Int -> Telescope -> [NamedArg DeBruijnPattern]
namedTelVars m EmptyTel                     = []
namedTelVars m (ExtendTel !dom tel) =
  Arg (domInfo dom) (namedDBVarP (m-1) $ absName tel) :
  namedTelVars (m-1) (unAbs tel)

instance Abstract FunctionInverse where
  abstract tel NotInjective  = NotInjective
  abstract tel (Inverse inv) = Inverse $ abstract tel inv

#if __GLASGOW_HASKELL__ >= 710
instance {-# OVERLAPPABLE #-} Abstract t => Abstract [t] where
#else
instance Abstract t => Abstract [t] where
#endif
  abstract tel = map (abstract tel)

instance Abstract t => Abstract (Maybe t) where
  abstract tel x = fmap (abstract tel) x

instance Abstract v => Abstract (Map k v) where
  abstract tel m = fmap (abstract tel) m

instance Abstract v => Abstract (HashMap k v) where
  abstract tel m = fmap (abstract tel) m

abstractArgs :: Abstract a => Args -> a -> a
abstractArgs args x = abstract tel x
    where
        tel   = foldr (\arg@(Arg info x) -> ExtendTel (sort Prop <$ domFromArg arg) . Abs x)
                      EmptyTel
              $ zipWith (<$) names args
        names = cycle $ map (stringToArgName . (:[])) ['a'..'z']

---------------------------------------------------------------------------
-- * Substitution and raising/shifting/weakening
---------------------------------------------------------------------------

-- | If @permute π : [a]Γ -> [a]Δ@, then @applySubst (renaming _ π) : Term Γ -> Term Δ@
renaming :: forall a. DeBruijn a => Empty -> Permutation -> Substitution' a
renaming err p = prependS err gamma $ raiseS $ size p
  where
    gamma :: [Maybe a]
    gamma = inversePermute p (deBruijnVar :: Int -> a)
    -- gamma = safePermute (invertP (-1) p) $ map deBruijnVar [0..]

-- | If @permute π : [a]Γ -> [a]Δ@, then @applySubst (renamingR π) : Term Δ -> Term Γ@
renamingR :: DeBruijn a => Permutation -> Substitution' a
renamingR p@(Perm n _) = permute (reverseP p) (map deBruijnVar [0..]) ++# raiseS n

-- | The permutation should permute the corresponding context. (right-to-left list)
renameP :: Subst t a => Empty -> Permutation -> a -> a
renameP err p = applySubst (renaming err p)

instance Subst a a => Subst a (Substitution' a) where
  applySubst rho sgm = composeS rho sgm

instance Subst Term Term where
  applySubst IdS t = t
  applySubst rho t    = case t of
    Var i es    -> lookupS rho i `applyE` applySubst rho es
    Lam h m     -> Lam h $ applySubst rho m
    Def f es    -> defApp f [] $ applySubst rho es
    Con c ci vs -> Con c ci $ applySubst rho vs
    MetaV x es  -> MetaV x $ applySubst rho es
    Lit l       -> Lit l
    Level l     -> levelTm $ applySubst rho l
    Pi a b      -> uncurry Pi $ applySubst rho (a,b)
    Sort s      -> sortTm $ applySubst rho s
    Shared p    -> Shared $ applySubst rho p
    DontCare mv -> dontCare $ applySubst rho mv

instance Subst t a => Subst t (Ptr a) where
  applySubst rho = fmap (applySubst rho)

instance Subst Term a => Subst Term (Type' a) where
  applySubst rho (El s t) = applySubst rho s `El` applySubst rho t

instance Subst Term Sort where
  applySubst rho s = case s of
    Type n     -> levelSort $ sub n
    Prop       -> Prop
    Inf        -> Inf
    SizeUniv   -> SizeUniv
    DLub s1 s2 -> DLub (sub s1) (sub s2)
    where sub x = applySubst rho x

instance Subst Term Level where
  applySubst rho (Max as) = Max $ applySubst rho as

instance Subst Term PlusLevel where
  applySubst rho l@ClosedLevel{} = l
  applySubst rho (Plus n l) = Plus n $ applySubst rho l

instance Subst Term LevelAtom where
  applySubst rho (MetaLevel m vs)   = MetaLevel m    $ applySubst rho vs
  applySubst rho (BlockedLevel m v) = BlockedLevel m $ applySubst rho v
  applySubst rho (NeutralLevel _ v) = UnreducedLevel $ applySubst rho v
  applySubst rho (UnreducedLevel v) = UnreducedLevel $ applySubst rho v

instance Subst Term Name where
  applySubst rho = id

#if __GLASGOW_HASKELL__ >= 710
instance {-# OVERLAPPING #-} Subst Term String where
#else
instance Subst Term String where
#endif
  applySubst rho = id

instance Subst Term ConPatternInfo where
  applySubst rho (ConPatternInfo mr b mt) = ConPatternInfo mr b $ applySubst rho mt

instance Subst Term Pattern where
  applySubst rho p = case p of
    ConP c mt ps -> ConP c (applySubst rho mt) $ applySubst rho ps
    DotP t       -> DotP $ applySubst rho t
    VarP s       -> p
    LitP l       -> p
    ProjP{}      -> p

instance Subst Term NLPat where
  applySubst rho p = case p of
    PVar id i bvs -> p
    PWild  -> p
    PDef f es -> PDef f $ applySubst rho es
    PLam i u -> PLam i $ applySubst rho u
    PPi a b -> PPi (applySubst rho a) (applySubst rho b)
    PBoundVar i es -> PBoundVar i $ applySubst rho es
    PTerm u -> PTerm $ applySubst rho u

instance Subst Term NLPType where
  applySubst rho (NLPType s a) = NLPType (applySubst rho s) (applySubst rho a)

instance Subst Term RewriteRule where
  applySubst rho (RewriteRule q gamma f ps rhs t) =
    RewriteRule q (applySubst rho gamma)
                f (applySubst (liftS n rho) ps)
                  (applySubst (liftS n rho) rhs)
                  (applySubst (liftS n rho) t)
    where n = size gamma

instance Subst t a => Subst t (Blocked a) where
  applySubst rho b = fmap (applySubst rho) b

instance Subst Term DisplayForm where
  applySubst rho (Display n ps v) =
    Display n (applySubst (liftS 1 rho) ps)
              (applySubst (liftS n rho) v)

instance Subst Term DisplayTerm where
  applySubst rho (DTerm v)        = DTerm $ applySubst rho v
  applySubst rho (DDot v)         = DDot  $ applySubst rho v
  applySubst rho (DCon c ci vs)   = DCon c ci $ applySubst rho vs
  applySubst rho (DDef c es)      = DDef c $ applySubst rho es
  applySubst rho (DWithApp v vs es) = uncurry3 DWithApp $ applySubst rho (v, vs, es)

instance Subst t a => Subst t (Tele a) where
  applySubst rho  EmptyTel         = EmptyTel
  applySubst rho (ExtendTel t tel) = uncurry ExtendTel $ applySubst rho (t, tel)

instance Subst Term Constraint where
  applySubst rho c = case c of
    ValueCmp cmp a u v       -> ValueCmp cmp (rf a) (rf u) (rf v)
    ValueCmpOnFace cmp p t u v -> ValueCmpOnFace cmp (rf p) (rf t) (rf u) (rf v)
    ElimCmp ps a v e1 e2     -> ElimCmp ps (rf a) (rf v) (rf e1) (rf e2)
    TypeCmp cmp a b          -> TypeCmp cmp (rf a) (rf b)
    TelCmp a b cmp tel1 tel2 -> TelCmp (rf a) (rf b) cmp (rf tel1) (rf tel2)
    SortCmp cmp s1 s2        -> SortCmp cmp (rf s1) (rf s2)
    LevelCmp cmp l1 l2       -> LevelCmp cmp (rf l1) (rf l2)
    Guarded c cs             -> Guarded (rf c) cs
    IsEmpty r a              -> IsEmpty r (rf a)
    CheckSizeLtSat t         -> CheckSizeLtSat (rf t)
    FindInScope m b cands    -> FindInScope m b (rf cands)
    UnBlock{}                -> c
    where
      rf x = applySubst rho x

instance Subst Term ModuleParameters where
  applySubst rho mp = mp { mpSubstitution = applySubst rho $ mpSubstitution mp }

instance Subst Term A.NamedDotPattern where
  applySubst rho (A.NamedDot x v a) = A.NamedDot x (applySubst rho v) (applySubst rho a)

instance Subst t a => Subst t (Elim' a) where
  applySubst rho e = case e of
    Apply v -> Apply $ applySubst rho v
    IApply x y r -> IApply (applySubst rho x) (applySubst rho y) (applySubst rho r)
    Proj{}  -> e

instance Subst t a => Subst t (Abs a) where
  applySubst rho (Abs x a)   = Abs x $ applySubst (liftS 1 rho) a
  applySubst rho (NoAbs x a) = NoAbs x $ applySubst rho a

instance Subst t a => Subst t (Arg a) where
  applySubst rho = fmap (applySubst rho)

instance Subst t a => Subst t (Named name a) where
  applySubst rho = fmap (applySubst rho)

instance Subst t a => Subst t (Dom a) where
  applySubst rho = fmap (applySubst rho)

instance Subst t a => Subst t (Maybe a) where
  applySubst rho = fmap (applySubst rho)

instance Subst t a => Subst t [a] where
  applySubst rho = map (applySubst rho)

instance (Ord k, Subst t a) => Subst t (Map k a) where
  applySubst rho = fmap (applySubst rho)

instance Subst Term () where
  applySubst _ _ = ()

instance (Subst t a, Subst t b) => Subst t (a, b) where
  applySubst rho (x,y) = (applySubst rho x, applySubst rho y)

instance (Subst t a, Subst t b, Subst t c) => Subst t (a, b, c) where
  applySubst rho (x,y,z) = (applySubst rho x, applySubst rho y, applySubst rho z)

instance (Subst t a, Subst t b, Subst t c, Subst t d) => Subst t (a, b, c, d) where
  applySubst rho (x,y,z,u) = (applySubst rho x, applySubst rho y, applySubst rho z, applySubst rho u)

instance Subst Term Candidate where
  applySubst rho (Candidate u t eti ov) = Candidate (applySubst rho u) (applySubst rho t) eti ov

instance Subst Term EqualityView where
  applySubst rho (OtherType t) = OtherType
    (applySubst rho t)
  applySubst rho (EqualityType s eq l t a b) = EqualityType
    (applySubst rho s)
    eq
    (map (applySubst rho) l)
    (applySubst rho t)
    (applySubst rho a)
    (applySubst rho b)

instance DeBruijn DeBruijnPattern where
  debruijnNamedVar n i  = VarP $ DBPatVar n i
  deBruijnView (VarP x) = Just $ dbPatVarIndex x
  deBruijnView _        = Nothing

fromPatternSubstitution :: PatternSubstitution -> Substitution
fromPatternSubstitution = fmap patternToTerm

applyPatSubst :: (Subst Term a) => PatternSubstitution -> a -> a
applyPatSubst = applySubst . fromPatternSubstitution

instance Subst DeBruijnPattern DeBruijnPattern where
  applySubst IdS p = p
  applySubst rho p = case p of
    VarP x       -> useName (dbPatVarName x) $ lookupS rho $ dbPatVarIndex x
    DotP u       -> DotP $ applyPatSubst rho u
    ConP c ci ps -> ConP c ci $ applySubst rho ps
    LitP x       -> p
    ProjP{}      -> p
    where
      useName :: PatVarName -> DeBruijnPattern -> DeBruijnPattern
      useName n (VarP x) | isUnderscore (dbPatVarName x) = debruijnNamedVar n (dbPatVarIndex x)
      useName _ x = x

---------------------------------------------------------------------------
-- * Projections
---------------------------------------------------------------------------

-- | @projDropParsApply proj o args = 'projDropPars' proj o `'apply'` args@
--
--   This function is an optimization, saving us from construction lambdas we
--   immediately remove through application.
projDropParsApply :: Projection -> ProjOrigin -> Args -> Term
projDropParsApply (Projection prop d r _ lams) o args =
  case initLast $ getProjLams lams of
    -- If we have no more abstractions, we must be a record field
    -- (projection applied already to record value).
    Nothing -> if proper then Def d $ map Apply args else __IMPOSSIBLE__
    Just (pars, Arg i y) ->
      let core = if proper then Lam i $ Abs y $ Var 0 [Proj o d]
                           else Lam i $ Abs y $ Def d [Apply $ Var 0 [] <$ r] -- Issue2226: get ArgInfo for principal argument from projFromType
      -- Now drop pars many args
          (pars', args') = dropCommon pars args
      -- We only have to abstract over the parameters that exceed the arguments.
      -- We only have to apply to the arguments that exceed the parameters.
      in List.foldr (\ (Arg ai x) -> Lam ai . NoAbs x) (core `apply` args') pars'
  where proper = isJust prop

---------------------------------------------------------------------------
-- * Telescopes
---------------------------------------------------------------------------

type TelView = TelV Type
data TelV a  = TelV { theTel :: Tele (Dom a), theCore :: a }
  deriving (Typeable, Show, Functor)

deriving instance (Subst t a, Eq  a) => Eq  (TelV a)
deriving instance (Subst t a, Ord a) => Ord (TelV a)

-- | Turn a typed binding @(x1 .. xn : A)@ into a telescope.
bindsToTel' :: (Name -> a) -> [Name] -> Dom Type -> ListTel' a
bindsToTel' f []     t = []
bindsToTel' f (x:xs) t = fmap (f x,) t : bindsToTel' f xs (raise 1 t)

bindsToTel :: [Name] -> Dom Type -> ListTel
bindsToTel = bindsToTel' nameToArgName

-- | Turn a typed binding @(x1 .. xn : A)@ into a telescope.
bindsWithHidingToTel' :: (Name -> a) -> [WithHiding Name] -> Dom Type -> ListTel' a
bindsWithHidingToTel' f []                    t = []
bindsWithHidingToTel' f (WithHiding h x : xs) t =
  fmap (f x,) (mapHiding (mappend h) t) : bindsWithHidingToTel' f xs (raise 1 t)

bindsWithHidingToTel :: [WithHiding Name] -> Dom Type -> ListTel
bindsWithHidingToTel = bindsWithHidingToTel' nameToArgName

-- | Takes off all exposed function domains from the given type.
--   This means that it does not reduce to expose @Pi@-types.
telView' :: Type -> TelView
telView' = telView'UpTo (-1)

-- | @telView'UpTo n t@ takes off the first @n@ exposed function types of @t@.
-- Takes off all (exposed ones) if @n < 0@.
telView'UpTo :: Int -> Type -> TelView
telView'UpTo 0 t = TelV EmptyTel t
telView'UpTo n t = case ignoreSharing $ unEl t of
  Pi a b  -> absV a (absName b) $ telView'UpTo (n - 1) (absBody b)
  _       -> TelV EmptyTel t
  where
    absV a x (TelV tel t) = TelV (ExtendTel a (Abs x tel)) t

-- | @mkPi dom t = telePi (telFromList [dom]) t@
mkPi :: Dom (ArgName, Type) -> Type -> Type
mkPi !dom b = el $ Pi a (mkAbs x b)
  where
    x = fst $ unDom dom
    a = snd <$> dom
    el = El $ dLub (getSort a) (Abs x (getSort b)) -- dLub checks x freeIn

mkLam :: Arg ArgName -> Term -> Term
mkLam a v = Lam (argInfo a) (Abs (unArg a) v)

telePi' :: (Abs Type -> Abs Type) -> Telescope -> Type -> Type
telePi' reAbs = telePi where
  telePi EmptyTel          t = t
  telePi (ExtendTel u tel) t = el $ Pi u $ reAbs b
    where
      b  = (`telePi` t) <$> tel
      s1 = getSort u
      s2 = getSort <$> b
      el = El $ dLub s1 s2

-- | Uses free variable analysis to introduce 'NoAbs' bindings.
telePi :: Telescope -> Type -> Type
telePi = telePi' reAbs

-- | Everything will be an 'Abs'.
telePi_ :: Telescope -> Type -> Type
telePi_ = telePi' id

{- OLD
-- | Everything will be a pi.
telePi_  EmptyTel        t = t
telePi_ (ExtendTel u tel) t = el $ Pi u b
  where
    el = El (dLub s1 s2)
    b  = fmap (flip telePi_ t) tel
    s1 = getSort $ unDom u
    s2 = fmap getSort b
-}

-- | Abstract over a telescope in a term, producing lambdas.
--   Dumb abstraction: Always produces 'Abs', never 'NoAbs'.
--
--   The implementation is sound because 'Telescope' does not use 'NoAbs'.
teleLam :: Telescope -> Term -> Term
teleLam  EmptyTel         t = t
teleLam (ExtendTel u tel) t = Lam (domInfo u) $ flip teleLam t <$> tel

-- | Performs void ('noAbs') abstraction over telescope.
class TeleNoAbs a where
  teleNoAbs :: a -> Term -> Term

instance TeleNoAbs ListTel where
  teleNoAbs tel t = foldr (\ (Dom{domInfo = ai, unDom = (x, _)}) -> Lam ai . NoAbs x) t tel

instance TeleNoAbs Telescope where
  teleNoAbs tel = teleNoAbs $ telToList tel

-- | In compiled clauses, the variables in the clause body are relative to the
--   pattern variables (including dot patterns) instead of the clause telescope.
compiledClauseBody :: Clause -> Maybe Term
compiledClauseBody cl = applySubst (renamingR perm) $ clauseBody cl
  where perm = fromMaybe __IMPOSSIBLE__ $ clausePerm cl

---------------------------------------------------------------------------
-- * Syntactic equality and order
---------------------------------------------------------------------------

deriving instance Eq Substitution
deriving instance Ord Substitution

deriving instance Eq Sort
deriving instance Ord Sort
deriving instance Eq Level
deriving instance Ord Level
deriving instance Eq PlusLevel
deriving instance Ord LevelAtom
deriving instance Eq NotBlocked
deriving instance Ord NotBlocked
deriving instance Eq t => Eq (Blocked t)
deriving instance Ord t => Ord (Blocked t)
deriving instance Eq Candidate

deriving instance (Subst t a, Eq a)  => Eq  (Tele a)
deriving instance (Subst t a, Ord a) => Ord (Tele a)

deriving instance Eq Constraint
deriving instance Eq Section

instance Ord PlusLevel where
  compare ClosedLevel{} Plus{}            = LT
  compare Plus{} ClosedLevel{}            = GT
  compare (ClosedLevel n) (ClosedLevel m) = compare n m
  -- Compare on the atom first. Makes most sense for levelMax.
  compare (Plus n a) (Plus m b)           = compare (a,n) (b,m)

instance Eq LevelAtom where
  (==) = (==) `on` unLevelAtom

-- | Syntactic 'Type' equality, ignores sort annotations.
instance Eq a => Eq (Type' a) where
  (==) = (==) `on` unEl

instance Ord a => Ord (Type' a) where
  compare = compare `on` unEl

-- | Syntactic 'Term' equality, ignores stuff below @DontCare@ and sharing.
instance Eq Term where
  Var x vs   == Var x' vs'   = x == x' && vs == vs'
  Lam h v    == Lam h' v'    = h == h' && v  == v'
  Lit l      == Lit l'       = l == l'
  Def x vs   == Def x' vs'   = x == x' && vs == vs'
  Con x _ vs == Con x' _ vs' = x == x' && vs == vs'
  Pi a b     == Pi a' b'     = a == a' && b == b'
  Sort s     == Sort s'      = s == s'
  Level l    == Level l'     = l == l'
  MetaV m vs == MetaV m' vs' = m == m' && vs == vs'
  DontCare _ == DontCare _   = True
  Shared p   == Shared q     = p == q || derefPtr p == derefPtr q
  Shared p   == b            = derefPtr p == b
  a          == Shared q     = a == derefPtr q
  _          == _            = False

instance Ord Term where
  Shared a   `compare` Shared x | a == x = EQ
  Shared a   `compare` x          = compare (derefPtr a) x
  a          `compare` Shared x   = compare a (derefPtr x)
  Var a b    `compare` Var x y    = compare (a, b) (x, y)
  Var{}      `compare` _          = LT
  _          `compare` Var{}      = GT
  Def a b    `compare` Def x y    = compare (a, b) (x, y)
  Def{}      `compare` _          = LT
  _          `compare` Def{}      = GT
  Con a _ b  `compare` Con x _ y  = compare (a, b) (x, y)
  Con{}      `compare` _          = LT
  _          `compare` Con{}      = GT
  Lit a      `compare` Lit x      = compare a x
  Lit{}      `compare` _          = LT
  _          `compare` Lit{}      = GT
  Lam a b    `compare` Lam x y    = compare (a, b) (x, y)
  Lam{}      `compare` _          = LT
  _          `compare` Lam{}      = GT
  Pi a b     `compare` Pi x y     = compare (a, b) (x, y)
  Pi{}       `compare` _          = LT
  _          `compare` Pi{}       = GT
  Sort a     `compare` Sort x     = compare a x
  Sort{}     `compare` _          = LT
  _          `compare` Sort{}     = GT
  Level a    `compare` Level x    = compare a x
  Level{}    `compare` _          = LT
  _          `compare` Level{}    = GT
  MetaV a b  `compare` MetaV x y  = compare (a, b) (x, y)
  MetaV{}    `compare` _          = LT
  _          `compare` MetaV{}    = GT
  DontCare{} `compare` DontCare{} = EQ

instance (Subst t a, Eq a) => Eq (Abs a) where
  NoAbs _ a == NoAbs _ b = a == b
  Abs   _ a == Abs   _ b = a == b
  a         == b         = absBody a == absBody b

instance (Subst t a, Ord a) => Ord (Abs a) where
  NoAbs _ a `compare` NoAbs _ b = a `compare` b
  Abs   _ a `compare` Abs   _ b = a `compare` b
  a         `compare` b         = absBody a `compare` absBody b

instance (Subst t a, Eq a)  => Eq  (Elim' a) where
  Apply  a == Apply  b = a == b
  Proj _ x == Proj _ y = x == y
  IApply x y r == IApply x' y' r' = x == x' && y == y' && r == r'
  _ == _ = False

instance (Subst t a, Ord a) => Ord (Elim' a) where
  Apply  a `compare` Apply  b = a `compare` b
  Proj _ x `compare` Proj _ y = x `compare` y
  IApply x y r `compare` IApply x' y' r' = compare x x' `mappend` compare y y' `mappend` compare r r'
  Apply{}  `compare` _        = LT
  _        `compare` Apply{}  = GT
  Proj{}   `compare` _        = LT
  _        `compare` Proj{}   = GT


---------------------------------------------------------------------------
-- * Level stuff
---------------------------------------------------------------------------

-- | The ``rule'', if Agda is considered as a functional
--   pure type system (pts).
--
--   TODO: This needs to be properly implemented, requiring
--   refactoring of Agda's handling of levels.
--   Without impredicativity or 'SizeUniv', Agda's pts rule is
--   just the least upper bound, which is total and commutative.
--   The handling of levels relies on this simplification.
pts :: Sort -> Sort -> Sort
pts = sLub

sLub :: Sort -> Sort -> Sort
sLub s Prop = s
sLub Prop s = s
sLub Inf _ = Inf
sLub _ Inf = Inf
sLub SizeUniv s = s         -- one can freely quantify over sizes in any Set
sLub _ SizeUniv = SizeUniv  -- but everything resulting in a size lives in the SizeUniv
sLub (Type (Max as)) (Type (Max bs)) = Type $ levelMax (as ++ bs)
-- sLub (DLub a b) c = DLub (sLub a c) b -- no longer commutative!
sLub (DLub a NoAbs{}) c = __IMPOSSIBLE__
sLub (DLub a (Abs x b)) c = DLub a $ Abs x $ sLub b $ raise 1 c
sLub a (DLub b c) = DLub (sLub a b) c

-- | Dependent least upper bound, to assign a level to expressions
--   like @forall i -> Set i@.
--
--   @dLub s1 \i.s2 = \omega@ if @i@ appears in the rigid variables of @s2@.
dLub :: Sort -> Abs Sort -> Sort
dLub Inf _ = Inf
dLub s1 (NoAbs _ s2) = sLub s1 s2
dLub s1 b@(Abs _ s2) = case occurrence 0 s2 of
  Flexible _    -> DLub s1 b
  -- Andreas, 2017-01-18, issue #2408:
  -- The sort of @.(a : A) → Set (f a)@ in context @f : .A → Level@
  -- is @dLub Set λ a → Set (lsuc (f a))@, but @DLub@s are not serialized.
  -- Alternatives:
  -- 1. -- Irrelevantly -> sLub s1 (absApp b $ DontCare $ Sort Prop)
  --    We cheat here by simplifying the sort to @Set (lsuc (f *))@
  --    where * is a dummy value.  The rationale is that @f * = f a@ (irrelevance!)
  --    and that if we already have a neutral level @f a@
  --    it should not hurt to have @f *@ even if type @A@ is empty.
  --    However: sorts are printed in error messages when sorts do not match.
  --    Also, sorts with a dummy like Prop would be ill-typed.
  -- 2. We keep the DLub, and serialize it.
  --    That's clean and principled, even though DLubs make level solving harder.
  Irrelevantly  -> DLub s1 b
  NoOccurrence  -> sLub s1 (noabsApp __IMPOSSIBLE__ b)
--  Free.Unused   -> sLub s1 (absApp b __IMPOSSIBLE__) -- triggers Issue784
  Free.Unused   -> DLub s1 b
  StronglyRigid -> Inf
  Unguarded     -> Inf
  WeaklyRigid   -> Inf

lvlView :: Term -> Level
lvlView v = case ignoreSharing v of
  Level l       -> l
  Sort (Type l) -> l
  _             -> Max [Plus 0 $ UnreducedLevel v]

levelMax :: [PlusLevel] -> Level
levelMax as0 = Max $ ns ++ List.sort bs
  where
    as = Prelude.concatMap expand as0
    -- ns is empty or a singleton
    ns = case [ n | ClosedLevel n <- as, n > 0 ] of
      []  -> []
      ns  -> [ ClosedLevel n | let n = Prelude.maximum ns, n > greatestB ]
    bs = subsume [ b | b@Plus{} <- as ]
    greatestB | null bs   = 0
              | otherwise = Prelude.maximum [ n | Plus n _ <- bs ]

    expand l@ClosedLevel{} = [l]
    expand (Plus n l) = map (plus n) $ expand0 $ expandAtom l

    expand0 [] = [ClosedLevel 0]
    expand0 as = as

    expandAtom l = case l of
      BlockedLevel _ v -> expandTm v
      NeutralLevel _ v -> expandTm v
      UnreducedLevel v -> expandTm v
      MetaLevel{}      -> [Plus 0 l]
      where
        expandTm v = case ignoreSharing v of
          Level (Max as)       -> as
          Sort (Type (Max as)) -> as
          _                    -> [Plus 0 l]

    plus n (ClosedLevel m) = ClosedLevel (n + m)
    plus n (Plus m l)      = Plus (n + m) l

    subsume (ClosedLevel{} : _) = __IMPOSSIBLE__
    subsume [] = []
    subsume (Plus n a : bs)
      | not $ null ns = subsume bs
      | otherwise     = Plus n a : subsume [ b | b@(Plus _ a') <- bs, a /= a' ]
      where
        ns = [ m | Plus m a'  <- bs, a == a', m > n ]

sortTm :: Sort -> Term
sortTm (Type l) = Sort $ levelSort l
sortTm s        = Sort s

levelSort :: Level -> Sort
levelSort (Max as)
  | List.any (levelIs Inf     ) as = Inf
  | List.any (levelIs SizeUniv) as = SizeUniv
  where
    levelIs s ClosedLevel{}     = False
    levelIs s (Plus _ l)        = atomIs s l
    atomIs s (NeutralLevel _ a) = tmIs s a
    atomIs s (UnreducedLevel a) = tmIs s a
    atomIs s MetaLevel{}        = False
    atomIs s BlockedLevel{}     = False
    tmIs s (Sort s')            = s == s'
    tmIs s (Shared p)           = tmIs s $ derefPtr p
    tmIs s _                    = False
levelSort l =
  case ignoreSharing $ levelTm l of
    Sort s -> s
    _      -> Type l

levelTm :: Level -> Term
levelTm l =
  case l of
    Max [Plus 0 l] -> unLevelAtom l
    _              -> Level l

unLevelAtom :: LevelAtom -> Term
unLevelAtom (MetaLevel x es)   = MetaV x es
unLevelAtom (NeutralLevel _ v) = v
unLevelAtom (UnreducedLevel v) = v
unLevelAtom (BlockedLevel _ v) = v<|MERGE_RESOLUTION|>--- conflicted
+++ resolved
@@ -358,11 +358,6 @@
             DotP{}  -> mkSub tm n ps vs
             ConP c _ ps' -> mkSub tm n (ps' ++ ps) (projections c v ++ vs)
             LitP{}  -> __IMPOSSIBLE__
-<<<<<<< HEAD
-            ConP q _ [] -> mkSub tm n ps vs
-            ConP{}  -> __IMPOSSIBLE__
-=======
->>>>>>> 35b1a719
             ProjP{} -> __IMPOSSIBLE__
         mkSub _ _ _ _ = __IMPOSSIBLE__
 
@@ -383,11 +378,6 @@
             DotP{}              -> newTel n tel ps vs
             ConP c _ ps'        -> newTel n tel (ps' ++ ps) (projections c v ++ vs)
             LitP{}              -> __IMPOSSIBLE__
-<<<<<<< HEAD
-            ConP q _ [] -> newTel n tel ps vs
-            ConP{}              -> __IMPOSSIBLE__
-=======
->>>>>>> 35b1a719
             ProjP{}             -> __IMPOSSIBLE__
         newTel _ tel _ _ = __IMPOSSIBLE__
 
