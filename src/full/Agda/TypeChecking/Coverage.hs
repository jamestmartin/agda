--- conflicted
+++ resolved
@@ -2225,29 +2225,27 @@
     SSet{} -> return $ locallyTC eSplitOnStrict $ const True
     _      -> return id
 
-  r <- withKIfStrict $ unifyIndices'
+  r <- withKIfStrict $ lift $ unifyIndices'
          delta1Gamma
          flex
          (raise (size gamma) dtype)
          conIxs
          givenIxs
 
-<<<<<<< HEAD
   TelV eqTel _ <- telView $ (raise (size gamma) dtype)
-=======
+
   let stuck errs = do
         debugCantSplit
         throwError $ UnificationStuck (conName con) (delta1 `abstract` gamma) conIxs givenIxs errs
 
->>>>>>> 0153c6cc
 
   case r of
     NoUnify {} -> debugNoUnify $> Nothing
 
-<<<<<<< HEAD
-    DontKnow errs -> do
-      debugCantSplit
-      throwError $ UnificationStuck (conName con) (delta1 `abstract` gamma) conIxs givenIxs errs
+    UnifyBlocked block -> stuck [] -- TODO: postpone and retry later
+
+    UnifyStuck errs -> stuck errs
+
     Unifies (delta1',rho0,eqs,tauInv) -> do
 
       let unifyInfo | True -- moved the check higher up: Just d == mid -- here because we only handle Id for now.
@@ -2263,13 +2261,6 @@
         -- TODO better error msg.
         lift $ genericWarning =<< text "No equiv while splitting on indexed family"
 
-=======
-    UnifyBlocked block -> stuck [] -- TODO: postpone and retry later
-
-    UnifyStuck errs -> stuck errs
-
-    Unifies (delta1',rho0,_) -> do
->>>>>>> 0153c6cc
       debugSubst "rho0" rho0
 
       let rho0' = toSplitPSubst rho0
