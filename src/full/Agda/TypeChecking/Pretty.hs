{-# LANGUAGE TypeFamilies #-}

module Agda.TypeChecking.Pretty
    ( module Agda.TypeChecking.Pretty
    , module Data.Semigroup -- This re-export can be removed once <GHC-8.4 is dropped.
    , module Reexport
    ) where

import Prelude hiding ( null )

import Control.Applicative  (liftA2)
import Control.Monad
import Control.Monad.Except
import Control.Monad.Reader (ReaderT)
import Control.Monad.State  (StateT)

import Data.Map (Map)
import qualified Data.Map as Map
import qualified Data.Set as Set
import Data.Maybe
import Data.String
import Data.Semigroup (Semigroup((<>)))
import qualified Data.Foldable as Fold

import Agda.Syntax.Position
import Agda.Syntax.Common
import Agda.Syntax.Fixity
import Agda.Syntax.Internal
import Agda.Syntax.Literal
import Agda.Syntax.Translation.InternalToAbstract
import Agda.Syntax.Translation.ReflectedToAbstract
import Agda.Syntax.Translation.AbstractToConcrete
import qualified Agda.Syntax.Translation.AbstractToConcrete as Reexport (MonadAbsToCon)
import qualified Agda.Syntax.Translation.ReflectedToAbstract as R
import qualified Agda.Syntax.Abstract as A
import qualified Agda.Syntax.Concrete as C
import qualified Agda.Syntax.Abstract.Pretty as AP
import Agda.Syntax.Concrete.Pretty (bracesAndSemicolons)
import qualified Agda.Syntax.Concrete.Pretty as CP
import qualified Agda.Syntax.Info as A
import Agda.Syntax.Scope.Base  (AbstractName(..))
import Agda.Syntax.Scope.Monad (withContextPrecedence)

import Agda.TypeChecking.Coverage.SplitTree
import Agda.TypeChecking.Monad
import Agda.TypeChecking.Positivity.Occurrence
import Agda.TypeChecking.Substitute

import Agda.Utils.Graph.AdjacencyMap.Unidirectional (Graph)
import qualified Agda.Utils.Graph.AdjacencyMap.Unidirectional as Graph
import Agda.Utils.List1 ( List1, pattern (:|) )
import qualified Agda.Utils.List1 as List1
import Agda.Utils.Maybe
import Agda.Utils.Null
import Agda.Utils.Permutation (Permutation)
import Agda.Utils.Pretty (Pretty, prettyShow)
import qualified Agda.Utils.Pretty as P

import Agda.Utils.Impossible

---------------------------------------------------------------------------
-- * Wrappers for pretty printing combinators
---------------------------------------------------------------------------

type Doc = P.Doc

comma, colon, equals :: Applicative m => m Doc
comma  = pure P.comma
colon  = pure P.colon
equals = pure P.equals

pretty :: (Applicative m, P.Pretty a) => a -> m Doc
pretty x = pure $ P.pretty x

prettyA :: (ToConcrete a, P.Pretty (ConOfAbs a), MonadAbsToCon m) => a -> m Doc
prettyA x = AP.prettyA x

prettyAs :: (ToConcrete a, ConOfAbs a ~ [ce], P.Pretty ce, MonadAbsToCon m) => a -> m Doc
prettyAs x = AP.prettyAs x

text :: Applicative m => String -> m Doc
text s = pure $ P.text s

multiLineText :: Applicative m => String -> m Doc
multiLineText s = pure $ P.multiLineText s

pwords :: Applicative m => String -> [m Doc]
pwords s = map pure $ P.pwords s

fwords :: Applicative m => String -> m Doc
fwords s = pure $ P.fwords s

sep, fsep, hsep, hcat, vcat :: (Applicative m, Foldable t) => t (m Doc) -> m Doc
sep ds  = P.sep  <$> sequenceA (Fold.toList ds)
fsep ds = P.fsep <$> sequenceA (Fold.toList ds)
hsep ds = P.hsep <$> sequenceA (Fold.toList ds)
hcat ds = P.hcat <$> sequenceA (Fold.toList ds)
vcat ds = P.vcat <$> sequenceA (Fold.toList ds)

hang :: Applicative m => m Doc -> Int -> m Doc -> m Doc
hang p n q = P.hang <$> p <*> pure n <*> q

infixl 6 <+>, <?>
infixl 5 $$, $+$

($$), ($+$), (<+>), (<?>) :: Applicative m => m Doc -> m Doc -> m Doc
d1 $$ d2  = (P.$$) <$> d1 <*> d2
d1 $+$ d2 = (P.$+$) <$> d1 <*> d2
d1 <+> d2 = (P.<+>) <$> d1 <*> d2
d1 <?> d2 = (P.<?>) <$> d1 <*> d2

nest :: Functor m => Int -> m Doc -> m Doc
nest n d   = P.nest n <$> d

braces, dbraces, brackets, parens, parensNonEmpty
  , doubleQuotes, quotes :: Functor m => m Doc -> m Doc
braces d   = P.braces <$> d
dbraces d  = CP.dbraces <$> d
brackets d = P.brackets <$> d
parens d   = P.parens <$> d
parensNonEmpty d = P.parensNonEmpty <$> d
doubleQuotes   d = P.doubleQuotes   <$> d
quotes         d = P.quotes         <$> d

pshow :: (Applicative m, Show a) => a -> m Doc
pshow = pure . P.pshow

-- | Comma-separated list in brackets.
prettyList :: (Applicative m, Semigroup (m Doc), Foldable t) => t (m Doc) -> m Doc
prettyList ds = P.pretty <$> sequenceA (Fold.toList ds)

-- | 'prettyList' without the brackets.
prettyList_ :: (Applicative m, Semigroup (m Doc), Foldable t) => t (m Doc) -> m Doc
prettyList_ ds = fsep $ punctuate comma ds

punctuate :: (Applicative m, Semigroup (m Doc), Foldable t) => m Doc -> t (m Doc) -> [m Doc]
punctuate d ts
  | null ds   = []
  | otherwise = zipWith (<>) ds (replicate n d ++ [pure empty])
  where
    ds = Fold.toList ts
    n  = length ds - 1

---------------------------------------------------------------------------
-- * The PrettyTCM class
---------------------------------------------------------------------------

type MonadPretty m =
  ( MonadReify m
  , MonadAbsToCon m
  , IsString (m Doc)
  , Null (m Doc)
  , Semigroup (m Doc)
  )

-- This instance is to satify the constraints of superclass MonadPretty:
-- | This instance is more specific than a generic instance
-- @Semigroup a => Semigroup (TCM a)@.
instance {-# OVERLAPPING #-} Semigroup (TCM Doc)         where (<>) = liftA2 (<>)


class PrettyTCM a where
  prettyTCM :: MonadPretty m => a -> m Doc

-- | Pretty print with a given context precedence
prettyTCMCtx :: (PrettyTCM a, MonadPretty m) => Precedence -> a -> m Doc
prettyTCMCtx p = withContextPrecedence p . prettyTCM

instance {-# OVERLAPPING #-} PrettyTCM String where prettyTCM = text
instance PrettyTCM Bool        where prettyTCM = pretty
instance PrettyTCM C.Name      where prettyTCM = pretty
instance PrettyTCM C.QName     where prettyTCM = pretty
instance PrettyTCM Comparison  where prettyTCM = pretty
instance PrettyTCM Literal     where prettyTCM = pretty
instance PrettyTCM Nat         where prettyTCM = pretty
instance PrettyTCM ProblemId   where prettyTCM = pretty
instance PrettyTCM Range       where prettyTCM = pretty
instance PrettyTCM CheckpointId where prettyTCM = pretty
-- instance PrettyTCM Interval where prettyTCM = pretty
-- instance PrettyTCM Position where prettyTCM = pretty

instance PrettyTCM a => PrettyTCM (Closure a) where
  prettyTCM cl = enterClosure cl prettyTCM

instance {-# OVERLAPPABLE #-} PrettyTCM a => PrettyTCM [a] where
  prettyTCM = prettyList . map prettyTCM

instance {-# OVERLAPPABLE #-} PrettyTCM a => PrettyTCM (Maybe a) where
  prettyTCM = maybe empty prettyTCM

instance (PrettyTCM a, PrettyTCM b) => PrettyTCM (a,b) where
  prettyTCM (a, b) = parens $ prettyTCM a <> comma <> prettyTCM b

instance (PrettyTCM a, PrettyTCM b, PrettyTCM c) => PrettyTCM (a,b,c) where
  prettyTCM (a, b, c) = parens $
    prettyTCM a <> comma <> prettyTCM b <> comma <> prettyTCM c

instance PrettyTCM Term               where prettyTCM = prettyA <=< reify
instance PrettyTCM Type               where prettyTCM = prettyA <=< reify
instance PrettyTCM Sort               where prettyTCM = prettyA <=< reify
instance PrettyTCM DisplayTerm        where prettyTCM = prettyA <=< reify
instance PrettyTCM NamedClause        where prettyTCM = prettyA <=< reify
instance PrettyTCM (QNamed Clause)    where prettyTCM = prettyA <=< reify
instance PrettyTCM Level              where prettyTCM = prettyA <=< reify . Level
instance PrettyTCM (Named_ Term)      where prettyTCM = prettyA <=< reify
instance PrettyTCM (Arg Term)         where prettyTCM = prettyA <=< reify
instance PrettyTCM (Arg Type)         where prettyTCM = prettyA <=< reify
instance PrettyTCM (Arg Bool)         where prettyTCM = prettyA <=< reify
instance PrettyTCM (Arg A.Expr)       where prettyTCM = prettyA <=< reify
instance PrettyTCM (NamedArg A.Expr)  where prettyTCM = prettyA <=< reify
instance PrettyTCM (NamedArg Term)    where prettyTCM = prettyA <=< reify
instance PrettyTCM (Dom Type)         where prettyTCM = prettyA <=< reify
instance PrettyTCM (Dom (Name, Type)) where prettyTCM = prettyA <=< reify

instance PrettyTCM Permutation where prettyTCM = text . show
instance PrettyTCM Polarity    where prettyTCM = text . show
instance PrettyTCM IsForced    where prettyTCM = text . show

prettyR
  :: (R.ToAbstract r, PrettyTCM (R.AbsOfRef r), MonadPretty m, MonadError TCErr m)
  => r -> m Doc
prettyR = prettyTCM <=< toAbstractWithoutImplicit

instance (Pretty a, PrettyTCM a, EndoSubst a) => PrettyTCM (Substitution' a) where
  prettyTCM IdS        = "idS"
  prettyTCM (Wk m IdS) = "wkS" <+> pretty m
  prettyTCM (EmptyS _) = "emptyS"
  prettyTCM rho = prettyTCM u <+> comma <+> prettyTCM rho1
    where
      (rho1, rho2) = splitS 1 rho
      u            = lookupS rho2 0

instance PrettyTCM Clause where
  prettyTCM cl = do
    x <- qualify_ <$> freshName_ ("<unnamedclause>" :: String)
    prettyTCM (QNamed x cl)

instance PrettyTCM a => PrettyTCM (Judgement a) where
  prettyTCM (HasType a cmp t) = prettyTCM a <+> ":" <+> prettyTCM t
  prettyTCM (IsSort  a t) = "Sort" <+> prettyTCM a <+> ":" <+> prettyTCM t

instance PrettyTCM MetaId where
  prettyTCM x = do
    mn <- getMetaNameSuggestion x
    pretty $ NamedMeta mn x

instance PrettyTCM a => PrettyTCM (Blocked a) where
  prettyTCM (Blocked x a) = ("[" <+> prettyTCM a <+> "]") <> text (P.prettyShow x)
  prettyTCM (NotBlocked _ x) = prettyTCM x

instance (PrettyTCM k, PrettyTCM v) => PrettyTCM (Map k v) where
  prettyTCM m = "Map" <> braces (sep $ punctuate comma
    [ hang (prettyTCM k <+> "=") 2 (prettyTCM v) | (k, v) <- Map.toList m ])

-- instance {-# OVERLAPPING #-} PrettyTCM ArgName where
--   prettyTCM = text . P.prettyShow

-- instance (Reify a e, ToConcrete e c, P.Pretty c, PrettyTCM a) => PrettyTCM (Elim' a) where
instance PrettyTCM Elim where
  prettyTCM (IApply x y v) = "I$" <+> prettyTCM v
  prettyTCM (Apply v) = "$" <+> prettyTCM v
  prettyTCM (Proj _ f)= "." <> prettyTCM f

instance PrettyTCM a => PrettyTCM (MaybeReduced a) where
  prettyTCM = prettyTCM . ignoreReduced

instance PrettyTCM EqualityView where
  prettyTCM v = prettyTCM $ equalityUnview v

instance PrettyTCM A.Expr where
  prettyTCM = prettyA

instance PrettyTCM A.TypedBinding where
  prettyTCM = prettyA

instance PrettyTCM Relevance where
  prettyTCM = pretty

instance PrettyTCM Quantity where
  prettyTCM = pretty

instance PrettyTCM Modality where
  prettyTCM mod = hsep
    [ prettyTCM (getQuantity mod)
    , prettyTCM (getRelevance mod)
    ]

<<<<<<< HEAD
instance PrettyTCM ProblemConstraint where
  prettyTCM (PConstr pids c) = prettyTCM c <?> prPids (Set.toList pids)
    where
      prPids []    = empty
      prPids [pid] = parens $ "problem" <+> prettyTCM pid
      prPids pids  = parens $ "problems" <+> fsep (punctuate "," $ map prettyTCM pids)

instance PrettyTCM Constraint where
    prettyTCM c = case c of
        ValueCmp cmp ty s t -> prettyCmp (prettyTCM cmp) s t <?> prettyTCM ty
        ValueCmpOnFace cmp p ty s t ->
            sep [ prettyTCM p <+> "|"
                , prettyCmp (prettyTCM cmp) s t ]
            <?> (":" <+> prettyTCMCtx TopCtx ty)
        ElimCmp cmps fs t v us vs -> prettyCmp "~~" us vs   <?> (":" <+> prettyTCMCtx TopCtx t)
        LevelCmp cmp a b         -> prettyCmp (prettyTCM cmp) a b
        TelCmp a b cmp tela telb -> prettyCmp (prettyTCM cmp) tela telb
        SortCmp cmp s1 s2        -> prettyCmp (prettyTCM cmp) s1 s2
        Guarded c pid            -> prettyTCM c <?> parens ("blocked by problem" <+> prettyTCM pid)
        UnBlock m   -> do
            -- BlockedConst t <- mvInstantiation <$> lookupMeta m
            mi <- mvInstantiation <$> lookupMeta m
            case mi of
              BlockedConst t -> prettyCmp ":=" m t
              PostponedTypeCheckingProblem cl _ -> enterClosure cl $ \p ->
                prettyCmp ":=" m p
              Open{}  -> __IMPOSSIBLE__
              OpenInstance{} -> __IMPOSSIBLE__
              InstV{} -> empty
              -- Andreas, 2017-01-11, issue #2637:
              -- The size solver instantiates some metas with infinity
              -- without cleaning up the UnBlock constraints.
              -- Thus, this case is not IMPOSSIBLE.
              --
              -- InstV args t -> do
              --   reportS "impossible" 10
              --     [ "UnBlock meta " ++ show m ++ " surprisingly has InstV instantiation:"
              --     , show m ++ show args ++ " := " ++ show t
              --     ]
              --   __IMPOSSIBLE__
        FindInstance m mb mcands -> do
            t <- getMetaType m
            sep [ "Resolve instance argument" <+> blk
                    <?> prettyCmp ":" m t
                , cands
                ]
          where
            blk = case mb of
                    Nothing -> empty
                    Just b  -> parens $ "blocked on" <+> pretty b
            cands =
              case mcands of
                Nothing -> "No candidates yet"
                Just cnds ->
                  hang "Candidates" 2 $ vcat
                    [ hang (overlap c <+> prettyTCM c <+> ":") 2 $
                            prettyTCM (candidateType c) | c <- cnds ]
              where overlap c | candidateOverlappable c = "overlap"
                              | otherwise               = empty
        IsEmpty r t ->
            "Is empty:" <?> prettyTCMCtx TopCtx t
        CheckSizeLtSat t ->
            "Is not empty type of sizes:" <?> prettyTCMCtx TopCtx t
        CheckFunDef d i q cs -> do
            t <- defType <$> getConstInfo q
            "Check definition of" <+> prettyTCM q <+> ":" <+> prettyTCM t
        HasBiggerSort a -> "Has bigger sort:" <+> prettyTCM a
        HasPTSRule a b -> "Has PTS rule:" <+> case b of
          NoAbs _ b -> prettyTCM (a,b)
          Abs x b   -> "(" <> (prettyTCM a <+> "," <+> addContext x (prettyTCM b)) <> ")"
        UnquoteTactic _ v _ _ -> do
          e <- reify v
          prettyTCM (A.App A.defaultAppInfo_ (A.Unquote A.exprNoRange) (defaultNamedArg e))
        CheckLockedVars t ty lk lk_ty -> do
          "Lock" <+> prettyTCM lk <+> "|-" <+> prettyTCMCtx TopCtx t <+> ":" <+> prettyTCM ty
        CheckMetaInst x -> do
          m <- lookupMeta x
          case mvJudgement m of
            HasType{ jMetaType = t } -> prettyTCM x <+> ":" <+> prettyTCM t
            IsSort{} -> prettyTCM x <+> "is a sort"

      where
        prettyCmp
          :: (PrettyTCM a, PrettyTCM b, MonadPretty m)
          => m Doc -> a -> b -> m Doc
        prettyCmp cmp x y = prettyTCMCtx TopCtx x <?> (cmp <+> prettyTCMCtx TopCtx y)
=======
instance PrettyTCM Blocker where
  prettyTCM (UnblockOnAll us) = "all" <> parens (fsep $ punctuate "," $ map prettyTCM $ Set.toList us)
  prettyTCM (UnblockOnAny us) = "any" <> parens (fsep $ punctuate "," $ map prettyTCM $ Set.toList us)
  prettyTCM (UnblockOnMeta m) = prettyTCM m
  prettyTCM (UnblockOnProblem p) = "problem" <+> pretty p
>>>>>>> 6289bb7c

instance PrettyTCM CompareAs where
  prettyTCM (AsTermsOf a) = ":" <+> prettyTCMCtx TopCtx a
  prettyTCM AsSizes       = ":" <+> do prettyTCM =<< sizeType
  prettyTCM AsTypes       = empty

instance PrettyTCM TypeCheckingProblem where
  prettyTCM (CheckExpr cmp e a) =
    sep [ prettyA e <+> ":?", prettyTCM a ]
  prettyTCM (CheckArgs _ _ es t0 t1 _) =
    sep [ parens $ "_ :" <+> prettyTCM t0
        , nest 2 $ prettyList $ map prettyA es
        , nest 2 $ ":?" <+> prettyTCM t1 ]
  prettyTCM (CheckProjAppToKnownPrincipalArg cmp e _ _ _ t _ _ _) = prettyTCM (CheckExpr cmp e t)
  prettyTCM (CheckLambda cmp (Arg ai (xs, mt)) e t) =
    sep [ pure CP.lambda <+>
          (CP.prettyRelevance ai .
           CP.prettyHiding ai (if isNothing mt && length xs == 1 then id
                               else P.parens) <$> do
            fsep $
              map prettyTCM (List1.toList xs) ++
              caseMaybe mt [] (\ a -> [":", prettyTCM a])) <+>
          pure CP.arrow <+>
          prettyTCM e <+>
          ":?"
        , prettyTCM t
        ]
  prettyTCM (DoQuoteTerm _ v _) = do
    e <- reify v
    prettyTCM (A.App A.defaultAppInfo_ (A.QuoteTerm A.exprNoRange) (defaultNamedArg e))

instance PrettyTCM a => PrettyTCM (WithHiding a) where
  prettyTCM (WithHiding h a) = CP.prettyHiding h id <$> prettyTCM a

instance PrettyTCM Name where
  prettyTCM x = P.pretty <$> abstractToConcrete_ x

instance PrettyTCM QName where
  prettyTCM x = P.pretty <$> abstractToConcrete_ x

instance PrettyTCM ModuleName where
  prettyTCM x = P.pretty <$> abstractToConcrete_ x

instance PrettyTCM AbstractName where
  prettyTCM = prettyTCM . anameName

instance PrettyTCM ConHead where
  prettyTCM = prettyTCM . conName

instance PrettyTCM Telescope where
  prettyTCM tel = P.fsep . map P.pretty <$> do
      tel <- reify tel
      runAbsToCon $ bindToConcrete tel return

newtype PrettyContext = PrettyContext Context

instance PrettyTCM PrettyContext where
  prettyTCM (PrettyContext ctx) = prettyTCM $ telFromList' nameToArgName $ reverse ctx

instance PrettyTCM DBPatVar where
  prettyTCM = prettyTCM . var . dbPatVarIndex

instance PrettyTCM a => PrettyTCM (Pattern' a) where
  prettyTCM :: forall m. MonadPretty m => Pattern' a -> m Doc
  prettyTCM (IApplyP _ _ _ x)    = prettyTCM x
  prettyTCM (VarP _ x)    = prettyTCM x
  prettyTCM (DotP _ t)    = ".(" <> prettyTCM t <> ")"
  prettyTCM (DefP o q ps) = parens $
        prettyTCM q <+> fsep (map (prettyTCM . namedArg) ps)
  prettyTCM (ConP c i ps) = -- (if b then braces else parens) $ prTy $
        parens $
        prettyTCM c <+> fsep (map (prettyTCM . namedArg) ps)
      where
        -- NONE OF THESE BINDINGS IS USED AT THE MOMENT:
        b = conPRecord i && patOrigin (conPInfo i) /= PatOCon
        showRec :: m Doc -- Defined, but currently not used
        showRec = sep
          [ "record"
          , bracesAndSemicolons <$> zipWithM showField (conFields c) ps
          ]
        showField :: Arg QName -> NamedArg (Pattern' a) -> m Doc -- NB:: Defined but not used
        showField (Arg ai x) p =
          sep [ prettyTCM (A.qnameName x) <+> "=" , nest 2 $ prettyTCM $ namedArg p ]
        showCon :: m Doc -- NB:: Defined but not used
        showCon = parens $ prTy $ prettyTCM c <+> fsep (map (prettyTCM . namedArg) ps)
        prTy d = caseMaybe (conPType i) d $ \ t -> d  <+> ":" <+> prettyTCM t
  prettyTCM (LitP _ l)    = text (P.prettyShow l)
  prettyTCM (ProjP _ q)   = text ("." ++ P.prettyShow q)

-- | Proper pretty printing of patterns:
prettyTCMPatterns :: MonadPretty m => [NamedArg DeBruijnPattern] -> m [Doc]
prettyTCMPatterns = mapM prettyA <=< reifyPatterns

prettyTCMPatternList :: MonadPretty m => [NamedArg DeBruijnPattern] -> m Doc
prettyTCMPatternList = prettyList . map prettyA <=< reifyPatterns

instance PrettyTCM (Elim' DisplayTerm) where
  prettyTCM (IApply x y v) = "$" <+> prettyTCM v
  prettyTCM (Apply v) = "$" <+> prettyTCM (unArg v)
  prettyTCM (Proj _ f)= "." <> prettyTCM f

instance PrettyTCM NLPat where
  prettyTCM (PVar x bvs) = prettyTCM (Var x (map (Apply . fmap var) bvs))
  prettyTCM (PDef f es) = parens $
    prettyTCM f <+> fsep (map prettyTCM es)
  prettyTCM (PLam i u)  = parens $
    text ("λ " ++ absName u ++ " →") <+>
    addContext (absName u) (prettyTCM $ absBody u)
  prettyTCM (PPi a b)   = parens $
    text ("(" ++ absName b ++ " :") <+> (prettyTCM (unDom a) <> ") →") <+>
    addContext (absName b) (prettyTCM $ unAbs b)
  prettyTCM (PSort s)        = prettyTCM s
  prettyTCM (PBoundVar i []) = prettyTCM (var i)
  prettyTCM (PBoundVar i es) = parens $ prettyTCM (var i) <+> fsep (map prettyTCM es)
  prettyTCM (PTerm t)   = "." <> parens (prettyTCM t)

instance PrettyTCM NLPType where
  prettyTCM (NLPType s a) = prettyTCM a

instance PrettyTCM NLPSort where
  prettyTCM = \case
    PType l   -> parens $ "Set" <+> prettyTCM l
    PProp l   -> parens $ "Prop" <+> prettyTCM l
    PInf f n  -> prettyTCM (Inf f n :: Sort)
    PSizeUniv -> prettyTCM (SizeUniv :: Sort)
    PLockUniv -> prettyTCM (LockUniv :: Sort)

instance PrettyTCM (Elim' NLPat) where
  prettyTCM (IApply x y v) = prettyTCM v
  prettyTCM (Apply v) = prettyTCM (unArg v)
  prettyTCM (Proj _ f)= "." <> prettyTCM f

instance PrettyTCM (Type' NLPat) where
  prettyTCM = prettyTCM . unEl

instance PrettyTCM RewriteRule where
  prettyTCM (RewriteRule q gamma f ps rhs b) = fsep
    [ prettyTCM q
    , prettyTCM gamma <+> " |- "
    , addContext gamma $ sep
      [ prettyTCM (PDef f ps)
      , " --> "
      , prettyTCM rhs
      , " : "
      , prettyTCM b
      ]
    ]

instance PrettyTCM Occurrence where
  prettyTCM occ  = text $ "-[" ++ prettyShow occ ++ "]->"

-- | Pairing something with a node (for printing only).
data WithNode n a = WithNode n a

-- | Pretty-print something paired with a (printable) node.
-- | This intermediate typeclass exists to avoid UndecidableInstances.
class PrettyTCMWithNode a where
  prettyTCMWithNode :: (PrettyTCM n, MonadPretty m) => WithNode n a -> m Doc

instance PrettyTCMWithNode Occurrence where
  prettyTCMWithNode (WithNode n o) = prettyTCM o <+> prettyTCM n

instance (PrettyTCM n, PrettyTCMWithNode e) => PrettyTCM (Graph n e) where
  prettyTCM g = vcat $ map pr $ Map.assocs $ Graph.graph g
    where
      pr (n, es) = sep
        [ prettyTCM n
        , nest 2 $ vcat $ map (prettyTCMWithNode . uncurry WithNode) $ Map.assocs es
        ]

instance PrettyTCM SplitTag where
  prettyTCM (SplitCon c)  = prettyTCM c
  prettyTCM (SplitLit l)  = prettyTCM l
  prettyTCM SplitCatchall = return underscore

instance PrettyTCM Candidate where
  prettyTCM c = case candidateKind c of
    (GlobalCandidate q) -> prettyTCM q
    LocalCandidate      -> prettyTCM $ candidateTerm c<|MERGE_RESOLUTION|>--- conflicted
+++ resolved
@@ -285,100 +285,11 @@
     , prettyTCM (getRelevance mod)
     ]
 
-<<<<<<< HEAD
-instance PrettyTCM ProblemConstraint where
-  prettyTCM (PConstr pids c) = prettyTCM c <?> prPids (Set.toList pids)
-    where
-      prPids []    = empty
-      prPids [pid] = parens $ "problem" <+> prettyTCM pid
-      prPids pids  = parens $ "problems" <+> fsep (punctuate "," $ map prettyTCM pids)
-
-instance PrettyTCM Constraint where
-    prettyTCM c = case c of
-        ValueCmp cmp ty s t -> prettyCmp (prettyTCM cmp) s t <?> prettyTCM ty
-        ValueCmpOnFace cmp p ty s t ->
-            sep [ prettyTCM p <+> "|"
-                , prettyCmp (prettyTCM cmp) s t ]
-            <?> (":" <+> prettyTCMCtx TopCtx ty)
-        ElimCmp cmps fs t v us vs -> prettyCmp "~~" us vs   <?> (":" <+> prettyTCMCtx TopCtx t)
-        LevelCmp cmp a b         -> prettyCmp (prettyTCM cmp) a b
-        TelCmp a b cmp tela telb -> prettyCmp (prettyTCM cmp) tela telb
-        SortCmp cmp s1 s2        -> prettyCmp (prettyTCM cmp) s1 s2
-        Guarded c pid            -> prettyTCM c <?> parens ("blocked by problem" <+> prettyTCM pid)
-        UnBlock m   -> do
-            -- BlockedConst t <- mvInstantiation <$> lookupMeta m
-            mi <- mvInstantiation <$> lookupMeta m
-            case mi of
-              BlockedConst t -> prettyCmp ":=" m t
-              PostponedTypeCheckingProblem cl _ -> enterClosure cl $ \p ->
-                prettyCmp ":=" m p
-              Open{}  -> __IMPOSSIBLE__
-              OpenInstance{} -> __IMPOSSIBLE__
-              InstV{} -> empty
-              -- Andreas, 2017-01-11, issue #2637:
-              -- The size solver instantiates some metas with infinity
-              -- without cleaning up the UnBlock constraints.
-              -- Thus, this case is not IMPOSSIBLE.
-              --
-              -- InstV args t -> do
-              --   reportS "impossible" 10
-              --     [ "UnBlock meta " ++ show m ++ " surprisingly has InstV instantiation:"
-              --     , show m ++ show args ++ " := " ++ show t
-              --     ]
-              --   __IMPOSSIBLE__
-        FindInstance m mb mcands -> do
-            t <- getMetaType m
-            sep [ "Resolve instance argument" <+> blk
-                    <?> prettyCmp ":" m t
-                , cands
-                ]
-          where
-            blk = case mb of
-                    Nothing -> empty
-                    Just b  -> parens $ "blocked on" <+> pretty b
-            cands =
-              case mcands of
-                Nothing -> "No candidates yet"
-                Just cnds ->
-                  hang "Candidates" 2 $ vcat
-                    [ hang (overlap c <+> prettyTCM c <+> ":") 2 $
-                            prettyTCM (candidateType c) | c <- cnds ]
-              where overlap c | candidateOverlappable c = "overlap"
-                              | otherwise               = empty
-        IsEmpty r t ->
-            "Is empty:" <?> prettyTCMCtx TopCtx t
-        CheckSizeLtSat t ->
-            "Is not empty type of sizes:" <?> prettyTCMCtx TopCtx t
-        CheckFunDef d i q cs -> do
-            t <- defType <$> getConstInfo q
-            "Check definition of" <+> prettyTCM q <+> ":" <+> prettyTCM t
-        HasBiggerSort a -> "Has bigger sort:" <+> prettyTCM a
-        HasPTSRule a b -> "Has PTS rule:" <+> case b of
-          NoAbs _ b -> prettyTCM (a,b)
-          Abs x b   -> "(" <> (prettyTCM a <+> "," <+> addContext x (prettyTCM b)) <> ")"
-        UnquoteTactic _ v _ _ -> do
-          e <- reify v
-          prettyTCM (A.App A.defaultAppInfo_ (A.Unquote A.exprNoRange) (defaultNamedArg e))
-        CheckLockedVars t ty lk lk_ty -> do
-          "Lock" <+> prettyTCM lk <+> "|-" <+> prettyTCMCtx TopCtx t <+> ":" <+> prettyTCM ty
-        CheckMetaInst x -> do
-          m <- lookupMeta x
-          case mvJudgement m of
-            HasType{ jMetaType = t } -> prettyTCM x <+> ":" <+> prettyTCM t
-            IsSort{} -> prettyTCM x <+> "is a sort"
-
-      where
-        prettyCmp
-          :: (PrettyTCM a, PrettyTCM b, MonadPretty m)
-          => m Doc -> a -> b -> m Doc
-        prettyCmp cmp x y = prettyTCMCtx TopCtx x <?> (cmp <+> prettyTCMCtx TopCtx y)
-=======
 instance PrettyTCM Blocker where
   prettyTCM (UnblockOnAll us) = "all" <> parens (fsep $ punctuate "," $ map prettyTCM $ Set.toList us)
   prettyTCM (UnblockOnAny us) = "any" <> parens (fsep $ punctuate "," $ map prettyTCM $ Set.toList us)
   prettyTCM (UnblockOnMeta m) = prettyTCM m
   prettyTCM (UnblockOnProblem p) = "problem" <+> pretty p
->>>>>>> 6289bb7c
 
 instance PrettyTCM CompareAs where
   prettyTCM (AsTermsOf a) = ":" <+> prettyTCMCtx TopCtx a
