{-# LANGUAGE CPP           #-}
{-# LANGUAGE TupleSections #-}

#if __GLASGOW_HASKELL__ >= 800
{-# OPTIONS_GHC -Wno-monomorphism-restriction #-}
#endif

module Agda.TypeChecking.CompiledClause.Compile where

import Prelude hiding (null)

import Data.Maybe
import Data.Monoid
import qualified Data.Map as Map
import Data.List (genericReplicate, nubBy, findIndex)
import Data.Function

import Debug.Trace

import Agda.Syntax.Common
import Agda.Syntax.Internal
import Agda.Syntax.Internal.Pattern
import Agda.TypeChecking.CompiledClause
import Agda.TypeChecking.Coverage
import Agda.TypeChecking.Coverage.SplitTree
import Agda.TypeChecking.Monad
import Agda.TypeChecking.RecordPatterns
import Agda.TypeChecking.Substitute
import Agda.TypeChecking.Pretty (prettyTCM, nest, sep, text)

import Agda.Utils.Functor
import Agda.Utils.Maybe
import Agda.Utils.Null
import Agda.Utils.List
import Agda.Utils.Pretty (Pretty(..), prettyShow)
import qualified Agda.Utils.Pretty as P

#include "undefined.h"
import Agda.Utils.Impossible

-- | Process function clauses into case tree.
--   This involves:
--   1. Coverage checking, generating a split tree.
--   2. Translation of lhs record patterns into rhs uses of projection.
--      Update the split tree.
--   3. Generating a case tree from the split tree.
--   Phases 1. and 2. are skipped if @Nothing@.
compileClauses ::
  Maybe (QName, Type) -- ^ Translate record patterns and coverage check with given type?
  -> [Clause] -> TCM CompiledClauses
compileClauses mt cs = do
  let cls = [ Cl (unnumberPatVars $ clausePats c) (clauseBody c) | c <- cs ]
  shared <- sharedFun
  case mt of
    Nothing -> return $ compile shared cls
    Just (q, t)  -> do
      splitTree <- coverageCheck q t cs

      reportSDoc "tc.cc" 30 $ sep $ do
        (text "clauses patterns  before compilation") : do
          map (prettyTCM . map unArg . clPats) cls
      reportSDoc "tc.cc" 50 $ do
        sep [ text "clauses before compilation"
            , (nest 2 . text . show) cs
            ]
      let cc = compileWithSplitTree shared splitTree cls
      reportSDoc "tc.cc" 12 $ sep
        [ text "compiled clauses (still containing record splits)"
        , nest 2 $ text (show cc)
        ]
      cc <- translateCompiledClauses cc
      return cc

-- | Stripped-down version of 'Agda.Syntax.Internal.Clause'
--   used in clause compiler.
data Cl = Cl
  { clPats :: [Arg Pattern]
  , clBody :: ClauseBody
  } deriving (Show)

instance Pretty Cl where
  pretty (Cl ps b) = P.prettyList ps P.<+> P.text "->" P.<+> pretty b

type Cls = [Cl]

<<<<<<< HEAD
compileWithSplitTree :: (Term -> Term) -> SplitTree -> Cls -> CompiledClauses
compileWithSplitTree shared t cs = case t of
  SplitAt i ts -> Case i $ compiles ts $ splitOn (length ts == 1) i cs
=======
compileWithSplitTree :: SplitTree -> Cls -> CompiledClauses
compileWithSplitTree t cs = case t of
  SplitAt i ts -> Case i $ compiles ts $ splitOn (length ts == 1) (unArg i) cs
>>>>>>> 9526da90
        -- if there is just one case, we force expansion of catch-alls
        -- this is needed to generate a sound tree on which we can
        -- collapse record pattern splits
  SplittingDone n -> compile shared cs
    -- after end of split tree, continue with left-to-right strategy

  where
    compiles :: SplitTrees -> Case Cls -> Case CompiledClauses
    compiles ts br@Branches{ projPatterns = cop
                           , conBranches = cons
                           , litBranches = lits
                           , catchAllBranch = catchAll }
      = Branches
          { projPatterns   = cop
          , conBranches    = updCons cons
          , litBranches    = compile shared <$> lits
          , catchAllBranch = compile shared <$> catchAll
          }
      where
        updCons = Map.mapWithKey $ \ c cl ->
         caseMaybe (lookup c ts) (compile shared) (compileWithSplitTree shared) <$> cl
         -- When the split tree is finished, we continue with @compile@.

<<<<<<< HEAD
compile :: (Term -> Term) -> Cls -> CompiledClauses
compile shared cs = case nextSplit cs of
  Just (isRecP, n)-> Case n $ fmap (compile shared) $ splitOn isRecP n cs
=======
compile :: Cls -> CompiledClauses
compile cs = case nextSplit cs of
  Just (isRecP, n)-> Case n $ fmap compile $ splitOn isRecP (unArg n) cs
>>>>>>> 9526da90
  Nothing -> case map (getBody . clBody) cs of
    -- It's possible to get more than one clause here due to
    -- catch-all expansion.
    Just t : _  -> Done (map (fmap name) $ clPats $ head cs) (shared t)
    Nothing : _ -> Fail
    []          -> __IMPOSSIBLE__
  where
    name (VarP x) = x
    name (DotP _) = underscore
    name ConP{}  = __IMPOSSIBLE__
    name LitP{}  = __IMPOSSIBLE__
    name ProjP{} = __IMPOSSIBLE__

-- | Get the index of the next argument we need to split on.
--   This the number of the first pattern that does a match in the first clause.
nextSplit :: Cls -> Maybe (Bool, I.Arg Int)
nextSplit []            = __IMPOSSIBLE__
nextSplit (Cl ps _ : _) = headMaybe $ catMaybes $
  zipWith (\ (Arg ai p) n -> (, Arg ai n) <$> properSplit p) ps [0..]

-- | Is is not a variable pattern?
--   And if yes, is it a record pattern?
properSplit :: Pattern -> Maybe Bool
properSplit (ConP _ cpi _) = Just $ isJust $ conPRecord cpi
properSplit LitP{}  = Just False
properSplit ProjP{} = Just False
properSplit VarP{}  = Nothing
properSplit DotP{}  = Nothing

-- | Is this a variable pattern?
--
--   Maintain invariant: @isVar = isNothing . properSplit@!
isVar :: Pattern -> Bool
isVar VarP{}  = True
isVar DotP{}  = True
isVar ConP{}  = False
isVar LitP{}  = False
isVar ProjP{} = False

-- | @splitOn single n cs@ will force expansion of catch-alls
--   if @single@.
splitOn :: Bool -> Int -> Cls -> Case Cls
splitOn single n cs = mconcat $ map (fmap (:[]) . splitC n) $
  -- (\ cs -> trace ("splitting on " ++ show n ++ " after expandCatchAlls " ++ show single ++ ": " ++ prettyShow (P.prettyList cs)) cs) $
    expandCatchAlls single n cs

splitC :: Int -> Cl -> Case Cl
splitC n (Cl ps b) = case unArg p of
  ProjP d     -> projCase d $ Cl (ps0 ++ ps1) b
  ConP c _ qs -> conCase (conName c) $ WithArity (length qs) $
                   Cl (ps0 ++ map (fmap namedThing) qs ++ ps1) b
  LitP l      -> litCase l $ Cl (ps0 ++ ps1) b
  VarP{}      -> catchAll $ Cl ps b
  DotP{}      -> catchAll $ Cl ps b
  where
    (ps0, p, ps1) = extractNthElement' n ps

-- | Expand catch-alls that appear before actual matches.
--
-- Example:
--
-- @
--    true  y
--    x     false
--    false y
-- @
--
-- will expand the catch-all @x@ to @false@.
--
-- Catch-alls need also to be expanded if
-- they come before/after a record pattern, otherwise we get into
-- trouble when we want to eliminate splits on records later.
--
-- Another example (see Issue 1650):
-- @
--   f (x, (y, z)) true  = a
--   f _           false = b
-- @
-- Split tree:
-- @
--   0 (first argument of f)
--    \- 1 (second component of the pair)
--        \- 3 (last argument of f)
--            \-- true  -> a
--             \- false -> b
-- @
-- We would like to get the following case tree:
-- @
--   case 0 of
--   _,_ -> case 1 of
--          _,_ -> case 3 of true  -> a; false -> b
--          _   -> case 3 of true  -> a; false -> b
--   _          -> case 3 of true  -> a; false -> b
-- @
expandCatchAlls :: Bool -> Int -> Cls -> Cls
expandCatchAlls single n cs =
  -- Andreas, 2013-03-22
  -- if there is a single case (such as for record splits)
  -- we force expansion
  if single then doExpand =<< cs else
  case cs of
  _            | all (isCatchAllNth . clPats) cs -> cs
  Cl ps b : cs | not (isCatchAllNth ps) -> Cl ps b : expandCatchAlls False n cs
               | otherwise -> map (expand ps b) expansions ++ Cl ps b : expandCatchAlls False n cs
  _ -> __IMPOSSIBLE__
  where
    -- In case there is only one branch in the split tree, we expand all
    -- catch-alls for this position
    -- The @expansions@ are collected from all the clauses @cs@ then.
    -- Note: @expansions@ could be empty, so we keep the orignal clause.
    doExpand c@(Cl ps b)
      | isVar $ unArg $ nth ps = map (expand ps b) expansions ++ [c]
      | otherwise              = [c]

    -- True if nth pattern is variable or there are less than n patterns.
    isCatchAllNth ps = all (isVar . unArg) $ take 1 $ drop n ps

    nth qs = headWithDefault __IMPOSSIBLE__ $ drop n qs

    classify (LitP l)     = Left l
    classify (ConP c _ _) = Right c
    classify _            = __IMPOSSIBLE__

    -- All non-catch-all patterns following this one (at position n).
    -- These are the cases the wildcard needs to be expanded into.
    expansions = nubBy ((==) `on` (classify . unArg))
               . filter (not . isVar . unArg)
               . map (nth . clPats)
               $ cs

    expand ps b q =
      case unArg q of
        ConP c mt qs' -> Cl (ps0 ++ [q $> ConP c mt conPArgs] ++ ps1)
                            (substBody n' m (Con c conArgs) b)
          where
            m        = length qs'
            -- replace all direct subpatterns of q by _
            conPArgs = map (fmap ($> VarP underscore)) qs'
            conArgs  = zipWith (\ q n -> q $> var n) qs' $ downFrom m
        LitP l -> Cl (ps0 ++ [q $> LitP l] ++ ps1) (substBody n' 0 (Lit l) b)
        _ -> __IMPOSSIBLE__
      where
        (ps0, rest) = splitAt n ps
        ps1         = maybe __IMPOSSIBLE__ snd $ uncons rest

        n' = countVars ps0
        countVars = sum . map (count . unArg)
        count VarP{}        = 1
        count (ConP _ _ ps) = countVars $ map (fmap namedThing) ps
        count DotP{}        = 1   -- dot patterns are treated as variables in the clauses
        count _             = 0

substBody :: Int -> Int -> Term -> ClauseBody -> ClauseBody
substBody _ _ _ NoBody = NoBody
substBody 0 m v b = case b of
  Bind   b -> foldr (.) id (replicate m (Bind . Abs underscore)) $ subst 0 v (absBody $ raise m b)
  _        -> __IMPOSSIBLE__
substBody n m v b = case b of
  Bind b   -> Bind $ fmap (substBody (n - 1) m v) b
  _        -> __IMPOSSIBLE__<|MERGE_RESOLUTION|>--- conflicted
+++ resolved
@@ -83,15 +83,9 @@
 
 type Cls = [Cl]
 
-<<<<<<< HEAD
 compileWithSplitTree :: (Term -> Term) -> SplitTree -> Cls -> CompiledClauses
 compileWithSplitTree shared t cs = case t of
-  SplitAt i ts -> Case i $ compiles ts $ splitOn (length ts == 1) i cs
-=======
-compileWithSplitTree :: SplitTree -> Cls -> CompiledClauses
-compileWithSplitTree t cs = case t of
   SplitAt i ts -> Case i $ compiles ts $ splitOn (length ts == 1) (unArg i) cs
->>>>>>> 9526da90
         -- if there is just one case, we force expansion of catch-alls
         -- this is needed to generate a sound tree on which we can
         -- collapse record pattern splits
@@ -115,15 +109,9 @@
          caseMaybe (lookup c ts) (compile shared) (compileWithSplitTree shared) <$> cl
          -- When the split tree is finished, we continue with @compile@.
 
-<<<<<<< HEAD
 compile :: (Term -> Term) -> Cls -> CompiledClauses
 compile shared cs = case nextSplit cs of
-  Just (isRecP, n)-> Case n $ fmap (compile shared) $ splitOn isRecP n cs
-=======
-compile :: Cls -> CompiledClauses
-compile cs = case nextSplit cs of
-  Just (isRecP, n)-> Case n $ fmap compile $ splitOn isRecP (unArg n) cs
->>>>>>> 9526da90
+  Just (isRecP, n)-> Case n $ fmap (compile shared) $ splitOn isRecP (unArg n) cs
   Nothing -> case map (getBody . clBody) cs of
     -- It's possible to get more than one clause here due to
     -- catch-all expansion.
@@ -139,7 +127,7 @@
 
 -- | Get the index of the next argument we need to split on.
 --   This the number of the first pattern that does a match in the first clause.
-nextSplit :: Cls -> Maybe (Bool, I.Arg Int)
+nextSplit :: Cls -> Maybe (Bool, Arg Int)
 nextSplit []            = __IMPOSSIBLE__
 nextSplit (Cl ps _ : _) = headMaybe $ catMaybes $
   zipWith (\ (Arg ai p) n -> (, Arg ai n) <$> properSplit p) ps [0..]
