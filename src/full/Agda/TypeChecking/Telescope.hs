--- conflicted
+++ resolved
@@ -301,13 +301,8 @@
     (ts1,a:ts2) = fromMaybe __IMPOSSIBLE__ $
                     splitExactlyAt k $ telToList gamma
 
-<<<<<<< HEAD
     cpi         = noConPatternInfo
-      { conPRecord = Just ConPImplicit
-=======
-    cpi         = ConPatternInfo
       { conPRecord = Just ConOSystem
->>>>>>> d9d9aba2
       , conPType   = Just $ snd <$> argFromDom a
       }
     cargs       = map (setOrigin Inserted) $ teleNamedArgs delta
