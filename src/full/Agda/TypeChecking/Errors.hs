{-# LANGUAGE CPP #-}
{-# LANGUAGE NondecreasingIndentation #-}

{-# OPTIONS_GHC -fno-warn-orphans #-}

module Agda.TypeChecking.Errors
  ( prettyError
  , prettyWarning
  , tcErrString
  , prettyTCWarnings'
  , prettyTCWarnings
  , tcWarningsToError
  , applyFlagsToTCWarnings'
  , applyFlagsToTCWarnings
  , dropTopLevelModule
  , stringTCErr
  , sayWhen
  ) where

#if MIN_VERSION_base(4,11,0)
import Prelude hiding ( (<>), null )
#else
import Prelude hiding ( null )
#endif

import Control.Monad.Reader
import Control.Monad.State

import Data.Function
import Data.List (nub, sortBy, intersperse, isInfixOf)
import Data.Maybe
import Data.Char (toLower)
import qualified Data.Set as Set
import qualified Data.Map as Map
import qualified Text.PrettyPrint.Boxes as Boxes

import {-# SOURCE #-} Agda.Interaction.Imports (MainInterface(..))
import Agda.Interaction.Options
import Agda.Interaction.Options.Warnings
import Agda.Syntax.Common
import Agda.Syntax.Fixity
import Agda.Syntax.Notation
import Agda.Syntax.Position
import qualified Agda.Syntax.Info as A
import qualified Agda.Syntax.Concrete as C
import qualified Agda.Syntax.Concrete.Definitions as D
import Agda.Syntax.Abstract as A
import Agda.Syntax.Abstract.Views (deepUnscope)
import Agda.Syntax.Internal as I
import Agda.Syntax.Translation.InternalToAbstract
import Agda.Syntax.Translation.AbstractToConcrete
import Agda.Syntax.Scope.Monad (isDatatypeModule, withContextPrecedence)
import Agda.Syntax.Scope.Base
import Agda.TypeChecking.Monad.Base
import Agda.TypeChecking.Monad.Closure
import Agda.TypeChecking.Monad.Context
import Agda.TypeChecking.Monad.Debug
import Agda.TypeChecking.Monad.Options
import Agda.TypeChecking.Monad.Builtin
import Agda.TypeChecking.Monad.State
import Agda.TypeChecking.Positivity
import Agda.TypeChecking.Pretty
import Agda.TypeChecking.Substitute
import Agda.TypeChecking.Telescope ( ifPiType )
import Agda.TypeChecking.Reduce (instantiate)
import Agda.TypeChecking.Warnings

import Agda.Utils.Except ( MonadError(catchError, throwError) )
import Agda.Utils.FileName
import Agda.Utils.Function
import Agda.Utils.Functor
import Agda.Utils.Lens
import Agda.Utils.List
import Agda.Utils.Maybe
import Agda.Utils.Monad
import Agda.Utils.Null
import Agda.Utils.NonemptyList
import Agda.Utils.Pretty ( prettyShow )
import qualified Agda.Utils.Pretty as P
import Agda.Utils.Size

#include "undefined.h"
import Agda.Utils.Impossible

---------------------------------------------------------------------------
-- * Top level function
---------------------------------------------------------------------------

{-# SPECIALIZE prettyError :: TCErr -> TCM String #-}
prettyError :: MonadTCM tcm => TCErr -> tcm String
prettyError err = liftTCM $ show <$> prettyError' err []
  where
  prettyError' :: TCErr -> [TCErr] -> TCM Doc
  prettyError' err errs
    | length errs > 3 = fsep (
        pwords "total panic: error when printing error from printing error from printing error." ++
        pwords "I give up! Approximations of errors (original error last):" )
        $$ vcat (map (text . tcErrString) errs)
    | otherwise = applyUnless (null errs) ("panic: error when printing error!" $$) $ do
        (prettyTCM err $$ vcat (map (text . ("when printing error " ++) . tcErrString) errs))
        `catchError` \ err' -> prettyError' err' (err:errs)

---------------------------------------------------------------------------
-- * Warnings
---------------------------------------------------------------------------

instance PrettyTCM TCWarning where
  prettyTCM = return . tcWarningPrintedWarning

instance PrettyTCM Warning where
  prettyTCM = prettyWarning

{-# SPECIALIZE prettyWarning :: Warning -> TCM Doc #-}
prettyWarning :: MonadTCM tcm => Warning -> tcm Doc
prettyWarning wng = liftTCM $ case wng of

    UnsolvedMetaVariables ms  ->
      fsep ( pwords "Unsolved metas at the following locations:" )
      $$ nest 2 (vcat $ map prettyTCM ms)

    UnsolvedInteractionMetas is ->
      fsep ( pwords "Unsolved interaction metas at the following locations:" )
      $$ nest 2 (vcat $ map prettyTCM is)

    UnsolvedConstraints cs ->
      fsep ( pwords "Failed to solve the following constraints:" )
      $$ nest 2 (P.vcat . nub <$> mapM prettyConstraint cs)

      where prettyConstraint :: ProblemConstraint -> TCM Doc
            prettyConstraint c = f (prettyTCM c)
              where
              r   = getRange c
              f d = if null $ P.pretty r
                    then d
                    else d $$ nest 4 ("[ at" <+> prettyTCM r <+> "]")

    TerminationIssue because -> do
      dropTopLevel <- topLevelModuleDropper
      fwords "Termination checking failed for the following functions:"
        $$ (nest 2 $ fsep $ punctuate comma $
             map (pretty . dropTopLevel) $
               concatMap termErrFunctions because)
        $$ fwords "Problematic calls:"
        $$ (nest 2 $ fmap (P.vcat . nub) $
              mapM prettyTCM $ sortBy (compare `on` callInfoRange) $
              concatMap termErrCalls because)

    UnreachableClauses f pss -> fsep $
      pwords "Unreachable" ++ pwords (plural (length pss) "clause")
        where
          plural 1 thing = thing
          plural n thing = thing ++ "s"

    CoverageIssue f pss -> fsep (
      pwords "Incomplete pattern matching for" ++ [prettyTCM f <> "."] ++
      pwords "Missing cases:") $$ nest 2 (vcat $ map display pss)
        where
        display (tel, ps) = prettyTCM $ NamedClause f True $
          empty { clauseTel = tel, namedClausePats = ps }

    CoverageNoExactSplit f cs -> vcat $
      [ fsep $ pwords "Exact splitting is enabled, but the following" ++ pwords (singPlural cs "clause" "clauses") ++
               pwords "could not be preserved as definitional equalities in the translation to a case tree:"
      ] ++
      map (nest 2 . prettyTCM . NamedClause f True) cs

    NotStrictlyPositive d ocs -> fsep $
      [prettyTCM d] ++ pwords "is not strictly positive, because it occurs"
      ++ [prettyTCM ocs]

    AbsurdPatternRequiresNoRHS ps -> fwords $
      "The right-hand side must be omitted if there " ++
      "is an absurd pattern, () or {}, in the left-hand side."

    OldBuiltin old new -> fwords $
      "Builtin " ++ old ++ " no longer exists. " ++
      "It is now bound by BUILTIN " ++ new

    EmptyRewritePragma -> fsep . pwords $ "Empty REWRITE pragma"

    UselessPublic -> fwords $ "Keyword `public' is ignored here"

    UselessInline q -> fsep $
      pwords "It is pointless for INLINE'd function" ++ [prettyTCM q] ++
      pwords "to have a separate Haskell definition"

    InversionDepthReached f -> do
      maxDepth <- maxInversionDepth
      fsep $ pwords "Refusing to invert pattern matching of" ++ [prettyTCM f] ++
             pwords ("because the maximum depth (" ++ show maxDepth ++ ") has been reached.") ++
             pwords "Most likely this means you have an unsatisfiable constraint, but it could" ++
             pwords "also mean that you need to increase the maximum depth using the flag" ++
             pwords "--inversion-max-depth=N"

    GenericWarning d -> return d

    GenericNonFatalError d -> return d

    SafeFlagPostulate e -> fsep $
      pwords "Cannot postulate" ++ [pretty e] ++ pwords "with safe flag"

    SafeFlagPragma xs ->
      let plural | length xs == 1 = ""
                 | otherwise      = "s"
      in fsep $ [fwords ("Cannot set OPTIONS pragma" ++ plural)]
                ++ map text xs ++ [fwords "with safe flag."]

    SafeFlagNonTerminating -> fsep $
      pwords "Cannot use NON_TERMINATING pragma with safe flag."

    SafeFlagTerminating -> fsep $
      pwords "Cannot use TERMINATING pragma with safe flag."

    SafeFlagPrimTrustMe -> fsep (pwords "Cannot use primTrustMe with safe flag.")

    SafeFlagNoPositivityCheck -> fsep $
      pwords "Cannot use NO_POSITIVITY_CHECK pragma with safe flag."

    SafeFlagPolarity -> fsep $
      pwords "Cannot use POLARITY pragma with safe flag."

    SafeFlagNoUniverseCheck -> fsep $
      pwords "Cannot use NO_UNIVERSE_CHECK pragma with safe flag."

    ParseWarning pw -> pretty pw

    DeprecationWarning old new version -> fsep $
      [text old] ++ pwords "has been deprecated. Use" ++ [text new] ++ pwords
      "instead. This will be an error in Agda" ++ [text version <> "."]

    NicifierIssue w -> sayWhere (getRange w) $ pretty w

    UserWarning str -> text str

    ModuleDoesntExport m xs -> fsep $
      pwords "The module" ++ [pretty m] ++ pwords "doesn't export the following:" ++
      punctuate comma (map pretty xs)


prettyTCWarnings :: [TCWarning] -> TCM String
prettyTCWarnings = fmap (unlines . intersperse "") . prettyTCWarnings'

prettyTCWarnings' :: [TCWarning] -> TCM [String]
prettyTCWarnings' = mapM (fmap show . prettyTCM)

-- | Turns all warnings into errors.
tcWarningsToError :: [TCWarning] -> TCM a
tcWarningsToError ws = typeError $ case ws of
  [] -> SolvedButOpenHoles
  _  -> NonFatalErrors ws


-- | Depending which flags are set, one may happily ignore some
-- warnings.

applyFlagsToTCWarnings' :: MainInterface -> [TCWarning] -> TCM [TCWarning]
applyFlagsToTCWarnings' isMain ws = do

  -- For some reason some SafeFlagPragma seem to be created multiple times.
  -- This is a way to collect all of them and remove duplicates.
  let pragmas w = case tcWarning w of { SafeFlagPragma ps -> ([w], ps); _ -> ([], []) }
  let sfp = case fmap nub (foldMap pragmas ws) of
              (TCWarning r w p b:_, sfp) ->
                 [TCWarning r (SafeFlagPragma sfp) p b]
              _                        -> []

  warnSet <- do
    opts <- pragmaOptions
    let warnSet = optWarningMode opts ^. warningSet
    pure $ if isMain /= NotMainInterface
           then Set.union warnSet unsolvedWarnings
           else warnSet

  -- filter out the warnings the flags told us to ignore
  let cleanUp w = let wName = warningName w in
        wName /= SafeFlagPragma_
        && wName `elem` warnSet
        && case w of
          UnsolvedMetaVariables ums    -> not $ null ums
          UnsolvedInteractionMetas uis -> not $ null uis
          UnsolvedConstraints ucs      -> not $ null ucs
          _                            -> True

  return $ sfp ++ filter (cleanUp . tcWarning) ws

applyFlagsToTCWarnings :: [TCWarning] -> TCM [TCWarning]
applyFlagsToTCWarnings = applyFlagsToTCWarnings' NotMainInterface

---------------------------------------------------------------------------
-- * Helpers
---------------------------------------------------------------------------

sayWhere :: HasRange a => a -> TCM Doc -> TCM Doc
sayWhere x d = applyUnless (null r) (prettyTCM r $$) d
  where r = getRange x

sayWhen :: Range -> Maybe (Closure Call) -> TCM Doc -> TCM Doc
sayWhen r Nothing   m = sayWhere r m
sayWhen r (Just cl) m = sayWhere r (m $$ prettyTCM cl)

panic :: String -> TCM Doc
panic s = fwords $ "Panic: " ++ s

nameWithBinding :: QName -> TCM Doc
nameWithBinding q =
  (prettyTCM q <+> "bound at") <?> prettyTCM r
  where
    r = nameBindingSite $ qnameName q

tcErrString :: TCErr -> String
tcErrString err = show (getRange err) ++ " " ++ case err of
  TypeError _ cl    -> errorString $ clValue cl
  Exception r s     -> show r ++ " " ++ show s
  IOException _ r e -> show r ++ " " ++ show e
  PatternErr{}      -> "PatternErr"

stringTCErr :: String -> TCErr
stringTCErr = Exception noRange . P.text

errorString :: TypeError -> String
errorString err = case err of
  AmbiguousModule{}                        -> "AmbiguousModule"
  AmbiguousName{}                          -> "AmbiguousName"
  AmbiguousParseForApplication{}           -> "AmbiguousParseForApplication"
  AmbiguousParseForLHS{}                   -> "AmbiguousParseForLHS"
--  AmbiguousParseForPatternSynonym{}        -> "AmbiguousParseForPatternSynonym"
  AmbiguousTopLevelModuleName {}           -> "AmbiguousTopLevelModuleName"
  BadArgumentsToPatternSynonym{}           -> "BadArgumentsToPatternSynonym"
  TooFewArgumentsToPatternSynonym{}        -> "TooFewArgumentsToPatternSynonym"
  CannotResolveAmbiguousPatternSynonym{}   -> "CannotResolveAmbiguousPatternSynonym"
  BothWithAndRHS                           -> "BothWithAndRHS"
  BuiltinInParameterisedModule{}           -> "BuiltinInParameterisedModule"
  BuiltinMustBeConstructor{}               -> "BuiltinMustBeConstructor"
  ClashingDefinition{}                     -> "ClashingDefinition"
  ClashingFileNamesFor{}                   -> "ClashingFileNamesFor"
  ClashingImport{}                         -> "ClashingImport"
  ClashingModule{}                         -> "ClashingModule"
  ClashingModuleImport{}                   -> "ClashingModuleImport"
  CompilationError{}                       -> "CompilationError"
  ConstructorPatternInWrongDatatype{}      -> "ConstructorPatternInWrongDatatype"
  CyclicModuleDependency{}                 -> "CyclicModuleDependency"
  DataMustEndInSort{}                      -> "DataMustEndInSort"
-- UNUSED:    DataTooManyParameters{}                  -> "DataTooManyParameters"
  CantResolveOverloadedConstructorsTargetingSameDatatype{} -> "CantResolveOverloadedConstructorsTargetingSameDatatype"
  DoesNotConstructAnElementOf{}            -> "DoesNotConstructAnElementOf"
  DuplicateBuiltinBinding{}                -> "DuplicateBuiltinBinding"
  DuplicateConstructors{}                  -> "DuplicateConstructors"
  DuplicateFields{}                        -> "DuplicateFields"
  DuplicateImports{}                       -> "DuplicateImports"
  FieldOutsideRecord                       -> "FieldOutsideRecord"
  FileNotFound{}                           -> "FileNotFound"
  GenericError{}                           -> "GenericError"
  GenericDocError{}                        -> "GenericDocError"
  IFSNoCandidateInScope{}                  -> "IFSNoCandidateInScope"
  IlltypedPattern{}                        -> "IlltypedPattern"
  IllformedProjectionPattern{}             -> "IllformedProjectionPattern"
  CannotEliminateWithPattern{}             -> "CannotEliminateWithPattern"
  IllegalLetInTelescope{}                  -> "IllegalLetInTelescope"
-- UNUSED:  IncompletePatternMatching{}              -> "IncompletePatternMatching"
  InternalError{}                          -> "InternalError"
  InvalidPattern{}                         -> "InvalidPattern"
  LocalVsImportedModuleClash{}             -> "LocalVsImportedModuleClash"
  MetaCannotDependOn{}                     -> "MetaCannotDependOn"
  MetaOccursInItself{}                     -> "MetaOccursInItself"
  MetaIrrelevantSolution{}                 -> "MetaIrrelevantSolution"
  ModuleArityMismatch{}                    -> "ModuleArityMismatch"
  ModuleDefinedInOtherFile {}              -> "ModuleDefinedInOtherFile"
  ModuleNameUnexpected{}                   -> "ModuleNameUnexpected"
  ModuleNameDoesntMatchFileName {}         -> "ModuleNameDoesntMatchFileName"
  NeedOptionCopatterns{}                   -> "NeedOptionCopatterns"
  NeedOptionRewriting{}                    -> "NeedOptionRewriting"
  NeedOptionProp{}                         -> "NeedOptionProp"
  GeneralizeNotSupportedHere{}             -> "GeneralizeNotSupportedHere"
  GeneralizeCyclicDependency{}             -> "GeneralizeCyclicDependency"
  GeneralizeUnsolvedMeta{}                 -> "GeneralizeUnsolvedMeta"
  NoBindingForBuiltin{}                    -> "NoBindingForBuiltin"
  NoParseForApplication{}                  -> "NoParseForApplication"
  NoParseForLHS{}                          -> "NoParseForLHS"
--  NoParseForPatternSynonym{}               -> "NoParseForPatternSynonym"
  NoRHSRequiresAbsurdPattern{}             -> "NoRHSRequiresAbsurdPattern"
  NoSuchBuiltinName{}                      -> "NoSuchBuiltinName"
  NoSuchModule{}                           -> "NoSuchModule"
  NoSuchPrimitiveFunction{}                -> "NoSuchPrimitiveFunction"
  NotAModuleExpr{}                         -> "NotAModuleExpr"
  NotAProperTerm                           -> "NotAProperTerm"
  InvalidType{}                            -> "InvalidType"
  InvalidTypeSort{}                        -> "InvalidTypeSort"
  FunctionTypeInSizeUniv{}                 -> "FunctionTypeInSizeUniv"
  NotAValidLetBinding{}                    -> "NotAValidLetBinding"
  NotValidBeforeField{}                    -> "NotValidBeforeField"
  NotAnExpression{}                        -> "NotAnExpression"
  NotImplemented{}                         -> "NotImplemented"
  NotSupported{}                           -> "NotSupported"
  AbstractConstructorNotInScope{}          -> "AbstractConstructorNotInScope"
  NotInScope{}                             -> "NotInScope"
  NotLeqSort{}                             -> "NotLeqSort"
  NothingAppliedToHiddenArg{}              -> "NothingAppliedToHiddenArg"
  NothingAppliedToInstanceArg{}            -> "NothingAppliedToInstanceArg"
  OverlappingProjects {}                   -> "OverlappingProjects"
  OperatorInformation {}                   -> "OperatorInformation"
  PatternShadowsConstructor {}             -> "PatternShadowsConstructor"
  PropMustBeSingleton                      -> "PropMustBeSingleton"
  RepeatedVariablesInPattern{}             -> "RepeatedVariablesInPattern"
  ShadowedModule{}                         -> "ShadowedModule"
  ShouldBeASort{}                          -> "ShouldBeASort"
  ShouldBeApplicationOf{}                  -> "ShouldBeApplicationOf"
  ShouldBeAppliedToTheDatatypeParameters{} -> "ShouldBeAppliedToTheDatatypeParameters"
  ShouldBeEmpty{}                          -> "ShouldBeEmpty"
  ShouldBePi{}                             -> "ShouldBePi"
  ShouldBePath{}                           -> "ShouldBePath"
  ShouldBeRecordType{}                     -> "ShouldBeRecordType"
  ShouldBeRecordPattern{}                  -> "ShouldBeRecordPattern"
  NotAProjectionPattern{}                  -> "NotAProjectionPattern"
  ShouldEndInApplicationOfTheDatatype{}    -> "ShouldEndInApplicationOfTheDatatype"
  SplitError{}                             -> "SplitError"
  ImpossibleConstructor{}                  -> "ImpossibleConstructor"
  TooFewFields{}                           -> "TooFewFields"
  TooManyFields{}                          -> "TooManyFields"
  TooManyPolarities{}                      -> "TooManyPolarities"
  SplitOnIrrelevant{}                      -> "SplitOnIrrelevant"
  SplitOnNonVariable{}                     -> "SplitOnNonVariable"
  DefinitionIsIrrelevant{}                 -> "DefinitionIsIrrelevant"
  VariableIsIrrelevant{}                   -> "VariableIsIrrelevant"
  UnequalBecauseOfUniverseConflict{}       -> "UnequalBecauseOfUniverseConflict"
  UnequalRelevance{}                       -> "UnequalRelevance"
  UnequalHiding{}                          -> "UnequalHiding"
--  UnequalLevel{}                           -> "UnequalLevel" -- UNUSED
  UnequalSorts{}                           -> "UnequalSorts"
  UnequalTerms{}                           -> "UnequalTerms"
  UnequalTypes{}                           -> "UnequalTypes"
--  UnequalTelescopes{}                      -> "UnequalTelescopes" -- UNUSED
  WithOnFreeVariable{}                     -> "WithOnFreeVariable"
  UnexpectedWithPatterns{}                 -> "UnexpectedWithPatterns"
  UninstantiatedDotPattern{}               -> "UninstantiatedDotPattern"
  ForcedConstructorNotInstantiated{}       -> "ForcedConstructorNotInstantiated"
  SolvedButOpenHoles{}                     -> "SolvedButOpenHoles"
  UnusedVariableInPatternSynonym           -> "UnusedVariableInPatternSynonym"
  UnquoteFailed{}                          -> "UnquoteFailed"
  DeBruijnIndexOutOfScope{}                -> "DeBruijnIndexOutOfScope"
  WithClausePatternMismatch{}              -> "WithClausePatternMismatch"
  WrongHidingInApplication{}               -> "WrongHidingInApplication"
  WrongHidingInLHS{}                       -> "WrongHidingInLHS"
  WrongHidingInLambda{}                    -> "WrongHidingInLambda"
  WrongInstanceDeclaration{}               -> "WrongInstanceDeclaration"
  WrongIrrelevanceInLambda{}               -> "WrongIrrelevanceInLambda"
  WrongNamedArgument{}                     -> "WrongNamedArgument"
  WrongNumberOfConstructorArguments{}      -> "WrongNumberOfConstructorArguments"
  HidingMismatch{}                         -> "HidingMismatch"
  RelevanceMismatch{}                      -> "RelevanceMismatch"
  NonFatalErrors{}                         -> "NonFatalErrors"
  InstanceSearchDepthExhausted{}           -> "InstanceSearchDepthExhausted"

instance PrettyTCM TCErr where
  prettyTCM err = case err of
    -- Gallais, 2016-05-14
    -- Given where `NonFatalErrors` are created, we know for a
    -- fact that ̀ws` is non-empty.
    TypeError _ Closure{ clValue = NonFatalErrors ws } -> foldr1 ($$) $ fmap prettyTCM ws
    -- Andreas, 2014-03-23
    -- This use of localState seems ok since we do not collect
    -- Benchmark info during printing errors.
    TypeError s e -> localTCState $ do
      putTC s
      sayWhen (envRange $ clEnv e) (envCall $ clEnv e) $ prettyTCM e
    Exception r s     -> sayWhere r $ return s
    IOException _ r e -> sayWhere r $ fwords $ show e
    PatternErr{}      -> sayWhere err $ panic "uncaught pattern violation"

instance PrettyTCM CallInfo where
  prettyTCM c = do
    let call = prettyTCM $ callInfoCall c
        r    = callInfoRange c
    if null $ P.pretty r
      then call
      else call $$ nest 2 ("(at" <+> prettyTCM r <> ")")

-- | Drops given amount of leading components of the qualified name.
dropTopLevelModule' :: Int -> QName -> QName
dropTopLevelModule' k (QName (MName ns) n) = QName (MName (drop k ns)) n

-- | Drops the filename component of the qualified name.
dropTopLevelModule :: QName -> TCM QName
dropTopLevelModule q = ($ q) <$> topLevelModuleDropper

-- | Produces a function which drops the filename component of the qualified name.
topLevelModuleDropper :: TCM (QName -> QName)
topLevelModuleDropper = do
  caseMaybeM (asksTC envCurrentPath) (return id) $ \ f -> do
  m <- fromMaybe __IMPOSSIBLE__ <$> lookupModuleFromSource f
  return $ dropTopLevelModule' $ size m

instance PrettyTCM TypeError where
  prettyTCM err = case err of
    InternalError s -> panic s

    NotImplemented s -> fwords $ "Not implemented: " ++ s

    NotSupported s -> fwords $ "Not supported: " ++ s

    CompilationError s -> sep [fwords "Compilation error:", text s]

    GenericError s -> fwords s

    GenericDocError d -> return d

    PropMustBeSingleton -> fwords
      "Datatypes in Prop must have at most one constructor when proof irrelevance is enabled"

    DataMustEndInSort t -> fsep $
      pwords "The type of a datatype must end in a sort."
      ++ [prettyTCM t] ++ pwords "isn't a sort."

{- UNUSED:
    DataTooManyParameters -> fsep $ pwords "Too many parameters given to data type."
-}

    ShouldEndInApplicationOfTheDatatype t -> fsep $
      pwords "The target of a constructor must be the datatype applied to its parameters,"
      ++ [prettyTCM t] ++ pwords "isn't"

    ShouldBeAppliedToTheDatatypeParameters s t -> fsep $
      pwords "The target of the constructor should be" ++ [prettyTCM s] ++
      pwords "instead of" ++ [prettyTCM t]

    ShouldBeApplicationOf t q -> fsep $
      pwords "The pattern constructs an element of" ++ [prettyTCM q] ++
      pwords "which is not the right datatype"

    ShouldBeRecordType t -> fsep $
      pwords "Expected non-abstract record type, found " ++ [prettyTCM t]

    ShouldBeRecordPattern p -> fsep $
      pwords "Expected record pattern" -- ", found " ++ [prettyTCM p]

    NotAProjectionPattern p -> fsep $
      pwords "Not a valid projection for a copattern: " ++ [ prettyA p ]

    WrongHidingInLHS -> fwords "Unexpected implicit argument"

    WrongHidingInLambda t ->
      fwords "Found an implicit lambda where an explicit lambda was expected"

    WrongIrrelevanceInLambda ->
      fwords "Found a non-strict lambda where a irrelevant lambda was expected"

    WrongNamedArgument a -> fsep $
      pwords "Function does not accept argument "
      ++ [prettyTCM a] -- ++ pwords " (wrong argument name)"

    WrongHidingInApplication t ->
      fwords "Found an implicit application where an explicit application was expected"

    WrongInstanceDeclaration -> fwords "Terms marked as eligible for instance search should end with a name"

    HidingMismatch h h' -> fwords $
      "Expected " ++ verbalize (Indefinite h') ++ " argument, but found " ++
      verbalize (Indefinite h) ++ " argument"

    RelevanceMismatch r r' -> fwords $
      "Expected " ++ verbalize (Indefinite r') ++ " argument, but found " ++
      verbalize (Indefinite r) ++ " argument"

    UninstantiatedDotPattern e -> fsep $
      pwords "Failed to infer the value of dotted pattern"

    ForcedConstructorNotInstantiated p -> fsep $
      pwords "Failed to infer that constructor pattern "
      ++ [prettyA p] ++ pwords " is forced"

    IlltypedPattern p a -> do
      let ho _ _ = fsep $ pwords "Cannot pattern match on functions"
      ifPiType a ho $ {- else -} \ _ -> do
        fsep $ pwords "Type mismatch"

    IllformedProjectionPattern p -> fsep $
      pwords "Ill-formed projection pattern " ++ [prettyA p]

    CannotEliminateWithPattern p a -> do
      let isProj = isJust (isProjP p)
      fsep $
        pwords "Cannot eliminate type" ++ prettyTCM a :
        if isProj then
           pwords "with projection pattern" ++ [prettyA p]
         else
           "with" : text (kindOfPattern (namedArg p)) : "pattern" : prettyA p :
           pwords "(did you supply too many arguments?)"
      where
      kindOfPattern = \case
        A.VarP{}    -> "variable"
        A.ConP{}    -> "constructor"
        A.ProjP{}   -> __IMPOSSIBLE__
        A.DefP{}    -> __IMPOSSIBLE__
        A.WildP{}   -> "wildcard"
        A.DotP{}    -> "dot"
        A.AbsurdP{} -> "absurd"
        A.LitP{}    -> "literal"
        A.RecP{}    -> "record"
        A.WithP{}   -> "with"
        A.EqualP{}  -> "equality"
        A.AsP _ _ p -> kindOfPattern p
        A.PatternSynP{} -> __IMPOSSIBLE__

    WrongNumberOfConstructorArguments c expect given -> fsep $
      pwords "The constructor" ++ [prettyTCM c] ++
      pwords "expects" ++ [prettyTCM expect] ++
      pwords "arguments (including hidden ones), but has been given"
      ++ [prettyTCM given] ++ pwords "(including hidden ones)"

    CantResolveOverloadedConstructorsTargetingSameDatatype d cs -> fsep $
      pwords "Can't resolve overloaded constructors targeting the same datatype"
      ++ [(parens $ prettyTCM (qnameToConcrete d)) <> colon]
      ++ map pretty cs

    DoesNotConstructAnElementOf c t -> fsep $
      pwords "The constructor" ++ [prettyTCM c] ++
      pwords "does not construct an element of" ++ [prettyTCM t]

    ConstructorPatternInWrongDatatype c d -> fsep $
      [prettyTCM c] ++ pwords "is not a constructor of the datatype"
      ++ [prettyTCM d]

    ShadowedModule x [] -> __IMPOSSIBLE__

    ShadowedModule x ms@(m0 : _) -> do
      -- Clash! Concrete module name x already points to the abstract names ms.
      (r, m) <- do
        -- Andreas, 2017-07-28, issue #719.
        -- First, we try to find whether one of the abstract names @ms@ points back to @x@
        scope <- getScope
        -- Get all pairs (y,m) such that y points to some m ∈ ms.
        let xms0 = ms >>= \ m -> map (,m) $ inverseScopeLookupModule m scope
        reportSLn "scope.clash.error" 30 $ "candidates = " ++ prettyShow xms0

        -- Try to find x (which will have a different Range, if it has one (#2649)).
        let xms = filter ((\ y -> not (null $ getRange y) && y == C.QName x) . fst) xms0
        reportSLn "scope.class.error" 30 $ "filtered candidates = " ++ prettyShow xms

        -- If we found a copy of x with non-empty range, great!
        ifJust (headMaybe xms) (\ (x', m) -> return (getRange x', m)) $ {-else-} do

        -- If that failed, we pick the first m from ms which has a nameBindingSite.
        let rms = ms >>= \ m -> map (,m) $
              filter (noRange /=) $ map nameBindingSite $ reverse $ mnameToList m
              -- Andreas, 2017-07-25, issue #2649
              -- Take the first nameBindingSite we can get hold of.
        reportSLn "scope.class.error" 30 $ "rangeful clashing modules = " ++ prettyShow rms

        -- If even this fails, we pick the first m and give no range.
        return $ fromMaybe (noRange, m0) $ headMaybe rms

      fsep $
        pwords "Duplicate definition of module" ++ [prettyTCM x <> "."] ++
        pwords "Previous definition of" ++ [help m] ++ pwords "module" ++ [prettyTCM x] ++
        pwords "at" ++ [prettyTCM r]
      where
        help m = caseMaybeM (isDatatypeModule m) empty $ \case
          IsData   -> "(datatype)"
          IsRecord -> "(record)"

    ModuleArityMismatch m EmptyTel args -> fsep $
      pwords "The module" ++ [prettyTCM m] ++
      pwords "is not parameterized, but is being applied to arguments"

    ModuleArityMismatch m tel@(ExtendTel _ _) args -> fsep $
      pwords "The arguments to " ++ [prettyTCM m] ++ pwords "do not fit the telescope" ++
      [prettyTCM tel]

    ShouldBeEmpty t [] -> fsep $
       [prettyTCM t] ++ pwords "should be empty, but that's not obvious to me"

    ShouldBeEmpty t ps -> fsep (
      [prettyTCM t] ++
      pwords "should be empty, but the following constructor patterns are valid:"
      ) $$ nest 2 (vcat $ map (prettyPat 0) ps)

    ShouldBeASort t -> fsep $
      [prettyTCM t] ++ pwords "should be a sort, but it isn't"

    ShouldBePi t -> fsep $
      [prettyTCM t] ++ pwords "should be a function type, but it isn't"

    ShouldBePath t -> fsep $
      [prettyTCM t] ++ pwords "should be a Path or PathP type, but it isn't"

    NotAProperTerm -> fwords "Found a malformed term"

    InvalidTypeSort s -> fsep $ [prettyTCM s] ++ pwords "is not a valid type"
    InvalidType v -> fsep $ [prettyTCM v] ++ pwords "is not a valid type"

    FunctionTypeInSizeUniv v -> fsep $
      pwords "Functions may not return sizes, thus, function type " ++
      [ prettyTCM v ] ++ pwords " is illegal"

    SplitOnIrrelevant t -> fsep $
      pwords "Cannot pattern match against" ++ [text $ verbalize $ getRelevance t] ++
      pwords "argument of type" ++ [prettyTCM $ unDom t]

    SplitOnNonVariable v t -> fsep $
      pwords "Cannot pattern match because the (refined) argument " ++
      [ prettyTCM v ] ++ pwords " is not a variable."

    DefinitionIsIrrelevant x -> fsep $
      "Identifier" : prettyTCM x : pwords "is declared irrelevant, so it cannot be used here"
    VariableIsIrrelevant x -> fsep $
      "Variable" : prettyTCM x : pwords "is declared irrelevant, so it cannot be used here"
    UnequalBecauseOfUniverseConflict cmp s t -> fsep $
      [prettyTCM s, notCmp cmp, prettyTCM t, "because this would result in an invalid use of Setω" ]

    UnequalTerms cmp s t a -> case (s,t) of
      (Sort s1      , Sort s2      )
        | CmpEq  <- cmp              -> prettyTCM $ UnequalSorts s1 s2
        | CmpLeq <- cmp              -> prettyTCM $ NotLeqSort s1 s2
      (Sort MetaS{} , t            ) -> prettyTCM $ ShouldBeASort $ El Inf t
      (s            , Sort MetaS{} ) -> prettyTCM $ ShouldBeASort $ El Inf s
      (_            , _            ) -> do
        (d1, d2, d) <- prettyInEqual s t
        fsep $ [return d1, notCmp cmp, return d2] ++ pwords "of type" ++ [prettyTCM a] ++ [return d]

-- UnequalLevel is UNUSED
--   UnequalLevel cmp s t -> fsep $
--     [prettyTCM s, notCmp cmp, prettyTCM t]

-- UnequalTelescopes is UNUSED
--   UnequalTelescopes cmp a b -> fsep $
--     [prettyTCM a, notCmp cmp, prettyTCM b]

    UnequalTypes cmp a b -> prettyUnequal a (notCmp cmp) b
--              fsep $ [prettyTCM a, notCmp cmp, prettyTCM b]

    UnequalRelevance cmp a b -> fsep $
      [prettyTCM a, notCmp cmp, prettyTCM b] ++
      pwords "because one is a relevant function type and the other is an irrelevant function type"

    UnequalHiding a b -> fsep $
      [prettyTCM a, "!=", prettyTCM b] ++
      pwords "because one is an implicit function type and the other is an explicit function type"

    UnequalSorts s1 s2 -> fsep $
      [prettyTCM s1, "!=", prettyTCM s2]

    NotLeqSort s1 s2 -> fsep $
      pwords "The type of the constructor does not fit in the sort of the datatype, since"
      ++ [prettyTCM s1] ++ pwords "is not less or equal than" ++ [prettyTCM s2]

    TooFewFields r xs -> fsep $
      pwords "Missing fields" ++ punctuate comma (map pretty xs) ++
      pwords "in an element of the record" ++ [prettyTCM r]

    TooManyFields r xs -> fsep $
      pwords "The record type" ++ [prettyTCM r] ++
      pwords "does not have the fields" ++ punctuate comma (map pretty xs)

    DuplicateConstructors xs -> fsep $
      pwords "Duplicate constructors" ++ punctuate comma (map pretty xs) ++
      pwords "in datatype"

    DuplicateFields xs -> fsep $
      pwords "Duplicate fields" ++ punctuate comma (map pretty xs) ++
      pwords "in record"

    WithOnFreeVariable e v -> do
      de <- prettyA e
      dv <- prettyTCM v
      if show de == show dv
        then fsep $
          pwords "Cannot `with` on variable" ++ [return dv] ++
          pwords " bound in a module telescope (or patterns of a parent clause)"
        else fsep $
          pwords "Cannot `with` on expression" ++ [return de] ++ pwords "which reduces to variable" ++ [return dv] ++
          pwords " bound in a module telescope (or patterns of a parent clause)"

    UnexpectedWithPatterns ps -> fsep $
      pwords "Unexpected with patterns" ++ (punctuate " |" $ map prettyA ps)

    WithClausePatternMismatch p q -> fsep $
      pwords "With clause pattern " ++ [prettyA p] ++
      pwords " is not an instance of its parent pattern " ++ [P.fsep <$> prettyTCMPatterns [q]]

    MetaCannotDependOn m ps i -> fsep $
      pwords "The metavariable" ++ [prettyTCM $ MetaV m []] ++
      pwords "cannot depend on" ++ [pvar i] ++
      pwords "because it" ++ deps
        where
          pvar = prettyTCM . I.var
          deps = case map pvar ps of
            []  -> pwords "does not depend on any variables"
            [x] -> pwords "only depends on the variable" ++ [x]
            xs  -> pwords "only depends on the variables" ++ punctuate comma xs

    MetaOccursInItself m -> fsep $
      pwords "Cannot construct infinite solution of metavariable" ++ [prettyTCM $ MetaV m []]

    MetaIrrelevantSolution m _ -> fsep $
      pwords "Cannot instantiate the metavariable because (part of) the" ++
      pwords "solution was created in an irrelevant context."

    BuiltinMustBeConstructor s e -> fsep $
      [prettyA e] ++ pwords "must be a constructor in the binding to builtin" ++ [text s]

    NoSuchBuiltinName s -> fsep $
      pwords "There is no built-in thing called" ++ [text s]

    DuplicateBuiltinBinding b x y -> fsep $
      pwords "Duplicate binding for built-in thing" ++ [text b <> comma] ++
      pwords "previous binding to" ++ [prettyTCM x]

    NoBindingForBuiltin x
      | elem x [builtinZero, builtinSuc] -> fsep $
        pwords "No binding for builtin " ++ [text x <> comma] ++
        pwords ("use {-# BUILTIN " ++ builtinNat ++ " name #-} to bind builtin natural " ++
                "numbers to the type 'name'")
      | otherwise -> fsep $
        pwords "No binding for builtin thing" ++ [text x <> comma] ++
        pwords ("use {-# BUILTIN " ++ x ++ " name #-} to bind it to 'name'")

    NoSuchPrimitiveFunction x -> fsep $
      pwords "There is no primitive function called" ++ [text x]

    BuiltinInParameterisedModule x -> fwords $
      "The BUILTIN pragma cannot appear inside a bound context " ++
      "(for instance, in a parameterised module or as a local declaration)"

    IllegalLetInTelescope tb -> fsep $
      -- pwords "The binding" ++
      [pretty tb] ++
      pwords " is not allowed in a telescope here."

    NoRHSRequiresAbsurdPattern ps -> fwords $
      "The right-hand side can only be omitted if there " ++
      "is an absurd pattern, () or {}, in the left-hand side."

    LocalVsImportedModuleClash m -> fsep $
      pwords "The module" ++ [prettyTCM m] ++
      pwords "can refer to either a local module or an imported module"

    SolvedButOpenHoles -> fsep $
      pwords "Module cannot be imported since it has open interaction points" ++
      pwords "(consider adding {-# OPTIONS --allow-unsolved-metas #-} to this module)"

    CyclicModuleDependency ms ->
      fsep (pwords "cyclic module dependency:")
      $$ nest 2 (vcat $ map pretty ms)

    FileNotFound x files ->
      fsep ( pwords "Failed to find source of module" ++ [pretty x] ++
             pwords "in any of the following locations:"
           ) $$ nest 2 (vcat $ map (text . filePath) files)

    OverlappingProjects f m1 m2 ->
      fsep ( pwords "The file" ++ [text (filePath f)] ++
             pwords "can be accessed via several project roots. Both" ++
             [pretty m1] ++ pwords "and" ++ [pretty m2] ++
             pwords "point to this file."
           )

    AmbiguousTopLevelModuleName x files ->
      fsep ( pwords "Ambiguous module name. The module name" ++
             [pretty x] ++
             pwords "could refer to any of the following files:"
           ) $$ nest 2 (vcat $ map (text . filePath) files)

    ClashingFileNamesFor x files ->
      fsep ( pwords "Multiple possible sources for module"
             ++ [prettyTCM x] ++ pwords "found:"
           ) $$ nest 2 (vcat $ map (text . filePath) files)

    ModuleDefinedInOtherFile mod file file' -> fsep $
      pwords "You tried to load" ++ [text (filePath file)] ++
      pwords "which defines the module" ++ [pretty mod <> "."] ++
      pwords "However, according to the include path this module should" ++
      pwords "be defined in" ++ [text (filePath file') <> "."]

    ModuleNameUnexpected given expected -> fsep $
      pwords "The name of the top level module does not match the file name. The module" ++
      [ pretty given ] ++
      pwords "should probably be named" ++
      [ pretty expected ]

    ModuleNameDoesntMatchFileName given files ->
      fsep (pwords "The name of the top level module does not match the file name. The module" ++
           [ pretty given ] ++ pwords "should be defined in one of the following files:")
      $$ nest 2 (vcat $ map (text . filePath) files)

    BothWithAndRHS -> fsep $ pwords "Unexpected right hand side"

    AbstractConstructorNotInScope q -> fsep $
      [ "Constructor"
      , prettyTCM q
      ] ++ pwords "is abstract, thus, not in scope here"

    NotInScope xs -> do
      inscope <- Set.toList . concreteNamesInScope <$> getScope
      fsep (pwords "Not in scope:") $$ nest 2 (vcat $ map (name inscope) xs)
      where
      name inscope x =
        fsep [ pretty x
             , "at" <+> prettyTCM (getRange x)
             , suggestion inscope x
             ]
      suggestion inscope x = nest 2 $ par $
        [ "did you forget space around the ':'?"  | elem ':' s ] ++
        [ "did you forget space around the '->'?" | isInfixOf "->" s ] ++
        [ sep [ "did you mean"
              , nest 2 $ vcat (punctuate " or" $ map (\ y -> text $ "'" ++ y ++ "'") ys) <> "?" ]
          | not $ null ys ]
        where
          s = P.prettyShow x
          par []  = empty
          par [d] = parens d
          par ds  = parens $ vcat ds

          strip x = map toLower $ filter (/= '_') $ P.prettyShow $ C.unqualify x
          maxDist n = div n 3
          close a b = editDistance a b <= maxDist (length a)
          ys = map P.prettyShow $ filter (close (strip x) . strip) inscope

    NoSuchModule x -> fsep $ pwords "No such module" ++ [pretty x]

    AmbiguousName x ys -> vcat
      [ fsep $ pwords "Ambiguous name" ++ [pretty x <> "."] ++
               pwords "It could refer to any one of"
      , nest 2 $ vcat $ map nameWithBinding (toList ys)
      , fwords "(hint: Use C-c C-w (in Emacs) if you want to know why)"
      ]

    AmbiguousModule x ys -> vcat
      [ fsep $ pwords "Ambiguous module name" ++ [pretty x <> "."] ++
               pwords "It could refer to any one of"
      , nest 2 $ vcat $ map help (toList ys)
      , fwords "(hint: Use C-c C-w (in Emacs) if you want to know why)"
      ]
      where
        help :: ModuleName -> TCM Doc
        help m = do
          anno <- caseMaybeM (isDatatypeModule m) (return empty) $ \case
            IsData   -> return $ "(datatype module)"
            IsRecord -> return $ "(record module)"
          sep [prettyTCM m, anno ]

    ClashingDefinition x y -> fsep $
      pwords "Multiple definitions of" ++ [pretty x <> "."] ++
      pwords "Previous definition at"
      ++ [prettyTCM $ nameBindingSite $ qnameName y]

    ClashingModule m1 m2 -> fsep $
      pwords "The modules" ++ [prettyTCM m1, "and", prettyTCM m2]
      ++ pwords "clash."

    ClashingImport x y -> fsep $
      pwords "Import clash between" ++ [pretty x, "and", prettyTCM y]

    ClashingModuleImport x y -> fsep $
      pwords "Module import clash between" ++ [pretty x, "and", prettyTCM y]

    PatternShadowsConstructor x c -> fsep $
      pwords "The pattern variable" ++ [prettyTCM x] ++
      pwords "has the same name as the constructor" ++ [prettyTCM c]

    DuplicateImports m xs -> fsep $
      pwords "Ambiguous imports from module" ++ [pretty m] ++ pwords "for" ++
      punctuate comma (map pretty xs)

    NotAModuleExpr e -> fsep $
      pwords "The right-hand side of a module definition must have the form 'M e1 .. en'" ++
      pwords "where M is a module name. The expression"
      ++ [pretty e, "doesn't."]

    FieldOutsideRecord -> fsep $
      pwords "Field appearing outside record declaration."

    InvalidPattern p -> fsep $
      pretty p : pwords "is not a valid pattern"

    RepeatedVariablesInPattern xs -> fsep $
      pwords "Repeated variables in pattern:" ++ map pretty xs

    NotAnExpression e -> fsep $
      [pretty e] ++ pwords "is not a valid expression."

    NotAValidLetBinding nd -> fwords $
      "Not a valid let-declaration"

    NotValidBeforeField nd -> fwords $
      "This declaration is illegal in a record before the last field"

    NothingAppliedToHiddenArg e -> fsep $
      [pretty e] ++ pwords "cannot appear by itself. It needs to be the argument to" ++
      pwords "a function expecting an implicit argument."

    NothingAppliedToInstanceArg e -> fsep $
      [pretty e] ++ pwords "cannot appear by itself. It needs to be the argument to" ++
      pwords "a function expecting an instance argument."

    NoParseForApplication es -> fsep (
      pwords "Could not parse the application" ++ [pretty $ C.RawApp noRange es])

    AmbiguousParseForApplication es es' -> fsep (
      pwords "Don't know how to parse" ++ [pretty_es <> "."] ++
      pwords "Could mean any one of:"
      ) $$ nest 2 (vcat $ map pretty' es')
      where
        pretty_es :: TCM Doc
        pretty_es = pretty $ C.RawApp noRange es

        pretty' :: C.Expr -> TCM Doc
        pretty' e = do
          p1 <- pretty_es
          p2 <- pretty e
          if show p1 == show p2 then unambiguous e else pretty e

        unambiguous :: C.Expr -> TCM Doc
        unambiguous e@(C.OpApp r op _ xs)
          | all (isOrdinary . namedArg) xs =
            pretty $
              foldl (C.App r) (C.Ident op) $
                (map . fmap . fmap) fromOrdinary xs
          | any (isPlaceholder . namedArg) xs =
              pretty e <+> "(section)"
        unambiguous e = pretty e

        isOrdinary :: MaybePlaceholder (C.OpApp e) -> Bool
        isOrdinary (NoPlaceholder _ (C.Ordinary _)) = True
        isOrdinary _                                = False

        fromOrdinary :: MaybePlaceholder (C.OpApp e) -> e
        fromOrdinary (NoPlaceholder _ (C.Ordinary e)) = e
        fromOrdinary _                                = __IMPOSSIBLE__

        isPlaceholder :: MaybePlaceholder a -> Bool
        isPlaceholder Placeholder{}   = True
        isPlaceholder NoPlaceholder{} = False

    BadArgumentsToPatternSynonym x -> fsep $
      pwords "Bad arguments to pattern synonym " ++ [prettyTCM $ headAmbQ x]

    TooFewArgumentsToPatternSynonym x -> fsep $
      pwords "Too few arguments to pattern synonym " ++ [prettyTCM $ headAmbQ x]

    CannotResolveAmbiguousPatternSynonym defs -> vcat
      [ fsep $ pwords "Cannot resolve overloaded pattern synonym" ++ [prettyTCM x <> comma] ++
               pwords "since candidates have different shapes:"
      , nest 2 $ vcat $ map prDef (toList defs)
      , fsep $ pwords "(hint: overloaded pattern synonyms must be equal up to variable and constructor names)"
      ]
      where
        (x, _) = headNe defs
        prDef (x, (xs, p)) = prettyA (A.PatternSynDef x xs p) <?> ("at" <+> pretty r)
          where r = nameBindingSite $ qnameName x

    UnusedVariableInPatternSynonym -> fsep $
      pwords "Unused variable in pattern synonym."

    NoParseForLHS IsLHS p -> fsep (
      pwords "Could not parse the left-hand side" ++ [pretty p])

    NoParseForLHS IsPatSyn p -> fsep (
      pwords "Could not parse the pattern synonym" ++ [pretty p])

{- UNUSED
    NoParseForPatternSynonym p -> fsep $
      pwords "Could not parse the pattern synonym" ++ [pretty p]
-}

    AmbiguousParseForLHS lhsOrPatSyn p ps -> fsep (
      pwords "Don't know how to parse" ++ [pretty_p <> "."] ++
      pwords "Could mean any one of:"
      ) $$ nest 2 (vcat $ map pretty' ps)
      where
        pretty_p :: TCM Doc
        pretty_p = pretty p

        pretty' :: C.Pattern -> TCM Doc
        pretty' p' = do
          p1 <- pretty_p
          p2 <- pretty p'
          pretty $ if show p1 == show p2 then unambiguousP p' else p'

        -- the entire pattern is shown, not just the ambiguous part,
        -- so we need to dig in order to find the OpAppP's.
        unambiguousP :: C.Pattern -> C.Pattern
        unambiguousP (C.AppP x y)         = C.AppP (unambiguousP x) $ (fmap.fmap) unambiguousP y
        unambiguousP (C.HiddenP r x)      = C.HiddenP r $ fmap unambiguousP x
        unambiguousP (C.InstanceP r x)    = C.InstanceP r $ fmap unambiguousP x
        unambiguousP (C.ParenP r x)       = C.ParenP r $ unambiguousP x
        unambiguousP (C.AsP r n x)        = C.AsP r n $ unambiguousP x
        unambiguousP (C.OpAppP r op _ xs) = foldl C.AppP (C.IdentP op) xs
        unambiguousP e                    = e

    OperatorInformation sects err ->
      prettyTCM err
        $+$
      fsep (pwords "Operators used in the grammar:")
        $$
      nest 2
        (if null sects then "None" else
         vcat (map text $
               lines $
               Boxes.render $
               (\(col1, col2, col3) ->
                   Boxes.hsep 1 Boxes.top $
                   map (Boxes.vcat Boxes.left) [col1, col2, col3]) $
               unzip3 $
               map prettySect $
               sortBy (compare `on` show . notaName . sectNotation) $
               filter (not . closedWithoutHoles) sects))
      where
      trimLeft  = dropWhile isNormalHole
      trimRight = reverse . dropWhile isNormalHole . reverse

      closedWithoutHoles sect =
        sectKind sect == NonfixNotation
          &&
        null [ () | NormalHole {} <- trimLeft $ trimRight $
                                       notation (sectNotation sect) ]

      prettyName n = Boxes.text $
        P.render (P.pretty n) ++
        " (" ++ P.render (P.pretty (nameBindingSite n)) ++ ")"

      prettySect sect =
        ( Boxes.text (P.render (P.pretty section))
            Boxes.//
          strut
        , Boxes.text
            ("(" ++
             kind ++ " " ++
             (if notaIsOperator nota
              then "operator"
              else "notation") ++
             (if sectIsSection sect
              then " section"
              else "") ++
             (case sectLevel sect of
                Nothing          -> ""
                Just Unrelated   -> ", unrelated"
                Just (Related n) -> ", level " ++ show n) ++
             ")")
            Boxes.//
          strut
        , "["
            Boxes.<>
          Boxes.vcat Boxes.left
            (map (\n -> prettyName n Boxes.<> ",") names ++
             [prettyName name Boxes.<> "]"])
        )
        where
        nota    = sectNotation sect
        section = qualifyFirstIdPart
                    (foldr (\x s -> C.nameToRawName x ++ "." ++ s)
                           ""
                           (init (C.qnameParts (notaName nota))))
                    (trim (notation nota))

        qualifyFirstIdPart _ []              = []
        qualifyFirstIdPart q (IdPart x : ps) = IdPart (q ++ x) : ps
        qualifyFirstIdPart q (p : ps)        = p : qualifyFirstIdPart q ps

        trim = case sectKind sect of
          InfixNotation   -> trimLeft . trimRight
          PrefixNotation  -> trimRight
          PostfixNotation -> trimLeft
          NonfixNotation  -> id
          NoNotation      -> __IMPOSSIBLE__

        (names, name) = case Set.toList $ notaNames nota of
          [] -> __IMPOSSIBLE__
          ns -> (init ns, last ns)

        strut = Boxes.emptyBox (length names) 0

        kind = case sectKind sect of
          PrefixNotation  -> "prefix"
          PostfixNotation -> "postfix"
          NonfixNotation  -> "closed"
          NoNotation      -> __IMPOSSIBLE__
          InfixNotation   ->
            case fixityAssoc $ notaFixity nota of
              NonAssoc   -> "infix"
              LeftAssoc  -> "infixl"
              RightAssoc -> "infixr"

{- UNUSED
    AmbiguousParseForPatternSynonym p ps -> fsep (
      pwords "Don't know how to parse" ++ [pretty p <> "."] ++
      pwords "Could mean any one of:"
      ) $$ nest 2 (vcat $ map pretty ps)
-}

{- UNUSED
    IncompletePatternMatching v args -> fsep $
      pwords "Incomplete pattern matching for" ++ [prettyTCM v <> "."] ++
      pwords "No match for" ++ map prettyTCM args
-}

    SplitError e -> prettyTCM e

    ImpossibleConstructor c neg -> fsep $
      pwords "The case for the constructor " ++ [prettyTCM c] ++
      pwords " is impossible" ++ [prettyTCM neg] ++
      pwords "Possible solution: remove the clause, or use an absurd pattern ()."

    TooManyPolarities x n -> fsep $
      pwords "Too many polarities given in the POLARITY pragma for" ++
      [prettyTCM x] ++
      pwords "(at most" ++ [text (show n)] ++ pwords "allowed)."

    IFSNoCandidateInScope t -> fsep $
      pwords "No instance of type" ++ [prettyTCM t] ++ pwords "was found in scope."

    UnquoteFailed e -> case e of
      BadVisibility msg arg -> fsep $
        pwords $ "Unable to unquote the argument. It should be `" ++ msg ++ "'."

      ConInsteadOfDef x def con -> fsep $
        pwords ("Use " ++ con ++ " instead of " ++ def ++ " for constructor") ++
        [prettyTCM x]

      DefInsteadOfCon x def con -> fsep $
        pwords ("Use " ++ def ++ " instead of " ++ con ++ " for non-constructor")
        ++ [prettyTCM x]

      NonCanonical kind t ->
        fwords ("Cannot unquote non-canonical " ++ kind)
        $$ nest 2 (prettyTCM t)

      BlockedOnMeta _ m -> fsep $
        pwords $ "Unquote failed because of unsolved meta variables."

      UnquotePanic err -> __IMPOSSIBLE__

    DeBruijnIndexOutOfScope i EmptyTel [] -> fsep $
        pwords $ "de Bruijn index " ++ show i ++ " is not in scope in the empty context"
    DeBruijnIndexOutOfScope i cxt names ->
        sep [ text ("de Bruijn index " ++ show i ++ " is not in scope in the context")
            , inTopContext $ addContext ("_" :: String) $ prettyTCM cxt' ]
      where
        cxt' = cxt `abstract` raise (size cxt) (nameCxt names)
        nameCxt [] = EmptyTel
        nameCxt (x : xs) = ExtendTel (defaultDom (El __DUMMY_SORT__ $ I.var 0)) $
          NoAbs (P.prettyShow x) $ nameCxt xs

    NeedOptionCopatterns -> fsep $
      pwords "Option --copatterns needed to enable destructor patterns"

    NeedOptionRewriting  -> fsep $
      pwords "Option --rewriting needed to add and use rewrite rules"

    NeedOptionProp       -> fsep $
      pwords "Universe Prop is disabled (use options --prop and --no-prop to enable/disable Prop)"

    GeneralizeNotSupportedHere x -> fsep $
      pwords $ "Generalizable variable " ++ show x ++ " is not supported here"

    GeneralizeCyclicDependency -> fsep $
      pwords "Cyclic dependency between generalized variables"

    GeneralizeUnsolvedMeta -> fsep $
      pwords "Unsolved meta not generalized"

    NonFatalErrors ws -> foldr1 ($$) $ fmap prettyTCM ws

    InstanceSearchDepthExhausted c a d -> fsep $
      pwords ("Instance search depth exhausted (max depth: " ++ show d ++ ") for candidate") ++
      [hang (prettyTCM c <+> ":") 2 (prettyTCM a)]

    where
    mpar n args
      | n > 0 && not (null args) = parens
      | otherwise                = id

    prettyArg :: Arg (I.Pattern' a) -> TCM Doc
    prettyArg (Arg info x) = case getHiding info of
      Hidden     -> braces $ prettyPat 0 x
      Instance{} -> dbraces $ prettyPat 0 x
      NotHidden  -> prettyPat 1 x

    prettyPat :: Integer -> (I.Pattern' a) -> TCM Doc
    prettyPat _ (I.VarP _ _) = "_"
    prettyPat _ (I.DotP _ _) = "._"
    prettyPat n (I.ConP c _ args) =
      mpar n args $
        prettyTCM c <+> fsep (map (prettyArg . fmap namedThing) args)
    prettyPat n (I.DefP o q args) =
      mpar n args $
        prettyTCM q <+> fsep (map (prettyArg . fmap namedThing) args)
    prettyPat _ (I.LitP l) = prettyTCM l
<<<<<<< HEAD
    prettyPat _ (I.ProjP _ p) = "." <> prettyTCM p
=======
    prettyPat _ (I.ProjP _ p) = text "." <> prettyTCM p
    prettyPat _ (I.IApplyP _ _ _ _) = text "_"
>>>>>>> a21ac60f

notCmp :: Comparison -> TCM Doc
notCmp cmp = "!" <> prettyTCM cmp

-- | Print two terms that are supposedly unequal.
--   If they print to the same identifier, add some explanation
--   why they are different nevertheless.
prettyInEqual :: Term -> Term -> TCM (Doc, Doc, Doc)
prettyInEqual t1 t2 = do
  d1 <- prettyTCM t1
  d2 <- prettyTCM t2
  (d1, d2,) <$> do
     -- if printed differently, no extra explanation needed
    if P.render d1 /= P.render d2 then empty else do
      (v1, v2) <- instantiate (t1, t2)
      case (v1, v2) of
        (I.Var i1 _, I.Var i2 _)
          | i1 == i2  -> generic -- possible, see issue 1826
          | otherwise -> varVar i1 i2
        (I.Def{}, I.Con{}) -> __IMPOSSIBLE__  -- ambiguous identifiers
        (I.Con{}, I.Def{}) -> __IMPOSSIBLE__
        (I.Var{}, I.Def{}) -> varDef
        (I.Def{}, I.Var{}) -> varDef
        (I.Var{}, I.Con{}) -> varCon
        (I.Con{}, I.Var{}) -> varCon
        _                  -> empty
  where
    varDef, varCon, generic :: TCM Doc
    varDef = parens $ fwords "because one is a variable and one a defined identifier"
    varCon = parens $ fwords "because one is a variable and one a constructor"
    generic = parens $ fwords $ "although these terms are looking the same, " ++
      "they contain different but identically rendered identifiers somewhere"
    varVar :: Int -> Int -> TCM Doc
    varVar i j = parens $ fwords $
                   "because one has de Bruijn index " ++ show i
                   ++ " and the other " ++ show j

class PrettyUnequal a where
  prettyUnequal :: a -> TCM Doc -> a -> TCM Doc

instance PrettyUnequal Term where
  prettyUnequal t1 ncmp t2 = do
    (d1, d2, d) <- prettyInEqual t1 t2
    fsep $ return d1 : ncmp : return d2 : return d : []

instance PrettyUnequal Type where
  prettyUnequal t1 ncmp t2 = prettyUnequal (unEl t1) ncmp (unEl t2)

instance PrettyTCM SplitError where
  prettyTCM err = case err of
    NotADatatype t -> enterClosure t $ \ t -> fsep $
      pwords "Cannot split on argument of non-datatype" ++ [prettyTCM t]

    IrrelevantDatatype t -> enterClosure t $ \ t -> fsep $
      pwords "Cannot split on argument of irrelevant datatype" ++ [prettyTCM t]

    CoinductiveDatatype t -> enterClosure t $ \ t -> fsep $
      pwords "Cannot pattern match on the coinductive type" ++ [prettyTCM t]

{- UNUSED
    NoRecordConstructor t -> fsep $
      pwords "Cannot pattern match on record" ++ [prettyTCM t] ++
      pwords "because it has no constructor"
 -}

    UnificationStuck c tel cIxs gIxs errs
      | length cIxs /= length gIxs -> __IMPOSSIBLE__
      | otherwise                  -> vcat $
          [ fsep $ pwords "I'm not sure if there should be a case for the constructor" ++
                   [prettyTCM c <> ","] ++
                   pwords "because I get stuck when trying to solve the following" ++
                   pwords "unification problems (inferred index ≟ expected index):"
          ] ++
          zipWith (\c g -> nest 2 $ addContext tel $ prettyTCM c <+> "≟" <+> prettyTCM g) cIxs gIxs ++
          if null errs then [] else
            [ fsep $ pwords "Possible" ++ pwords (singPlural errs "reason" "reasons") ++
                     pwords "why unification failed:" ] ++
            map (nest 2 . prettyTCM) errs

    GenericSplitError s -> fsep $ pwords "Split failed:" ++ pwords s

instance PrettyTCM NegativeUnification where
  prettyTCM err = case err of
    UnifyConflict tel u v -> addContext tel $ vcat $
      [ fsep $ pwords "because unification ended with a conflicting equation "
      , nest 2 $ prettyTCM u <+> "≟" <+> prettyTCM v
      ]

    UnifyCycle tel i u -> addContext tel $ vcat $
      [ fsep $ pwords "because unification ended with a cyclic equation "
      , nest 2 $ prettyTCM (var i) <+> "≟" <+> prettyTCM u
      ]

instance PrettyTCM UnificationFailure where
  prettyTCM err = case err of
    UnifyIndicesNotVars tel a u v ixs -> addContext tel $ fsep $
      pwords "Cannot apply injectivity to the equation" ++ [prettyTCM u] ++
      pwords "=" ++ [prettyTCM v] ++ pwords "of type" ++ [prettyTCM a] ++
      pwords "because I cannot generalize over the indices" ++
      [prettyList (map prettyTCM ixs) <> "."]

    UnifyRecursiveEq tel a i u -> addContext tel $ fsep $
      pwords "Cannot solve variable " ++ [prettyTCM (var i)] ++
      pwords " of type " ++ [prettyTCM a] ++
      pwords " with solution " ++ [prettyTCM u] ++
      pwords " because the variable occurs in the solution," ++
      pwords " or in the type of one of the variables in the solution."

    UnifyReflexiveEq tel a u -> addContext tel $ fsep $
      pwords "Cannot eliminate reflexive equation" ++ [prettyTCM u] ++
      pwords "=" ++ [prettyTCM u] ++ pwords "of type" ++ [prettyTCM a] ++
      pwords "because K has been disabled."


instance PrettyTCM Call where
  prettyTCM c = withContextPrecedence TopCtx $ case c of
    CheckClause t cl -> do
      reportSLn "error.checkclause" 60 $ "prettyTCM CheckClause: cl = " ++ show (deepUnscope cl)
      clc <- abstractToConcrete_ cl
      reportSLn "error.checkclause" 40 $ "cl (Concrete) = " ++ show clc
      fsep $
        pwords "when checking that the clause"
        ++ [prettyA cl] ++ pwords "has type" ++ [prettyTCM t]

    CheckPattern p tel t -> addContext tel $ fsep $
      pwords "when checking that the pattern"
      ++ [prettyA p] ++ pwords "has type" ++ [prettyTCM t]

    CheckLetBinding b -> fsep $
      pwords "when checking the let binding" ++ [prettyA b]

    InferExpr e -> fsep $ pwords "when inferring the type of" ++ [prettyA e]

    CheckExprCall cmp e t -> fsep $
      pwords "when checking that the expression"
      ++ [prettyA e] ++ pwords "has type" ++ [prettyTCM t]

    IsTypeCall e s -> fsep $
      pwords "when checking that the expression"
      ++ [prettyA e] ++ pwords "is a type of sort" ++ [prettyTCM s]

    IsType_ e -> fsep $
      pwords "when checking that the expression"
      ++ [prettyA e] ++ pwords "is a type"

    CheckProjection _ x t -> fsep $
      pwords "when checking the projection" ++
      [ sep [ prettyTCM x <+> ":"
            , nest 2 $ prettyTCM t ] ]

    CheckArguments r es t0 t1 -> fsep $
      pwords "when checking that" ++
      map hPretty es ++
      pwords (singPlural es "is a valid argument" "are valid arguments") ++
      pwords "to a function of type" ++
      [prettyTCM t0]

    CheckTargetType r infTy expTy -> sep
      [ "when checking that the inferred type of an application"
      , nest 2 $ prettyTCM infTy
      , "matches the expected type"
      , nest 2 $ prettyTCM expTy ]

    CheckRecDef _ x ps cs ->
      fsep $ pwords "when checking the definition of" ++ [prettyTCM x]

    CheckDataDef _ x ps cs ->
      fsep $ pwords "when checking the definition of" ++ [prettyTCM x]

    CheckConstructor d _ _ (A.Axiom _ _ _ _ c _) -> fsep $
      pwords "when checking the constructor" ++ [prettyTCM c] ++
      pwords "in the declaration of" ++ [prettyTCM d]

    CheckConstructor{} -> __IMPOSSIBLE__

    CheckFunDefCall _ f _ ->
      fsep $ pwords "when checking the definition of" ++ [prettyTCM f]

    CheckPragma _ p ->
      fsep $ pwords "when checking the pragma"
             ++ [prettyA $ RangeAndPragma noRange p]

    CheckPrimitive _ x e -> fsep $
      pwords "when checking that the type of the primitive function" ++
      [prettyTCM x] ++ pwords "is" ++ [prettyA e]

    CheckWithFunctionType e -> fsep $
      pwords "when checking that the type" ++
      [prettyA e] ++ pwords "of the generated with function is well-formed"

    CheckDotPattern e v -> fsep $
      pwords "when checking that the given dot pattern" ++ [prettyA e] ++
      pwords "matches the inferred value" ++ [prettyTCM v]

    CheckPatternShadowing c -> fsep $
      pwords "when checking the clause" ++ [prettyA c]

    CheckNamedWhere m -> fsep $
      pwords "when checking the named where block" ++ [prettyA m]

    InferVar x ->
      fsep $ pwords "when inferring the type of" ++ [prettyTCM x]

    InferDef x ->
      fsep $ pwords "when inferring the type of" ++ [prettyTCM x]

    CheckIsEmpty r t ->
      fsep $ pwords "when checking that" ++ [prettyTCM t] ++
             pwords "has no constructors"

    ScopeCheckExpr e -> fsep $ pwords "when scope checking" ++ [pretty e]

    ScopeCheckDeclaration d ->
      fwords ("when scope checking the declaration" ++ suffix) $$
      nest 2 (vcat $ map pretty ds)
      where
      ds     = D.notSoNiceDeclarations d
      suffix = case ds of
        [_] -> ""
        _   -> "s"

    ScopeCheckLHS x p ->
      fsep $ pwords "when scope checking the left-hand side" ++ [pretty p] ++
             pwords "in the definition of" ++ [pretty x]

    NoHighlighting -> empty

    SetRange r -> fsep (pwords "when doing something at") <+> prettyTCM r

    CheckSectionApplication _ m1 modapp -> fsep $
      pwords "when checking the module application" ++
      [prettyA $ A.Apply info m1 modapp initCopyInfo defaultImportDir]
      where
      info = A.ModuleInfo noRange noRange Nothing Nothing Nothing

    ModuleContents -> fsep $ pwords "when retrieving the contents of a module"

    where
    hPretty :: Arg (Named_ Expr) -> TCM Doc
    hPretty a = withContextPrecedence (ArgumentCtx PreferParen) $ pretty =<< abstractToConcreteHiding a a

---------------------------------------------------------------------------
-- * Natural language
---------------------------------------------------------------------------

class Verbalize a where
  verbalize :: a -> String

instance Verbalize Hiding where
  verbalize h =
    case h of
      Hidden     -> "hidden"
      NotHidden  -> "visible"
      Instance{} -> "instance"

instance Verbalize Relevance where
  verbalize r =
    case r of
      Relevant   -> "relevant"
      Irrelevant -> "irrelevant"
      NonStrict  -> "shape-irrelevant"

-- | Indefinite article.
data Indefinite a = Indefinite a

instance Verbalize a => Verbalize (Indefinite a) where
  verbalize (Indefinite a) =
    case verbalize a of
      "" -> ""
      w@(c:cs) | c `elem` ['a','e','i','o'] -> "an " ++ w
               | otherwise                  -> "a " ++ w
      -- Aarne Ranta would whip me if he saw this.

singPlural :: Sized a => a -> c -> c -> c
singPlural xs singular plural = if size xs == 1 then singular else plural<|MERGE_RESOLUTION|>--- conflicted
+++ resolved
@@ -1284,12 +1284,8 @@
       mpar n args $
         prettyTCM q <+> fsep (map (prettyArg . fmap namedThing) args)
     prettyPat _ (I.LitP l) = prettyTCM l
-<<<<<<< HEAD
     prettyPat _ (I.ProjP _ p) = "." <> prettyTCM p
-=======
-    prettyPat _ (I.ProjP _ p) = text "." <> prettyTCM p
-    prettyPat _ (I.IApplyP _ _ _ _) = text "_"
->>>>>>> a21ac60f
+    prettyPat _ (I.IApplyP _ _ _ _) = "_"
 
 notCmp :: Comparison -> TCM Doc
 notCmp cmp = "!" <> prettyTCM cmp
