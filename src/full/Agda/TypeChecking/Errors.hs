--- conflicted
+++ resolved
@@ -838,16 +838,7 @@
                   fwords "Unable to unquote the term"
                   $$ nest 2 (prettyTCM t)
                   $$ fwords ("of type " ++ kind ++ ". Reason: not a literal value.")
-<<<<<<< HEAD
                 (BlockedOnMeta m) -> fsep $ pwords $ "Unquote failed because of unsolved meta variables."
-=======
-                (RhsUsesDottedVar ixs t) ->
-                  fwords "Unable to unquote the term"
-                  $$ nest 2 (prettyTCM t)
-                  $$ fwords "of type Clause. Reason: the right-hand side contains variables that are referring to a dot pattern."
-                  $$ fwords ("Offending De Bruijn indices: " ++ intercalate ", " (map P.prettyShow ixs) ++ ".")
-                (BlockedOnMeta m) -> __IMPOSSIBLE__
->>>>>>> abf66ed5
                 (UnquotePanic err) -> __IMPOSSIBLE__
             SafeFlagPostulate e -> fsep $
                 pwords "Cannot postulate" ++ [pretty e] ++ pwords "with safe flag"
