--- conflicted
+++ resolved
@@ -805,24 +805,6 @@
                 (ConInsteadOfDef x def con) -> do
                   fsep $ pwords ("Use " ++ con ++ " instead of " ++ def ++ " for constructor") ++ [prettyTCM x]
                 (DefInsteadOfCon x def con) -> do
-<<<<<<< HEAD
-                  f   <- prettyTCM x
-                  fsep $ pwords $ "Use " ++ def ++ " instead of " ++ con ++ " for non-constructor " ++ show f
-                (NotAConstructor kind t) -> do
-                  doc <- prettyTCM t
-                  vcat [ fsep $ pwords $ "Unable to unquote the term (" ++ show doc ++ ") of type " ++ kind ++ "."
-                       , fsep $ pwords $ "Reason: not a constructor." ]
-                (NotALiteral kind t) -> do
-                  doc <- prettyTCM t
-                  vcat [ fsep $ pwords $ "Unable to unquote the term (" ++ show doc ++ ") of type " ++ kind ++ "."
-                       , fsep $ pwords $ "Reason: not a literal value." ]
-                (RhsUsesDottedVar ixs t) -> do
-                  doc <- prettyTCM t
-                  vcat [ fsep $ pwords $ "Unable to unquote the term (" ++ show doc ++ ") of type Clause."
-                       , fsep $ pwords "Reason: the right-hand side contains variables that are referring to a dot pattern."
-                       , fsep $ pwords $ "Offending De Bruijn indices: " ++ intercalate ", " (map show ixs) ++ "." ]
-                (BlockedOnMeta m) -> fsep $ pwords $ "Unquote failed because of unsolved meta variables."
-=======
                   fsep $ pwords ("Use " ++ def ++ " instead of " ++ con ++ " for non-constructor") ++ [prettyTCM x]
                 (NotAConstructor kind t) ->
                   fwords "Unable to unquote the term"
@@ -837,8 +819,7 @@
                   $$ nest 2 (prettyTCM t)
                   $$ fwords "of type Clause. Reason: the right-hand side contains variables that are referring to a dot pattern."
                   $$ fwords ("Offending De Bruijn indices: " ++ intercalate ", " (map show ixs) ++ ".")
-                (BlockedOnMeta m) -> __IMPOSSIBLE__
->>>>>>> 668be067
+                (BlockedOnMeta m) -> fsep $ pwords $ "Unquote failed because of unsolved meta variables."
                 (UnquotePanic err) -> __IMPOSSIBLE__
             SafeFlagPostulate e -> fsep $
                 pwords "Cannot postulate" ++ [pretty e] ++ pwords "with safe flag"
