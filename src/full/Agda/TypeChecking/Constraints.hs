--- conflicted
+++ resolved
@@ -190,12 +190,8 @@
 
 solveConstraint_ :: Constraint -> TCM ()
 solveConstraint_ (ValueCmp cmp a u v)       = compareTerm cmp a u v
-<<<<<<< HEAD
 solveConstraint_ (ValueCmpOnFace cmp p a u v) = compareTermOnFace cmp p a u v
-solveConstraint_ (ElimCmp cmp a e u v)      = compareElims cmp a e u v
-=======
 solveConstraint_ (ElimCmp cmp fs a e u v)   = compareElims cmp fs a e u v
->>>>>>> 6cdae9a5
 solveConstraint_ (TypeCmp cmp a b)          = compareType cmp a b
 solveConstraint_ (TelCmp a b cmp tela telb) = compareTel a b cmp tela telb
 solveConstraint_ (SortCmp cmp s1 s2)        = compareSort cmp s1 s2
