--- conflicted
+++ resolved
@@ -395,1137 +395,6 @@
     Lit lit -> f lit
     _       -> Nothing
 
-<<<<<<< HEAD
-requireCubical :: TCM ()
-requireCubical = do
-  cubical <- optCubical <$> pragmaOptions
-  unless cubical $
-    typeError $ GenericError "Missing option --cubical"
-
-primINeg' :: TCM PrimitiveImpl
-primINeg' = do
-  requireCubical
-  t <- elInf primInterval --> elInf primInterval
-  return $ PrimImpl t $ primFun __IMPOSSIBLE__ 1 $ \ ts -> do
-    case ts of
-     [x] -> do
-       unview <- intervalUnview'
-       view <- intervalView'
-       sx <- reduceB' x
-       ix <- intervalView (unArg $ ignoreBlocking sx)
-       let
-         ineg :: Arg Term -> Arg Term
-         ineg = fmap (unview . f . view)
-         f ix = case ix of
-           IZero -> IOne
-           IOne  -> IZero
-           IMin x y -> IMax (ineg x) (ineg y)
-           IMax x y -> IMin (ineg x) (ineg y)
-           INeg x -> OTerm (unArg x)
-           OTerm t -> INeg (Arg defaultArgInfo t)
-       case ix of
-        OTerm t -> return $ NoReduction [reduced sx]
-        _       -> redReturn (unview $ f ix)
-     _ -> __IMPOSSIBLE__
-
-primDepIMin' :: TCM PrimitiveImpl
-primDepIMin' = do
-  requireCubical
-  t <- runNamesT [] $
-       nPi' "φ" (elInf $ cl primInterval) $ \ φ ->
-       (pPi' "o" φ $ \ o -> elInf $ cl primInterval) --> elInf (cl primInterval)
-  return $ PrimImpl t $ primFun __IMPOSSIBLE__ 2 $ \ ts -> do
-    case ts of
-      [x,y] -> do
-        sx <- reduceB' x
-        ix <- intervalView (unArg $ ignoreBlocking sx)
-        itisone <- getTerm "primDepIMin" builtinItIsOne
-        case ix of
-          IZero -> redReturn =<< intervalUnview IZero
-          IOne  -> redReturn =<< (pure (unArg y) <@> pure itisone)
-          _     -> do
-            sy <- reduceB' y
-            iy <- intervalView =<< reduce' =<< (pure (unArg $ ignoreBlocking sy) <@> pure itisone)
-            case iy of
-              IZero -> redReturn =<< intervalUnview IZero
-              IOne  -> redReturn (unArg $ ignoreBlocking sx)
-              _     -> return $ NoReduction [reduced sx, reduced sy]
-      _      -> __IMPOSSIBLE__
-
-primIBin :: IntervalView -> IntervalView -> TCM PrimitiveImpl
-primIBin unit absorber = do
-  requireCubical
-  t <- elInf primInterval --> elInf primInterval --> elInf primInterval
-  return $ PrimImpl t $ primFun __IMPOSSIBLE__ 2 $ \ ts -> do
-    case ts of
-     [x,y] -> do
-       sx <- reduceB' x
-       ix <- intervalView (unArg $ ignoreBlocking sx)
-       case ix of
-         ix | ix ==% absorber -> redReturn =<< intervalUnview absorber
-         ix | ix ==% unit     -> return $ YesReduction YesSimplification (unArg y)
-         _     -> do
-           sy <- reduceB' y
-           iy <- intervalView (unArg $ ignoreBlocking sy)
-           case iy of
-            iy | iy ==% absorber -> redReturn =<< intervalUnview absorber
-            iy | iy ==% unit     -> return $ YesReduction YesSimplification (unArg x)
-            _                   -> return $ NoReduction [reduced sx,reduced sy]
-     _ -> __IMPOSSIBLE__
-  where
-    (==%) IZero IZero = True
-    (==%) IOne IOne = True
-    (==%) _ _ = False
-
-
-primIMin' :: TCM PrimitiveImpl
-primIMin' = primIBin IOne IZero
-
-primIMax' :: TCM PrimitiveImpl
-primIMax' = primIBin IZero IOne
-
-imax :: HasBuiltins m => m Term -> m Term -> m Term
-imax x y = do
-  x' <- x
-  y' <- y
-  intervalUnview (IMax (argN x') (argN y'))
-
-imin :: HasBuiltins m => m Term -> m Term -> m Term
-imin x y = do
-  x' <- x
-  y' <- y
-  intervalUnview (IMin (argN x') (argN y'))
-
--- ∀ {a}{c}{A : Set a}{x : A}(C : ∀ y → Id x y → Set c) → C x (conid i1 (\ i → x)) → ∀ {y} (p : Id x y) → C y p
-primIdJ :: TCM PrimitiveImpl
-primIdJ = do
-  requireCubical
-  t <- runNamesT [] $
-       hPi' "a" (el $ cl primLevel) $ \ a ->
-       hPi' "c" (el $ cl primLevel) $ \ c ->
-       hPi' "A" (sort . tmSort <$> a) $ \ bA ->
-       hPi' "x" (el' a bA) $ \ x ->
-       nPi' "C" (nPi' "y" (el' a bA) $ \ y ->
-                 (el' a $ cl primId <#> a <#> bA <@> x <@> y) --> (sort . tmSort <$> c)) $ \ bC ->
-       (el' c $ bC <@> x <@>
-            (cl primConId <#> a <#> bA <#> x <#> x <@> cl primIOne
-                       <@> lam "i" (\ _ -> x))) -->
-       (hPi' "y" (el' a bA) $ \ y ->
-        nPi' "p" (el' a $ cl primId <#> a <#> bA <@> x <@> y) $ \ p ->
-        el' c $ bC <@> y <@> p)
-  conidn <- getBuiltinName builtinConId
-  conid  <- primConId
-  -- TODO make a kit
-  return $ PrimImpl t $ primFun __IMPOSSIBLE__ 8 $ \ ts -> do
-    unview <- intervalUnview'
-    let imax x y = do x' <- x; y' <- y; pure $ unview (IMax (argN x') (argN y'))
-        imin x y = do x' <- x; y' <- y; pure $ unview (IMin (argN x') (argN y'))
-        ineg x = unview . INeg . argN <$> x
-    mcomp <- getTerm' "primComp"
-    case ts of
-     [la,lc,a,x,c,d,y,eq] -> do
-       seq    <- reduceB' eq
-       case unArg $ ignoreBlocking $ seq of
-         (Def q [Apply la,Apply a,Apply x,Apply y,Apply phi,Apply p])
-           | Just q == conidn, Just comp <- mcomp -> do
-          redReturn $ runNames [] $ do
-             [lc,c,d,la,a,x,y,phi,p] <- mapM (open . unArg) [lc,c,d,la,a,x,y,phi,p]
-             let w i = do
-                   [x,y,p,i] <- sequence [x,y,p,i]
-                   pure $ p `applyE` [IApply x y i]
-             pure comp <#> (lam "i" $ \ _ -> lc)
-                       <@> (lam "i" $ \ i ->
-                              c <@> (w i)
-                                <@> (pure conid <#> la <#> a <#> x <#> (w i)
-                                                <@> (phi `imax` ineg i)
-                                                <@> (lam "j" $ \ j -> w $ imin i j)))
-                       <#> phi
-                       <@> (lam "i" $ \ _ -> nolam <$> d) -- TODO block
-                       <@> d
-         _ -> return $ NoReduction $ map notReduced [la,lc,a,x,c,d,y] ++ [reduced seq]
-     _ -> __IMPOSSIBLE__
-
-primIdElim' :: TCM PrimitiveImpl
-primIdElim' = do
-  requireCubical
-  t <- runNamesT [] $
-       hPi' "a" (el $ cl primLevel) $ \ a ->
-       hPi' "c" (el $ cl primLevel) $ \ c ->
-       hPi' "A" (sort . tmSort <$> a) $ \ bA ->
-       hPi' "x" (el' a bA) $ \ x ->
-       nPi' "C" (nPi' "y" (el' a bA) $ \ y ->
-                 (el' a $ cl primId <#> a <#> bA <@> x <@> y) --> (sort . tmSort <$> c)) $ \ bC ->
-       (nPi' "φ" (elInf $ cl primInterval) $ \ phi ->
-        nPi' "y" (elInf $ cl primSub <#> a <@> bA <@> phi <@> (lam "o" $ const x)) $ \ y ->
-        let pathxy = (cl primPath <#> a <@> bA <@> x <@> oucy)
-            oucy = (cl primSubOut <#> a <#> bA <#> phi <#> (lam "o" $ const x) <@> y)
-            reflx = (lam "o" $ \ _ -> lam "i" $ \ _ -> x) -- TODO Andrea, should block on o
-        in
-        nPi' "w" (elInf $ cl primSub <#> a <@> pathxy <@> phi <@> reflx) $ \ w ->
-        let oucw = (cl primSubOut <#> a <#> pathxy <#> phi <#> reflx <@> w) in
-        el' c $ bC <@> oucy <@> (cl primConId <#> a <#> bA <#> x <#> oucy <@> phi <@> oucw))
-       -->
-       (hPi' "y" (el' a bA) $ \ y ->
-        nPi' "p" (el' a $ cl primId <#> a <#> bA <@> x <@> y) $ \ p ->
-        el' c $ bC <@> y <@> p)
-  conid <- primConId
-  sin <- primSubIn
-  path <- primPath
-  return $ PrimImpl t $ primFun __IMPOSSIBLE__ 8 $ \ ts -> do
-    case ts of
-      [a,c,bA,x,bC,f,y,p] -> do
-        sp <- reduceB' p
-        case unArg $ ignoreBlocking sp of
-          Def q [Apply _a, Apply _bA, Apply _x, Apply _y, Apply phi , Apply w] -> do
-            y' <- return $ sin `apply` [a,bA                            ,phi,argN $ unArg y]
-            w' <- return $ sin `apply` [a,argN $ path `apply` [a,bA,x,y],phi,argN $ unArg w]
-            redReturn $ unArg f `apply` [phi, defaultArg y', defaultArg w']
-          _ -> return $ NoReduction $ map notReduced [a,c,bA,x,bC,f,y] ++ [reduced sp]
-      _ -> __IMPOSSIBLE__
-
-
-primPOr :: TCM PrimitiveImpl
-primPOr = do
-  requireCubical
-  t    <- runNamesT [] $
-          hPi' "a" (el $ cl primLevel)    $ \ a  ->
-          nPi' "i" (elInf $ cl primInterval) $ \ i  ->
-          nPi' "j" (elInf $ cl primInterval) $ \ j  ->
-          hPi' "A" (pPi' "o" (imax i j) $ \o -> el' (cl primLevelSuc <@> a) (Sort . tmSort <$> a)) $ \ bA ->
-          ((pPi' "i1" i $ \ i1 -> el' a $ bA <..> (cl primIsOne1 <@> i <@> j <@> i1))) -->
-          ((pPi' "j1" j $ \ j1 -> el' a $ bA <..> (cl primIsOne2 <@> i <@> j <@> j1))) -->
-          (pPi' "o" (imax i j) $ \ o -> el' a $ bA <..> o)
-  return $ PrimImpl t $ primFun __IMPOSSIBLE__ 6 $ \ ts -> do
-    case ts of
-     [l,i,j,a,u,v] -> do
-       si <- reduceB' i
-       vi <- intervalView $ unArg $ ignoreBlocking si
-       case vi of
-        IOne -> redReturn (unArg u)
-        IZero -> redReturn (unArg v)
-        _ -> do
-          sj <- reduceB' j
-          vj <- intervalView $ unArg $ ignoreBlocking sj
-          case vj of
-            IOne -> redReturn (unArg v)
-            IZero -> redReturn (unArg u)
-            _ -> return $ NoReduction [notReduced l,reduced si,reduced sj,notReduced a,notReduced u,notReduced v]
-
-
-     _ -> __IMPOSSIBLE__
-
-primPartial' :: TCM PrimitiveImpl
-primPartial' = do
-  requireCubical
-  t <- runNamesT [] $
-       (hPi' "a" (el $ cl primLevel) $ \ a ->
-        nPi' "φ" (elInf (cl primInterval)) $ \ _ ->
-        nPi' "A" (sort . tmSort <$> a) $ \ bA ->
-        return (sort $ Inf))
-  isOne <- primIsOne
-  return $ PrimImpl t $ primFun __IMPOSSIBLE__ 3 $ \ ts -> do
-    case ts of
-      [l,phi,a] -> do
-          (El s (Pi d b)) <- runNamesT [] $ do
-                             [l,a,phi] <- mapM (open . unArg) [l,a,phi]
-                             (elInf $ pure isOne <@> phi) --> el' l a
-          redReturn $ Pi (setRelevance Irrelevant $ d { domFinite = True }) b
-      _ -> __IMPOSSIBLE__
-
-primPartialP' :: TCM PrimitiveImpl
-primPartialP' = do
-  requireCubical
-  t <- runNamesT [] $
-       (hPi' "a" (el $ cl primLevel) $ \ a ->
-        nPi' "φ" (elInf (cl primInterval)) $ \ phi ->
-        nPi' "A" (pPi' "o" phi $ \ _ -> el' (cl primLevelSuc <@> a) (Sort . tmSort <$> a)) $ \ bA ->
-        return (sort $ Inf))
-  let toFinitePi :: Type -> Term
-      toFinitePi (El _ (Pi d b)) = Pi (setRelevance Irrelevant $ d { domFinite = True }) b
-      toFinitePi _               = __IMPOSSIBLE__
-  v <- runNamesT [] $
-        lam "a" $ \ l ->
-        lam "φ" $ \ phi ->
-        lam "A" $ \ a ->
-        toFinitePi <$> nPi' "p" (elInf $ cl primIsOne <@> phi) (\ p -> el' l (a <@> p))
-  return $ PrimImpl t $ primFun __IMPOSSIBLE__ 0 $ \ _ -> redReturn v
-
-primSubOut' :: TCM PrimitiveImpl
-primSubOut' = do
-  requireCubical
-  t    <- runNamesT [] $
-          hPi' "a" (el $ cl primLevel) $ \ a ->
-          hPi' "A" (el' (cl primLevelSuc <@> a) (Sort . tmSort <$> a)) $ \ bA ->
-          hPi' "φ" (elInf $ cl primInterval) $ \ phi ->
-          hPi' "u" (elInf $ cl primPartial <#> a <@> phi <@> bA) $ \ u ->
-          elInf (cl primSub <#> a <@> bA <@> phi <@> u) --> el' (Sort . tmSort <$> a) bA
-  return $ PrimImpl t $ primFun __IMPOSSIBLE__ 5 $ \ ts -> do
-    case ts of
-      [a,bA,phi,u,x] -> do
-        view <- intervalView'
-        sphi <- reduceB' phi
-        case view $ unArg $ ignoreBlocking sphi of
-          IOne -> redReturn =<< (return (unArg u) <..> (getTerm builtinSubOut builtinItIsOne))
-          _ -> do
-            sx <- reduceB' x
-            mSubIn <- getBuiltinName' builtinSubIn
-            case unArg $ ignoreBlocking $ sx of
-              Def q [_,_,_, Apply t] | Just q == mSubIn -> redReturn (unArg t)
-              _ -> return $ NoReduction $ map notReduced [a,bA] ++ [reduced sphi, notReduced u, reduced sx]
-      _ -> __IMPOSSIBLE__
-
-primIdFace' :: TCM PrimitiveImpl
-primIdFace' = do
-  requireCubical
-  t <- runNamesT [] $
-       hPi' "a" (el $ cl primLevel) $ \ a ->
-       hPi' "A" (sort . tmSort <$> a) $ \ bA ->
-       hPi' "x" (el' a bA) $ \ x ->
-       hPi' "y" (el' a bA) $ \ y ->
-       (el' a $ cl primId <#> a <#> bA <@> x <@> y)
-       --> elInf (cl primInterval)
-  return $ PrimImpl t $ primFun __IMPOSSIBLE__ 5 $ \ ts -> do
-    case ts of
-      [l,bA,x,y,t] -> do
-        st <- reduceB' t
-        mConId <- getName' builtinConId
-        case unArg (ignoreBlocking st) of
-          Def q [_,_,_,_, Apply phi,_] | Just q == mConId -> redReturn (unArg phi)
-          _ -> return $ NoReduction $ map notReduced [l,bA,x,y] ++ [reduced st]
-      _ -> __IMPOSSIBLE__
-
-primIdPath' :: TCM PrimitiveImpl
-primIdPath' = do
-  requireCubical
-  t <- runNamesT [] $
-       hPi' "a" (el $ cl primLevel) $ \ a ->
-       hPi' "A" (sort . tmSort <$> a) $ \ bA ->
-       hPi' "x" (el' a bA) $ \ x ->
-       hPi' "y" (el' a bA) $ \ y ->
-       (el' a $ cl primId <#> a <#> bA <@> x <@> y)
-       --> (el' a $ cl primPath <#> a <#> bA <@> x <@> y)
-  return $ PrimImpl t $ primFun __IMPOSSIBLE__ 5 $ \ ts -> do
-    case ts of
-      [l,bA,x,y,t] -> do
-        st <- reduceB' t
-        mConId <- getName' builtinConId
-        case unArg (ignoreBlocking st) of
-          Def q [_,_,_,_,_,Apply w] | Just q == mConId -> redReturn (unArg w)
-          _ -> return $ NoReduction $ map notReduced [l,bA,x,y] ++ [reduced st]
-      _ -> __IMPOSSIBLE__
-
-
-primTrans' :: TCM PrimitiveImpl
-primTrans' = do
-  requireCubical
-  t    <- runNamesT [] $
-          hPi' "a" (elInf (cl primInterval) --> (el $ cl primLevel)) $ \ a ->
-          nPi' "A" (nPi' "i" (elInf (cl primInterval)) $ \ i -> (sort . tmSort <$> (a <@> i))) $ \ bA ->
-          nPi' "φ" (elInf $ cl primInterval) $ \ phi ->
-          (el' (a <@> cl primIZero) (bA <@> cl primIZero) --> el' (a <@> cl primIOne) (bA <@> cl primIOne))
-  return $ PrimImpl t $ PrimFun __IMPOSSIBLE__ 4 $ \ ts nelims -> do
-    primTransHComp DoTransp ts nelims
-
-primHComp' :: TCM PrimitiveImpl
-primHComp' = do
-  requireCubical
-  t    <- runNamesT [] $
-          hPi' "a" (el $ cl primLevel) $ \ a ->
-          hPi' "A" (sort . tmSort <$> a) $ \ bA ->
-          hPi' "φ" (elInf $ cl primInterval) $ \ phi ->
-          (nPi' "i" (elInf $ cl primInterval) $ \ i -> pPi' "o" phi $ \ _ -> el' a bA) -->
-          (el' a bA --> el' a bA)
-  return $ PrimImpl t $ PrimFun __IMPOSSIBLE__ 5 $ \ ts nelims -> do
-    primTransHComp DoHComp ts nelims
-
-data TranspOrHComp = DoTransp | DoHComp deriving (Eq,Show)
-
-cmdToName :: TranspOrHComp -> String
-cmdToName DoTransp = builtinTrans
-cmdToName DoHComp  = builtinHComp
-
-data FamilyOrNot a = IsFam {famThing :: a} | IsNot {famThing :: a} deriving (Eq,Show,Functor,Foldable,Traversable)
-
-instance Reduce a => Reduce (FamilyOrNot a) where
-  reduceB' x = traverse id <$> traverse reduceB' x
-  reduce' x = traverse reduce' x
-
-primTransHComp :: TranspOrHComp -> [Arg Term] -> Int -> ReduceM (Reduced MaybeReducedArgs Term)
-primTransHComp cmd ts nelims = do
-  (l,bA,phi,u,u0) <- case (cmd,ts) of
-        (DoTransp, [l,bA,phi,  u0]) -> do
-          -- u <- runNamesT [] $ do
-          --       u0 <- open $ unArg u0
-          --       defaultArg <$> (ilam "o" $ \ _ -> u0)
-          return $ (IsFam l,IsFam bA,phi,Nothing,u0)
-        (DoHComp, [l,bA,phi,u,u0]) -> do
-          -- [l,bA] <- runNamesT [] $ do
-          --   forM [l,bA] $ \ a -> do
-          --     let info = argInfo a
-          --     a <- open $ unArg a
-          --     Arg info <$> (lam "i" $ \ _ -> a)
-          return $ (IsNot l,IsNot bA,phi,Just u,u0)
-        _                          -> __IMPOSSIBLE__
-  sphi <- reduceB' phi
-  vphi <- intervalView $ unArg $ ignoreBlocking sphi
-  let clP s = getTerm (cmdToName cmd) s
-
-  -- WORK
-  case vphi of
-     IOne -> redReturn =<< case u of
-                            -- cmd == DoComp
-                            Just u -> runNamesT [] $ do
-                                       u <- open (unArg u)
-                                       u <@> clP builtinIOne <..> clP builtinItIsOne
-                            -- cmd == DoTransp
-                            Nothing -> return $ unArg u0
-     _    -> do
-       let fallback' sc = do
-             u' <- case u of
-                            -- cmd == DoComp
-                     Just u ->
-                              (:[]) <$> case vphi of
-                                          IZero -> fmap (reduced . notBlocked . argN) . runNamesT [] $ do
-                                            [l,c] <- mapM (open . unArg) [famThing l, ignoreBlocking sc]
-                                            lam "i" $ \ i -> clP builtinIsOneEmpty <#> l
-                                                                   <#> (ilam "o" $ \ _ -> c)
-                                          _     -> return (notReduced u)
-                            -- cmd == DoTransp
-                     Nothing -> return []
-             return $ NoReduction $ [notReduced (famThing l), reduced sc, reduced sphi] ++ u' ++ [notReduced u0]
-       sbA <- reduceB' bA
-       t <- case unArg <$> ignoreBlocking sbA of
-              IsFam (Lam _info t) -> Just . fmap IsFam <$> reduceB' (absBody t)
-              IsFam _             -> return Nothing
-              IsNot t             -> return . Just . fmap IsNot $ (t <$ sbA)
-       case t of
-         Nothing -> fallback' (famThing <$> sbA)
-         Just st  -> do
-               let
-                   fallback = fallback' (fmap famThing $ st *> sbA)
-                   t = ignoreBlocking st
-               mGlue <- getPrimitiveName' builtinGlue
-               mId   <- getBuiltinName' builtinId
-               pathV <- pathView'
-               case famThing t of
-                 MetaV m _ -> fallback' (fmap famThing $ Blocked m () *> sbA)
-                 -- absName t instead of "i"
-                 Pi a b | nelims > 0  -> maybe fallback redReturn =<< compPi cmd "i" ((a,b) <$ t) (ignoreBlocking sphi) u u0
-                        | otherwise -> fallback
-
-                 Sort (Type l) -> compSort cmd fallback phi u u0 (l <$ t)
-
-                 Def q [Apply la, Apply lb, Apply bA, Apply phi', Apply bT, Apply e] | Just q == mGlue -> do
-                   compGlue cmd phi u u0 ((la, lb, bA, phi', bT, e) <$ t)
-
-                 -- Path/PathP
-                 d | PathType _ _ _ bA x y <- pathV (El __DUMMY_SORT__ d) -> do
-                   if nelims > 0 then compPathP cmd sphi u u0 l ((bA, x, y) <$ t) else fallback
-
-                 Def q [Apply _ , Apply bA , Apply x , Apply y] | Just q == mId -> do
-                   maybe fallback return =<< compId cmd sphi u u0 l ((bA, x, y) <$ t)
-
-                 Def q es -> do
-                   info <- getConstInfo q
-                   let   lam_i = Lam defaultArgInfo . Abs "i"
-
-                   case theDef info of
-                     r@Record{recComp = kit} | nelims > 0, Just as <- allApplyElims es, DoTransp <- cmd, Just transpR <- nameOfTransp kit
-                                -> if recPars r == 0
-                                   then redReturn $ unArg u0
-                                   else redReturn $ (Def transpR []) `apply`
-                                               (map (fmap lam_i) as ++ [ignoreBlocking sphi,u0])
-                         | nelims > 0, Just as <- allApplyElims es, DoHComp <- cmd, Just hCompR <- nameOfHComp kit
-                                -> redReturn $ (Def hCompR []) `apply`
-                                               (as ++ [ignoreBlocking sphi,fromMaybe __IMPOSSIBLE__ u,u0])
-
-                         | Just as <- allApplyElims es, [] <- recFields r -> compData False (recPars r) cmd l (as <$ t) sbA sphi u u0
-                     Datatype{dataPars = pars, dataIxs = ixs, dataPathCons = pcons}
-                       | and [null pcons | DoHComp  <- [cmd]], Just as <- allApplyElims es -> compData (not $ null $ pcons) (pars+ixs) cmd l (as <$ t) sbA sphi u u0
-                     -- postulates with no arguments do not need to transport.
-                     Axiom{} | [] <- es, DoTransp <- cmd -> redReturn $ unArg u0
-                     _          -> fallback
-
-                 _ -> fallback
-  where
-    compSort DoTransp fallback phi Nothing u0 (IsFam l) = do
-      -- TODO should check l is constant
-      redReturn $ unArg u0
-    compSort DoHComp fallback phi (Just u) u0 (IsNot l) = do
-      let getTermLocal = getTerm (builtinHComp ++ " for Set")
-      checkPrims <- all isJust <$> sequence [getTerm' builtinPathToEquiv, getTerm' builtinGlue]
-      if not checkPrims then fallback else (redReturn =<<) . runNamesT [] $ do
-        p2equiv <- getTermLocal builtinPathToEquiv
-        tGlue   <- getTermLocal builtinGlue
-        tINeg   <- getTermLocal builtinINeg
-        io      <- getTermLocal builtinIOne
-        l <- open $ Level l
-        [phi,e,u0] <- mapM (open . unArg) [phi,u,u0]
-        let
-          ineg r = pure tINeg <@> r
-        pure tGlue <#> l <#> l
-               <@> u0 <#> phi <@> (e <@> pure io)
-               <@> ilam "o" (\ o -> pure p2equiv <#> (lam "i" $ \ i -> l) <@> (ilam "i" $ \ i -> e <@> ineg i <@> o))
-    compSort _ fallback phi u u0 _ = __IMPOSSIBLE__
-    compGlue DoHComp psi (Just u) u0 (IsNot (la, lb, bA, phi, bT, e)) = do
-      let getTermLocal = getTerm $ (builtinHComp ++ " for " ++ builtinGlue)
-      tPOr <- getTermLocal "primPOr"
-      tIMax <- getTermLocal builtinIMax
-      tIMin <- getTermLocal builtinIMin
-      tINeg <- getTermLocal builtinINeg
-      tHComp <- getTermLocal builtinHComp
-      tEFun  <- getTermLocal builtinEquivFun
-      tglue   <- getTermLocal builtin_glue
-      tunglue <- getTermLocal builtin_unglue
-      io      <- getTermLocal builtinIOne
-      (redReturn =<<) . runNamesT [] $ do
-        [psi, u, u0] <- mapM (open . unArg) [psi, u, u0]
-        [la, lb, bA, phi, bT, e] <- mapM (open . unArg) [la, lb, bA, phi, bT, e]
-        let
-          hfill la bA phi u u0 i = pure tHComp <#> la
-                                               <#> bA
-                                               <#> (pure tIMax <@> phi <@> (pure tINeg <@> i))
-                                               <@> (lam "j" $ \ j -> pure tPOr <#> la <@> phi <@> (pure tINeg <@> i) <@> (ilam "o" $ \ a -> bA)
-                                                     <@> (ilam "o" $ \ o -> u <@> (pure tIMin <@> i <@> j) <..> o)
-                                                     <@> (ilam "o" $ \ _ -> u0)
-                                                   )
-                                               <@> u0
-          tf i o = hfill lb (bT <..> o) psi u u0 i
-          unglue g = pure tunglue <#> la <#> lb <#> bA <#> phi <#> bT <#> e <@> g
-          a1 = pure tHComp <#> la <#> bA <#> (pure tIMax <@> psi <@> phi)
-                           <@> (lam "i" $ \ i -> pure tPOr <#> la <@> psi <@> phi <@> (ilam "_" $ \ _ -> bA)
-                                 <@> (ilam "o" $ \ o -> unglue (u <@> i <..> o))
-                                 <@> (ilam "o" $ \ o -> pure tEFun <#> lb <#> la <#> (bT <..> o) <#> bA <@> (e <..> o) <@> tf i o)
-                               )
-                           <@> (unglue u0)
-          t1 = tf (pure io)
-        pure tglue <#> la <#> lb <#> bA <#> phi <#> bT <#> e <@> (ilam "o" $ \ o -> t1 o) <@> a1
-    compGlue DoTransp psi Nothing u0 (IsFam (la, lb, bA, phi, bT, e)) = do
-      let getTermLocal = getTerm $ (builtinTrans ++ " for " ++ builtinGlue)
-      tPOr <- getTermLocal "primPOr"
-      tIMax <- getTermLocal builtinIMax
-      tIMin <- getTermLocal builtinIMin
-      tINeg <- getTermLocal builtinINeg
-      tHComp <- getTermLocal builtinHComp
-      tTrans <- getTermLocal builtinTrans
-      tForall  <- getTermLocal builtinFaceForall
-      tEFun  <- getTermLocal builtinEquivFun
-      tEProof <- getTermLocal builtinEquivProof
-      tglue   <- getTermLocal builtin_glue
-      tunglue <- getTermLocal builtin_unglue
-      io      <- getTermLocal builtinIOne
-      iz      <- getTermLocal builtinIZero
-      tLMax   <- getTermLocal builtinLevelMax
-      tPath   <- getTermLocal builtinPath
-      kit <- fromMaybe __IMPOSSIBLE__ <$> getSigmaKit
-      (redReturn =<<) . runNamesT [] $ do
-        let ineg j = pure tINeg <@> j
-            imax i j = pure tIMax <@> i <@> j
-            imin i j = pure tIMin <@> i <@> j
-
-        -- First define a "ghcomp" version of gcomp. Normal comp looks like:
-        --
-        -- comp^i A [ phi -> u ] u0 = hcomp^i A(1/i) [ phi -> forward A i u ] (forward A 0 u0)
-        --
-        -- So for "gcomp" we compute:
-        --
-        -- gcomp^i A [ phi -> u ] u0 = hcomp^i A(1/i) [ phi -> forward A i u, ~ phi -> forward A 0 u0 ] (forward A 0 u0)
-        --
-        -- The point of this is that gcomp does not produce any empty
-        -- systems (if phi = 0 it will reduce to "forward A 0 u".
-        gcomp <- do
-          let forward la bA r u = pure tTrans <#> (lam "i" $ \ i -> la <@> (i `imax` r))
-                                              <@> (lam "i" $ \ i -> bA <@> (i `imax` r))
-                                              <@> r
-                                              <@> u
-          return $ \ la bA phi u u0 ->
-            pure tHComp <#> (la <@> pure io)
-                        <#> (bA <@> pure io)
-                        <#> imax phi (ineg phi)
-                        <@> (lam "i" $ \ i ->
-                              pure tPOr <#> (la <@> i)
-                                        <@> phi
-                                        <@> ineg phi
-                                        <@> (ilam "o" $ \ a -> bA <@> i)
-                                        <@> (ilam "o" $ \ o -> forward la bA i (u <@> i <..> o))
-                                        <@> (ilam "o" $ \ o -> forward la bA (pure iz) u0))
-                        <@> forward la bA (pure iz) u0
-
-        let transpFill la bA phi u0 i =
-              pure tTrans <#> (ilam "j" $ \ j -> la <@> imin i j)
-                          <@> (ilam "j" $ \ j -> bA <@> imin i j)
-                          <@> (imax phi (ineg i))
-                          <@> u0
-        [psi,u0] <- mapM (open . unArg) [psi,u0]
-        glue1 <- do
-          g <- open $ (tglue `apply`) . map (setHiding Hidden) . map (subst 0 io) $ [la, lb, bA, phi, bT, e]
-          return $ \ t a -> g <@> t <@> a
-        unglue0 <- do
-          ug <- open $ (tunglue `apply`) . map (setHiding Hidden) . map (subst 0 iz) $ [la, lb, bA, phi, bT, e]
-          return $ \ a -> ug <@> a
-        [la, lb, bA, phi, bT, e] <- mapM (\ a -> open . runNames [] $ (lam "i" $ const (pure $ unArg a))) [la, lb, bA, phi, bT, e]
-        let
-          tf i o = transpFill lb (lam "i" $ \ i -> bT <@> i <..> o) psi u0 i
-          t1 o = tf (pure io) o
-          a0 = unglue0 u0
-
-          -- compute "forall. phi"
-          forallphi = pure tForall <@> phi
-
-          -- a1 with gcomp
-          a1 = gcomp la bA
-                 (imax psi forallphi)
-                 (lam "i" $ \ i -> pure tPOr <#> (la <@> i)
-                                             <@> psi
-                                             <@> forallphi
-                                             <@> (ilam "o" $ \ a -> bA <@> i)
-                                             <@> (ilam "o" $ \ _ -> a0)
-                                             <@> (ilam "o" $ \ o -> pure tEFun <#> (lb <@> i)
-                                                                               <#> (la <@> i)
-                                                                               <#> (bT <@> i <..> o)
-                                                                               <#> (bA <@> i)
-                                                                               <@> (e <@> i <..> o)
-                                                                               <@> (tf i o)))
-                 a0
-
-          max l l' = pure tLMax <@> l <@> l'
-          sigCon x y = pure (Con (sigmaCon kit) ConOSystem []) <@> x <@> y
-          w i o = pure tEFun <#> (lb <@> i)
-                             <#> (la <@> i)
-                             <#> (bT <@> i <..> o)
-                             <#> (bA <@> i)
-                             <@> (e <@> i <..> o)
-          fiber la lb bA bB f b =
-            (pure (Def (sigmaName kit) []) <#> la
-                                           <#> lb
-                                           <@> bA
-                                           <@> (lam "a" $ \ a -> pure tPath <#> lb <#> bB <@> (f <@> a) <@> b))
-
-          -- We don't have to do anything special for "~ forall. phi"
-          -- here (to implement "ghcomp") as it is taken care off by
-          -- tEProof in t1'alpha below
-          pe o = -- o : [ φ 1 ]
-            pure tPOr <#> max (la <@> pure io) (lb <@> pure io)
-                      <@> psi
-                      <@> forallphi
-                      <@> (ilam "o" $ \ _ ->
-                             fiber (lb <@> pure io) (la <@> pure io)
-                                   (bT <@> (pure io) <..> o) (bA <@> pure io)
-                                   (w (pure io) o) a1)
-                      <@> (ilam "o" $ \ o -> sigCon u0 (lam "_" $ \ _ -> a1))
-                      <@> (ilam "o" $ \ o -> sigCon (t1 o) (lam "_" $ \ _ -> a1))
-
-          -- "ghcomp" is implemented in the proof of tEProof
-          -- (see src/data/lib/prim/Agda/Builtin/Cubical/Glue.agda)
-          t1'alpha o = -- o : [ φ 1 ]
-             pure tEProof <#> (lb <@> pure io)
-                          <#> (la <@> pure io)
-                          <@> (bT <@> pure io <..> o)
-                          <@> (bA <@> pure io)
-                          <@> (e <@> pure io <..> o)
-                          <@> a1
-                          <@> forallphi
-                          <@> pe o
-
-          -- TODO: optimize?
-          t1' o = t1'alpha o <&> (`applyE` [Proj ProjSystem (sigmaFst kit)])
-          alpha o = t1'alpha o <&> (`applyE` [Proj ProjSystem (sigmaSnd kit)])
-          a1' = pure tHComp
-                  <#> (la <@> pure io)
-                  <#> (bA <@> pure io)
-                  <#> (imax (phi <@> pure io) psi)
-                  <@> (lam "j" $ \ j ->
-                         pure tPOr <#> (la <@> pure io) <@> (phi <@> pure io) <@> psi <@> (ilam "o" $ \ _ -> bA <@> pure io)
-                                   <@> (ilam "o" $ \ o -> alpha o <@@> (w (pure io) o <@> t1' o,a1,j))
-                                   <@> (ilam "o" $ \ _ -> a1)
-                      )
-                  <@> a1
-        glue1 (ilam "o" t1') a1'
-    compGlue cmd phi u u0 _ = __IMPOSSIBLE__
-    compPi :: TranspOrHComp -> ArgName -> FamilyOrNot (Dom Type, Abs Type) -- Γ , i : I
-            -> Arg Term -- Γ
-            -> Maybe (Arg Term) -- Γ
-            -> Arg Term -- Γ
-            -> ReduceM (Maybe Term)
-    compPi cmd t ab phi u u0 = do
-     let getTermLocal = getTerm $ cmdToName cmd ++ " for function types"
-
-     tTrans <- getTermLocal builtinTrans
-     tHComp <- getTermLocal builtinHComp
-     tINeg <- getTermLocal builtinINeg
-     tIMax <- getTermLocal builtinIMax
-     iz    <- getTermLocal builtinIZero
-     let
-      toLevel' t = do
-        s <- reduce $ getSort t
-        case s of
-          (Type l) -> return (Just l)
-          _        -> return Nothing
-      toLevel t = fromMaybe __IMPOSSIBLE__ <$> toLevel' t
-     -- make sure the codomain has a level.
-     caseMaybeM (toLevel' . absBody . snd . famThing $ ab) (return Nothing) $ \ _ -> do
-     runNamesT [] $ do
-      labA <- do
-        let (x,f) = case ab of
-              IsFam (a,_) -> (a, \ a -> runNames [] $ (lam "i" $ const (pure a)))
-              IsNot (a,_) -> (a, id)
-        lx <- toLevel' x
-        caseMaybe lx (return Nothing) $ \ lx -> Just <$>
-          mapM (open . f) [Level lx, unEl . unDom $ x]
-      caseMaybe labA (return Nothing) $ \ [la,bA] -> Just <$> do
-      [phi, u0] <- mapM (open . unArg) [phi, u0]
-      u <- traverse open (unArg <$> u)
-
-      glam (getArgInfo (fst $ famThing ab)) (absName $ snd $ famThing ab) $ \ u1 -> do
-        case (cmd, ab, u) of
-          (DoHComp, IsNot (a , b), Just u) -> do
-            bT <- (raise 1 b `absApp`) <$> u1
-            let v = u1
-            pure tHComp <#> (Level <$> toLevel bT)
-                        <#> (pure $ unEl                      $ bT)
-                        <#> phi
-                        <@> (lam "i" $ \ i -> ilam "o" $ \ o -> gApply (getHiding a) (u <@> i <..> o) v)
-                        <@> (gApply (getHiding a) u0 v)
-          (DoTransp, IsFam (a , b), Nothing) -> do
-            let v i = do
-                       let
-                         iOrNot j = pure tIMax <@> i <@> (pure tINeg <@> j)
-                       pure tTrans <#> (lam "j" $ \ j -> la <@> iOrNot j)
-                                 <@> (lam "j" $ \ j -> bA <@> iOrNot j)
-                                 <@> (pure tIMax <@> phi <@> i)
-                                 <@> u1
-                -- Γ , u1 : A[i1] , i : I
-                bB v = (consS v $ liftS 1 $ raiseS 1) `applySubst` (absBody b {- Γ , i : I , x : A[i] -})
-                tLam = Lam defaultArgInfo
-            bT <- bind "i" $ \ i -> bB <$> v i
-            -- Γ , u1 : A[i1]
-            (pure tTrans <#> (tLam <$> traverse (fmap Level . toLevel) bT)
-                         <@> (pure . tLam $ unEl                      <$> bT)
-                         <@> phi
-                         <@> gApply (getHiding a) u0 (v (pure iz)))
-          (_,_,_) -> __IMPOSSIBLE__
-    compPathP cmd@DoHComp sphi (Just u) u0 (IsNot l) (IsNot (bA,x,y)) = do
-      let getTermLocal = getTerm $ cmdToName cmd ++ " for path types"
-      tHComp <- getTermLocal builtinHComp
-      tINeg <- getTermLocal builtinINeg
-      tIMax <- getTermLocal builtinIMax
-      tOr   <- getTermLocal "primPOr"
-      let
-        ineg j = pure tINeg <@> j
-        imax i j = pure tIMax <@> i <@> j
-
-      redReturn . runNames [] $ do
-         [l,u,u0] <- mapM (open . unArg) [l,u,u0]
-         phi      <- open . unArg . ignoreBlocking $ sphi
-         [bA, x, y] <- mapM (open . unArg) [bA, x, y]
-         lam "j" $ \ j ->
-           pure tHComp <#> l
-                       <#> (bA <@> j)
-                       <#> (phi `imax` (ineg j `imax` j))
-                       <@> (lam "i'" $ \ i ->
-                            let or f1 f2 = pure tOr <#> l <@> f1 <@> f2 <#> (lam "_" $ \ _ -> bA <@> i)
-                            in or phi (ineg j `imax` j)
-                                          <@> (ilam "o" $ \ o -> u <@> i <..> o <@@> (x, y, j)) -- a0 <@@> (x <@> i, y <@> i, j)
-                                          <@> (or (ineg j) j <@> (ilam "_" $ const x)
-                                                                  <@> (ilam "_" $ const y)))
-                       <@> (u0 <@@> (x, y, j))
-    compPathP cmd@DoTransp sphi Nothing u0 (IsFam l) (IsFam (bA,x,y)) = do
-      -- Γ    ⊢ l
-      -- Γ, i ⊢ bA, x, y
-      let getTermLocal = getTerm $ cmdToName cmd ++ " for path types"
-      tINeg <- getTermLocal builtinINeg
-      tIMax <- getTermLocal builtinIMax
-      tOr   <- getTermLocal "primPOr"
-      iz <- getTermLocal builtinIZero
-      io <- getTermLocal builtinIOne
-      let
-        ineg j = pure tINeg <@> j
-        imax i j = pure tIMax <@> i <@> j
-      comp <- do
-        tHComp <- getTermLocal builtinHComp
-        tTrans <- getTermLocal builtinTrans
-        let forward la bA r u = pure tTrans <#> (lam "i" $ \ i -> la <@> (i `imax` r))
-                                            <@> (lam "i" $ \ i -> bA <@> (i `imax` r))
-                                            <@> r
-                                            <@> u
-        return $ \ la bA phi u u0 ->
-          pure tHComp <#> (la <@> pure io)
-                      <#> (bA <@> pure io)
-                      <#> phi
-                      <@> (lam "i" $ \ i -> ilam "o" $ \ o ->
-                              forward la bA i (u <@> i <..> o))
-                      <@> forward la bA (pure iz) u0
-      redReturn . runNames [] $ do
-        [l,u0] <- mapM (open . unArg) [l,u0]
-        phi      <- open . unArg . ignoreBlocking $ sphi
-        [bA, x, y] <- mapM (\ a -> open . runNames [] $ (lam "i" $ const (pure $ unArg a))) [bA, x, y]
-        lam "j" $ \ j ->
-          comp l (lam "i" $ \ i -> bA <@> i <@> j) (phi `imax` (ineg j `imax` j))
-                      (lam "i'" $ \ i ->
-                            let or f1 f2 = pure tOr <#> l <@> f1 <@> f2 <#> (lam "_" $ \ _ -> bA <@> i <@> j) in
-                                       or phi (ineg j `imax` j)
-                                          <@> (ilam "o" $ \ o -> u0 <@@> (x <@> pure iz, y <@> pure iz, j))
-                                          <@> (or (ineg j) j <@> (ilam "_" $ const (x <@> i))
-                                                                  <@> (ilam "_" $ const (y <@> i))))
-                      (u0 <@@> (x <@> pure iz, y <@> pure iz, j))
-    compPathP _ sphi u a0 _ _ = __IMPOSSIBLE__
-    compId cmd sphi u a0 l bA_x_y = do
-      let getTermLocal = getTerm $ cmdToName cmd ++ " for " ++ builtinId
-      unview <- intervalUnview'
-      mConId <- getBuiltinName' builtinConId
-      let isConId (Def q _) = Just q == mConId
-          isConId _         = False
-      sa0 <- reduceB' a0
-      -- wasteful to compute b even when cheaper checks might fail
-      b <- case u of
-             Nothing -> return True
-             Just u  -> allComponents unview (unArg . ignoreBlocking $ sphi) (unArg u) isConId
-      case mConId of
-        Just conid | isConId (unArg . ignoreBlocking $ sa0) , b -> (Just <$>) . (redReturn =<<) $ do
-          tHComp <- getTermLocal builtinHComp
-          tTrans <- getTermLocal builtinTrans
-          tIMin <- getTermLocal "primDepIMin"
-          tFace <- getTermLocal "primIdFace"
-          tPath <- getTermLocal "primIdPath"
-          tPathType <- getTermLocal builtinPath
-          runNamesT [] $ do
-            let irrInfo = setRelevance Irrelevant defaultArgInfo
-            let io = pure $ unview IOne
-                iz = pure $ unview IZero
-                conId = pure $ Def conid []
-            l <- case l of
-                   IsFam l -> open . unArg $ l
-                   IsNot l -> do
-                     open (Lam defaultArgInfo $ NoAbs "_" $ unArg l)
-            [p0] <- mapM (open . unArg) [a0]
-            p <- case u of
-                   Just u -> do
-                     u <- open . unArg $ u
-                     return $ \ i o -> u <@> i <..> o
-                   Nothing -> do
-                     return $ \ i o -> p0
-            phi      <- open . unArg . ignoreBlocking $ sphi
-            [bA, x, y] <-
-              case bA_x_y of
-                IsFam (bA,x,y) -> mapM (\ a -> open . runNames [] $ (lam "i" $ const (pure $ unArg a))) [bA, x, y]
-                IsNot (bA,x,y) -> forM [bA,x,y] $ \ a -> open (Lam defaultArgInfo $ NoAbs "_" $ unArg a)
-            let
-              eval DoTransp l bA phi _ u0 = pure tTrans <#> l <@> bA <@> phi <@> u0
-              eval DoHComp l bA phi u u0 = pure tHComp <#> (l <@> io) <#> (bA <@> io) <#> phi
-                                                       <@> u <@> u0
-            conId <#> (l <@> io) <#> (bA <@> io) <#> (x <@> io) <#> (y <@> io)
-                  <@> (pure tIMin <@> phi
-                                  <@> (ilam "o" $ \ o -> pure tFace <#> (l <@> io) <#> (bA <@> io) <#> (x <@> io) <#> (y <@> io)
-                                                                   <@> (p io o)))
-                  <@> (eval cmd l
-                                (lam "i" $ \ i -> pure tPathType <#> (l <@> i) <#> (bA <@> i) <@> (x <@> i) <@> (y <@> i))
-                                phi
-                                (lam "i" $ \ i -> ilam "o" $ \ o -> pure tPath <#> (l <@> i) <#> (bA <@> i)
-                                                                                    <#> (x <@> i) <#> (y <@> i)
-                                                                                    <@> (p i o)
-                                      )
-                                (pure tPath <#> (l <@> iz) <#> (bA <@> iz) <#> (x <@> iz) <#> (y <@> iz)
-                                                  <@> p0)
-                      )
-        _ -> return $ Nothing
-    allComponents unview phi u p = do
-            let
-              boolToI b = if b then unview IOne else unview IZero
-            as <- decomposeInterval phi
-            (and <$>) . forM as $ \ (bs,ts) -> do -- OPTIMIZE: stop at the first False
-                 let u' = listS (Map.toAscList $ Map.map boolToI bs) `applySubst` u
-                 t <- reduce2Lam u'
-                 return $! p t
-      where
-        reduce2Lam t = do
-          t <- reduce' t
-          case lam2Abs t of
-            t -> Reduce.underAbstraction_ t $ \ t -> do
-               t <- reduce' t
-               case lam2Abs t of
-                 t -> Reduce.underAbstraction_ t reduce'
-         where
-           lam2Abs (Lam _ t) = t
-           lam2Abs t         = Abs "y" (raise 1 t `apply` [argN $ var 0])
-
-    compData False _ cmd@DoHComp (IsNot l) (IsNot ps) fsc sphi (Just u) a0 = do
-      let getTermLocal = getTerm $ cmdToName cmd ++ " for data types"
-
-      let sc = famThing <$> fsc
-      tEmpty <- getTermLocal builtinIsOneEmpty
-      constrForm <- do
-        mz <- getTerm' builtinZero
-        ms <- getTerm' builtinSuc
-        return $ \ t -> fromMaybe t (constructorForm' mz ms t)
-      su  <- reduceB' u
-      sa0 <- reduceB' a0
-      view   <- intervalView'
-      unview <- intervalUnview'
-      let f = unArg . ignoreBlocking
-          phi = f sphi
-          u = f su
-          a0 = f sa0
-          noRed = return $ NoReduction [notReduced l,reduced sc, reduced sphi, reduced su', reduced sa0]
-            where
-              su' = case view phi of
-                     IZero -> notBlocked $ argN $ runNames [] $ do
-                                 [l,c] <- mapM (open . unArg) [l,ignoreBlocking sc]
-                                 lam "i" $ \ i -> pure tEmpty <#> l
-                                                              <#> (ilam "o" $ \ _ -> c)
-                     _     -> su
-          sameConHead h u = allComponents unview phi u $ \ t ->
-            case constrForm t of
-              Con h' _ _ -> h == h'
-              _        -> False
-
-      case constrForm a0 of
-        Con h _ args -> do
-          ifM (not <$> sameConHead h u) noRed $ do
-            Constructor{ conComp = (cm,_) } <- theDef <$> getConstInfo (conName h)
-            case nameOfHComp cm of
-              Just hcompD -> redReturn $ Def hcompD [] `apply`
-                                          (ps ++ map argN [phi,u,a0])
-              Nothing        -> noRed
-        _ -> noRed
-    compData _     0 DoTransp (IsFam l) (IsFam ps) fsc sphi Nothing a0 = redReturn $ unArg a0
-    compData isHIT _ cmd@DoTransp (IsFam l) (IsFam ps) fsc sphi Nothing a0 = do
-      let getTermLocal = getTerm $ cmdToName cmd ++ " for data types"
-      let sc = famThing <$> fsc
-      mhcompName <- getName' builtinHComp
-      constrForm <- do
-        mz <- getTerm' builtinZero
-        ms <- getTerm' builtinSuc
-        return $ \ t -> fromMaybe t (constructorForm' mz ms t)
-      sa0 <- reduceB' a0
-      let f = unArg . ignoreBlocking
-          phi = f sphi
-          a0 = f sa0
-          noRed = return $ NoReduction [notReduced l,reduced sc, reduced sphi, reduced sa0]
-      let lam_i = Lam defaultArgInfo . Abs "i"
-      case constrForm a0 of
-        Con h _ args -> do
-          Constructor{ conComp = (cm,_) } <- theDef <$> getConstInfo (conName h)
-          case nameOfTransp cm of
-              Just transpD -> redReturn $ Def transpD [] `apply`
-                                          (map (fmap lam_i) ps ++ map argN [phi,a0])
-              Nothing        -> noRed
-        Def q es | isHIT, Just q == mhcompName, Just [_l0,_c0,psi,u,u0] <- allApplyElims es -> do
-           let bC = ignoreBlocking sc
-           hcomp <- getTermLocal builtinHComp
-           transp <- getTermLocal builtinTrans
-           io <- getTermLocal builtinIOne
-           iz <- getTermLocal builtinIZero
-           (redReturn =<<) . runNamesT [] $ do
-             [l,bC,phi,psi,u,u0] <- mapM (open . unArg) [l,bC,ignoreBlocking sphi,psi,u,u0]
-             -- hcomp (sc 1) [psi |-> transp sc phi u] (transp sc phi u0)
-             pure hcomp <#> (l <@> pure io) <#> (bC <@> pure io) <#> psi
-                   <@> (lam "j" $ \ j -> ilam "o" $ \ o ->
-                        pure transp <#> l <@> bC <@> phi <@> (u <@> j <..> o))
-                   <@> (pure transp <#> l <@> bC <@> phi <@> u0)
-        _ -> noRed
-    compData _ _ _ _ _ _ _ _ _ = __IMPOSSIBLE__
-    compPO = __IMPOSSIBLE__
-
-primComp :: TCM PrimitiveImpl
-primComp = do
-  requireCubical
-  t    <- runNamesT [] $
-          hPi' "a" (elInf (cl primInterval) --> (el $ cl primLevel)) $ \ a ->
-          nPi' "A" (nPi' "i" (elInf (cl primInterval)) $ \ i -> (sort . tmSort <$> (a <@> i))) $ \ bA ->
-          hPi' "φ" (elInf $ cl primInterval) $ \ phi ->
-          (nPi' "i" (elInf $ cl primInterval) $ \ i -> pPi' "o" phi $ \ _ -> el' (a <@> i) (bA <@> i)) -->
-          (el' (a <@> cl primIZero) (bA <@> cl primIZero) --> el' (a <@> cl primIOne) (bA <@> cl primIOne))
-  one <- primItIsOne
-  io  <- primIOne
-  return $ PrimImpl t $ PrimFun __IMPOSSIBLE__ 5 $ \ ts nelims -> do
-    case ts of
-      [l,c,phi,u,a0] -> do
-        sphi <- reduceB' phi
-        vphi <- intervalView $ unArg $ ignoreBlocking sphi
-        case vphi of
-          IOne -> redReturn (unArg u `apply` [argN io, argN one])
-          _    -> do
-            let getTermLocal = getTerm $ builtinComp
-            tIMax <- getTermLocal builtinIMax
-            tINeg <- getTermLocal builtinINeg
-            tHComp <- getTermLocal builtinHComp
-            tTrans <- getTermLocal builtinTrans
-            iz      <- getTermLocal builtinIZero
-            (redReturn =<<) . runNamesT [] $ do
-              comp <- do
-                let
-                  ineg j = pure tINeg <@> j
-                  imax i j = pure tIMax <@> i <@> j
-                let forward la bA r u = pure tTrans <#> (lam "i" $ \ i -> la <@> (i `imax` r))
-                                                    <@> (lam "i" $ \ i -> bA <@> (i `imax` r))
-                                                    <@> r
-                                                    <@> u
-                return $ \ la bA phi u u0 ->
-                  pure tHComp <#> (la <@> pure io) <#> (bA <@> pure io) <#> phi
-                              <@> (lam "i" $ \ i -> ilam "o" $ \ o ->
-                                      forward la bA i (u <@> i <..> o))
-                              <@> forward la bA (pure iz) u0
-
-              [l,c,phi,u,a0] <- mapM (open . unArg) [l,c,phi,u,a0]
-              comp l c phi u a0
-
-      _ -> __IMPOSSIBLE__
-
--- lookupS (listS [(x0,t0)..(xn,tn)]) xi = ti, assuming x0 < .. < xn.
-listS :: [(Int,Term)] -> Substitution
-listS ((i,t):ts) = singletonS i t `composeS` listS ts
-listS []         = IdS
-
-
-primGlue' :: TCM PrimitiveImpl
-primGlue' = do
-  requireCubical
-  -- Glue' : ∀ {l} (A : Set l) → ∀ φ → (T : Partial (Set a) φ) (f : (PartialP φ \ o → (T o) -> A))
-  --            ([f] : PartialP φ \ o → isEquiv (T o) A (f o)) → Set l
-  t <- runNamesT [] $
-       (hPi' "la" (el $ cl primLevel) $ \ la ->
-       hPi' "lb" (el $ cl primLevel) $ \ lb ->
-       nPi' "A" (sort . tmSort <$> la) $ \ a ->
-       hPi' "φ" (elInf $ cl primInterval) $ \ φ ->
-       nPi' "T" (pPi' "o" φ $ \ o -> el' (cl primLevelSuc <@> lb) (Sort . tmSort <$> lb)) $ \ t ->
-       (pPi' "o" φ $ \ o -> el' (cl primLevelMax <@> la <@> lb) $ cl primEquiv <#> lb <#> la <@> (t <@> o) <@> a)
-       --> (sort . tmSort <$> lb))
-  view <- intervalView'
-  one <- primItIsOne
-  return $ PrimImpl t $ primFun __IMPOSSIBLE__ 6 $ \ts ->
-    case ts of
-     [la,lb,a,phi,t,e] -> do
-       sphi <- reduceB' phi
-       case view $ unArg $ ignoreBlocking $ sphi of
-         IOne -> redReturn $ unArg t `apply` [argN one]
-         _    -> return (NoReduction $ map notReduced [la,lb,a] ++ [reduced sphi] ++ map notReduced [t,e])
-     _ -> __IMPOSSIBLE__
-
-prim_glue' :: TCM PrimitiveImpl
-prim_glue' = do
-  requireCubical
-  t <- runNamesT [] $
-       (hPi' "la" (el $ cl primLevel) $ \ la ->
-       hPi' "lb" (el $ cl primLevel) $ \ lb ->
-       hPi' "A" (sort . tmSort <$> la) $ \ a ->
-       hPi' "φ" (elInf $ cl primInterval) $ \ φ ->
-       hPi' "T" (pPi' "o" φ $ \ o ->  el' (cl primLevelSuc <@> lb) (Sort . tmSort <$> lb)) $ \ t ->
-       hPi' "e" (pPi' "o" φ $ \ o -> el' (cl primLevelMax <@> la <@> lb) $ cl primEquiv <#> lb <#> la <@> (t <@> o) <@> a) $ \ e ->
-       (pPi' "o" φ $ \ o -> el' lb (t <@> o)) --> (el' la a --> el' lb (cl primGlue <#> la <#> lb <@> a <#> φ <@> t <@> e)))
-  view <- intervalView'
-  one <- primItIsOne
-  return $ PrimImpl t $ primFun __IMPOSSIBLE__ 8 $ \ts ->
-    case ts of
-      [la,lb,bA,phi,bT,e,t,a] -> do
-       sphi <- reduceB' phi
-       case view $ unArg $ ignoreBlocking $ sphi of
-         IOne -> redReturn $ unArg t `apply` [argN one]
-         _    -> return (NoReduction $ map notReduced [la,lb,bA] ++ [reduced sphi] ++ map notReduced [bT,e,t,a])
-      _ -> __IMPOSSIBLE__
-
-prim_unglue' :: TCM PrimitiveImpl
-prim_unglue' = do
-  requireCubical
-  t <- runNamesT [] $
-       (hPi' "la" (el $ cl primLevel) $ \ la ->
-       hPi' "lb" (el $ cl primLevel) $ \ lb ->
-       hPi' "A" (sort . tmSort <$> la) $ \ a ->
-       hPi' "φ" (elInf $ cl primInterval) $ \ φ ->
-       hPi' "T" (pPi' "o" φ $ \ o ->  el' (cl primLevelSuc <@> lb) (Sort . tmSort <$> lb)) $ \ t ->
-       hPi' "e" (pPi' "o" φ $ \ o -> el' (cl primLevelMax <@> la <@> lb) $ cl primEquiv <#> lb <#> la <@> (t <@> o) <@> a) $ \ e ->
-       (el' lb (cl primGlue <#> la <#> lb <@> a <#> φ <@> t <@> e)) --> el' la a)
-  view <- intervalView'
-  one <- primItIsOne
-  mglue <- getPrimitiveName' builtin_glue
-  return $ PrimImpl t $ primFun __IMPOSSIBLE__ 7 $ \ts ->
-    case ts of
-      [la,lb,bA,phi,bT,e,b] -> do
-       sphi <- reduceB' phi
-       case view $ unArg $ ignoreBlocking $ sphi of
-         IOne -> do
-           let argOne = setRelevance Irrelevant $ argN one
-           tEFun <- getTerm builtin_unglue builtinEquivFun
-           redReturn $ tEFun `apply` [lb,la,argH $ unArg bT `apply` [argOne],bA, argN $ unArg e `apply` [argOne],b]
-         _    -> do
-            sb <- reduceB' b
-            case unArg $ ignoreBlocking $ sb of
-               Def q [Apply _,Apply _,Apply _,Apply _,Apply _,Apply _,Apply _,Apply a]
-                     | Just q == mglue -> redReturn $ unArg a
-               _ -> return (NoReduction $ map notReduced [la,lb,bA] ++ [reduced sphi] ++ map notReduced [bT,e] ++ [reduced sb])
-      _ -> __IMPOSSIBLE__
-
-
--- TODO Andrea: keep reductions that happen under foralls?
-primFaceForall' :: TCM PrimitiveImpl
-primFaceForall' = do
-  requireCubical
-  t <- (elInf primInterval --> elInf primInterval) --> elInf primInterval
-  return $ PrimImpl t $ primFun __IMPOSSIBLE__ 1 $ \ts ->
-    case ts of
-      [phi] -> do
-        sphi <- reduceB' phi
-        case unArg $ ignoreBlocking $ sphi of
-          Lam _ t -> do
-            t <- reduce' t
-            case t of
-              NoAbs _ t -> redReturn t
-              Abs   _ t -> maybe (return $ NoReduction [reduced sphi]) redReturn =<< toFaceMapsPrim t
-          _ -> return (NoReduction [reduced sphi])
-      _     -> __IMPOSSIBLE__
- where
-  toFaceMapsPrim t = do
-     view   <- intervalView'
-     unview <- intervalUnview'
-     us'    <- decomposeInterval t
-     fr     <- getTerm builtinFaceForall builtinFaceForall
-     let
-         v = view t
-         us = [ map Left (Map.toList bsm) ++ map Right ts
-              | (bsm,ts) <- us'
-              , 0 `Map.notMember` bsm
-              ]
-         fm (i,b) = if b then var (i-1) else unview (INeg (argN (var $ i-1)))
-         ffr t = fr `apply` [argN $ Lam defaultArgInfo $ Abs "i" t]
-         r = Just $ foldr (\ x r -> unview (IMax (argN x) (argN r))) (unview IZero)
-                                 (map (foldr (\ x r -> unview (IMin (argN (either fm ffr x)) (argN r))) (unview IOne)) us)
-  --   traceSLn "cube.forall" 20 (unlines [show v, show us', show us, show r]) $
-     return $
-       case us' of
-         [(m,[_])] | Map.null m -> Nothing
-         v                      -> r
-
-decomposeInterval :: HasBuiltins m => Term -> m [(Map Int Bool,[Term])]
-decomposeInterval t = do
-  xs <- decomposeInterval' t
-  let isConsistent xs = all (\ xs -> Set.size xs == 1) . Map.elems $ xs  -- optimize by not doing generate + filter
-  return [ (Map.map (head . Set.toList) bsm,ts)
-            | (bsm,ts) <- xs
-            , isConsistent bsm
-            ]
-
-decomposeInterval' :: HasBuiltins m => Term -> m [(Map Int (Set Bool),[Term])]
-decomposeInterval' t = do
-     view   <- intervalView'
-     unview <- intervalUnview'
-     let f :: IntervalView -> [[Either (Int,Bool) Term]]
-         -- TODO handle primIMinDep
-         -- TODO? handle forall
-         f IZero = mzero
-         f IOne  = return []
-         f (IMin x y) = do xs <- (f . view . unArg) x; ys <- (f . view . unArg) y; return (xs ++ ys)
-         f (IMax x y) = msum $ map (f . view . unArg) [x,y]
-         f (INeg x)   = map (either (\ (x,y) -> Left (x,not y)) (Right . unview . INeg . argN)) <$> (f . view . unArg) x
-         f (OTerm (Var i [])) = return [Left (i,True)]
-         f (OTerm t)          = return [Right t]
-         v = view t
-     return [ (bsm,ts)
-            | xs <- f v
-            , let (bs,ts) = partitionEithers xs
-            , let bsm     = (Map.fromListWith Set.union . map (id -*- Set.singleton)) bs
-            ]
-
-=======
->>>>>>> 8255ee2a
 -- | @mkPrimInjective@ takes two Set0 @a@ and @b@ and a function @f@ of type
 --   @a -> b@ and outputs a primitive internalizing the fact that @f@ is injective.
 mkPrimInjective :: Type -> Type -> QName -> TCM PrimitiveImpl
@@ -1758,7 +627,7 @@
 
 primLockUniv' :: TCM PrimitiveImpl
 primLockUniv' = do
-  let t = sort $ Type $ levelSuc $ Max []
+  let t = sort $ Type $ levelSuc $ Max 0 []
   return $ PrimImpl t $ primFun __IMPOSSIBLE__ 0 $ \_ -> redReturn $ Sort LockUniv
 
 mkPrimFun1TCM :: (FromTerm a, ToTerm b, TermLike b) =>
@@ -2003,12 +872,9 @@
   , "primIdPath"          |-> primIdPath'
   , builtinIdElim         |-> primIdElim'
   , builtinSubOut         |-> primSubOut'
-<<<<<<< HEAD
-  , builtinLockUniv       |-> primLockUniv'
-=======
   , builtin_glueU         |-> prim_glueU'
   , builtin_unglueU       |-> prim_unglueU'
->>>>>>> 8255ee2a
+  , builtinLockUniv       |-> primLockUniv'
   ]
   where
     (|->) = (,)