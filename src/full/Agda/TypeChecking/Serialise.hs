--- conflicted
+++ resolved
@@ -60,11 +60,7 @@
 -- 32-bit machines). Word64 does not have these problems.
 
 currentInterfaceVersion :: Word64
-<<<<<<< HEAD
-currentInterfaceVersion = 20190319 * 10 + 0
-=======
-currentInterfaceVersion = 20190328 * 10 + 0
->>>>>>> c6423f08
+currentInterfaceVersion = 20190410 * 10 + 0
 
 -- | Encodes something. To ensure relocatability file paths in
 -- positions are replaced with module names.
