{-# LANGUAGE CPP              #-}
{-# LANGUAGE FlexibleContexts #-}  -- This will be required by GHC 7.10.

module Agda.TypeChecking.InstanceArguments where

import Control.Applicative
import Control.Monad.Reader
import Control.Monad.State
import qualified Data.Map as Map
import Data.List as List

import Agda.Syntax.Common
import Agda.Syntax.Position
import Agda.Syntax.Scope.Base
import Agda.Syntax.Internal as I

import Agda.TypeChecking.Errors ()
import Agda.TypeChecking.Implicit (implicitArgs)
import Agda.TypeChecking.Irrelevance
import Agda.TypeChecking.Monad
import Agda.TypeChecking.Pretty
import Agda.TypeChecking.Reduce
import Agda.TypeChecking.Substitute
import Agda.TypeChecking.Telescope
import Agda.TypeChecking.Free

import {-# SOURCE #-} Agda.TypeChecking.Constraints
import {-# SOURCE #-} Agda.TypeChecking.Rules.Term (checkArguments)
import {-# SOURCE #-} Agda.TypeChecking.MetaVars
import {-# SOURCE #-} Agda.TypeChecking.Conversion

import Agda.Utils.Except ( MonadError(catchError, throwError), runExceptT )
import Agda.Utils.Lens
import Agda.Utils.Maybe
import Agda.Utils.Monad

#include "undefined.h"
import Agda.Utils.Impossible

-- | A candidate solution for an instance meta is a term with its type.
type Candidate  = (Term, Type)
type Candidates = [Candidate]

-- | Compute a list of instance candidates.
--   'Nothing' if type is a meta, error if type is not eligible
--   for instance search.
initialIFSCandidates :: Type -> TCM (Maybe Candidates)
initialIFSCandidates t = do
  cands1 <- getContextVars
  otn <- getOutputTypeName t
  case otn of
    NoOutputTypeName -> typeError $ GenericError $ "Instance search can only be used to find elements in a named type"
    OutputTypeNameNotYetKnown -> return Nothing
    OutputTypeName n -> do
      cands2 <- getScopeDefs n
      return $ Just $ cands1 ++ cands2
  where
    -- get a list of variables with their type, relative to current context
    getContextVars :: TCM Candidates
    getContextVars = do
      ctx <- getContext
      let vars = [ (var i, raise (i + 1) t)
                 | (Dom info (x, t), i) <- zip ctx [0..]
                 , not (unusableRelevance $ argInfoRelevance info)
                 ]
      -- get let bindings
      env <- asks envLetBindings
      env <- mapM (getOpen . snd) $ Map.toList env
      let lets = [ (v,t)
                 | (v, Dom info t) <- env
                 , not (unusableRelevance $ argInfoRelevance info)
                 ]
      return $ vars ++ lets

    getScopeDefs :: QName -> TCM Candidates
    getScopeDefs n = do
      instanceDefs <- getInstanceDefs
      rel          <- asks envRelevance
      let qs = fromMaybe [] $ Map.lookup n instanceDefs
      catMaybes <$> mapM (candidate rel) qs

    candidate :: Relevance -> QName -> TCM (Maybe Candidate)
    candidate rel q =
      -- Andreas, 2012-07-07:
      -- we try to get the info for q
      -- while opening a module, q may be in scope but not in the signature
      -- in this case, we just ignore q (issue 674)
      flip catchError handle $ do
        def <- getConstInfo q
        let r = defRelevance def
        if not (r `moreRelevant` rel) then return Nothing else do
          t   <- defType <$> instantiateDef def
          args <- freeVarsToApply q
          let v = case theDef def of
               -- drop parameters if it's a projection function...
               Function{ funProjection = Just p } -> projDropPars p `apply` args
               -- Andreas, 2014-08-19: constructors cannot be declared as
               -- instances (at least as of now).
               -- I do not understand why the Constructor case is not impossible.
               -- Ulf, 2014-08-20: constructors are always instances.
               Constructor{ conSrcCon = c }       -> Con c []
               _                                  -> Def q $ map Apply args
          return $ Just (v, t)
      where
        -- unbound constant throws an internal error
        handle (TypeError _ (Closure {clValue = InternalError _})) = return Nothing
        handle err                                                 = throwError err

-- | @initializeIFSMeta s t@ generates an instance meta of type @t@
--   with suggested name @s@.
initializeIFSMeta :: String -> Type -> TCM Term
initializeIFSMeta s t = do
  t <- reduce t  -- see Issue 1321
  cands <- initialIFSCandidates t
  newIFSMeta s t cands

-- | @findInScope m b (v,a)s@ tries to instantiate on of the types @a@s
--   of the candidate terms @v@s to the type @t@ of the metavariable @m@.
--   (unless @b@ is @Just n@ and the metavariable @n@ is not instantiated,
--    in which case we just abort).
--   If successful, meta @m@ is solved with the instantiation of @v@.
--   If unsuccessful, the constraint is regenerated, with possibly reduced
--   candidate set.
--   The list of candidates is equal to @Nothing@ when the type of the meta
--   wasn't known when the constraint was generated. In that case, try to find
--   its type again.
findInScope :: MetaId -> Maybe Candidates -> TCM ()
findInScope m Nothing = do
  -- Andreas, 2015-02-07: New metas should be created with range of the
  -- current instance meta, thus, we set the range.
  mv <- lookupMeta m
  setCurrentRange mv $ do
  reportSLn "tc.instance" 20 $ "The type of the FindInScope constraint isn't known, trying to find it again."
  t <- getMetaType m
  cands <- initialIFSCandidates t
  case cands of
    Nothing -> addConstraint $ FindInScope m Nothing Nothing
    Just {} -> findInScope m cands
findInScope m (Just cands) =
  whenJustM (findInScope' m cands) $ (\ (cands, b) -> addConstraint $ FindInScope m b $ Just cands)

-- | Result says whether we need to add constraint, and if so, the set of
--   remaining candidates and an eventual blocking metavariable.
findInScope' :: MetaId -> Candidates -> TCM (Maybe (Candidates, Maybe MetaId))
findInScope' m cands = ifM (isFrozen m) (return (Just (cands, Nothing))) $ do
    -- Andreas, 2013-12-28 issue 1003:
    -- If instance meta is already solved, simply discard the constraint.
    ifM (isInstantiatedMeta m) (return Nothing) $ do
    -- Andreas, 2015-02-07: New metas should be created with range of the
    -- current instance meta, thus, we set the range.
    mv <- lookupMeta m
    setCurrentRange mv $ do
    reportSLn "tc.instance" 15 $
      "findInScope 2: constraint: " ++ show m ++ "; candidates left: " ++ show (length cands)
    t <- normalise =<< getMetaTypeInContext m
    reportSDoc "tc.instance" 15 $ text "findInScope 3: t =" <+> prettyTCM t
    reportSLn "tc.instance" 70 $ "findInScope 3: t: " ++ show t
<<<<<<< HEAD
    mv <- lookupMeta m

    -- If one of the arguments of the typeclass is a meta which is not rigidly
    -- constrained, then don’t do anything because it may loop.
    ifJustM (areThereNonRigidMetaArguments (unEl t)) (\ m -> return (Just (cands, Just m))) $ do

=======
    -- If there are recursive instances, it's not safe to instantiate
    -- metavariables in the goal, so we freeze them before checking candidates.
    -- Metas that are rigidly constrained need not be frozen.
    isRec <- orM $ map (isRecursive . unEl . snd) cands
    let shouldFreeze rigid m
          | elem m rigid = return False
          | otherwise    = not <$> isFrozen m
    metas <- if not isRec then return [] else do
      rigid <- rigidlyConstrainedMetas
      filterM (shouldFreeze rigid) (allMetas t)
    forM_ metas $ \ m -> updateMetaVar m $ \ mv -> mv { mvFrozen = Frozen }
>>>>>>> 427412ae
    cands <- checkCandidates m t cands
    reportSLn "tc.instance" 15 $
      "findInScope 4: cands left: " ++ show (length cands)
    case cands of

      [] -> do
        reportSDoc "tc.instance" 15 $
          text "findInScope 5: not a single candidate found..."
        typeError $ IFSNoCandidateInScope t

      [(term, t')] -> do
        reportSDoc "tc.instance" 15 $ vcat
          [ text "findInScope 5: solved by instance search using the only candidate"
          , nest 2 $ prettyTCM term
          , text "of type " <+> prettyTCM t'
          , text "for type" <+> prettyTCM t
          ]

<<<<<<< HEAD
        return Nothing  -- We’re done
=======
        -- If t' takes initial hidden and instance arguments, apply them.
        -- Taking also instance arguments facilitates recursive instance search.
        (args, t'') <- implicitArgs (-1) notVisible t'
        leqType t'' t
        ctxArgs <- getContextArgs
        v <- (`applyDroppingParameters` args) =<< reduce term
        assignV DirEq m ctxArgs v
        reportSDoc "tc.instance" 10 $ vcat
          [ text "solved by instance search:"
          , prettyTCM m <+> text ":=" <+> prettyTCM v
          ]
        return Nothing
>>>>>>> 427412ae

      cs -> do
        reportSDoc "tc.instance" 15 $
          text ("findInScope 5: more than one candidate found: ") <+>
          prettyTCM (List.map fst cs)
        return (Just (cs, Nothing))
    where
      -- | Check whether a type is a function type with an instance domain.
      isRecursive :: Term -> TCM Bool
      isRecursive v = do
        v <- reduce v
        case ignoreSharing v of
          Pi (Dom info _) t ->
            if getHiding info == Instance then return True else
              isRecursive $ unEl $ unAbs t
          _ -> return False

-- | A meta _M is rigidly constrained if there is a constraint _M us == D vs,
-- for inert D. Such metas can safely be instantiated by recursive instance
-- search, since the constraint limits the solution space.
rigidlyConstrainedMetas :: TCM [MetaId]
rigidlyConstrainedMetas = do
  cs <- (++) <$> use stSleepingConstraints <*> use stAwakeConstraints
  catMaybes <$> mapM rigidMetas cs
  where
    isRigid v = do
      bv <- reduceB v
      case ignoreSharing <$> bv of
        Blocked{}    -> return False
        NotBlocked _ v -> case v of
          MetaV{}    -> return False
          Def f _    -> return True
          Con{}      -> return True
          Lit{}      -> return True
          Var{}      -> return True
          Sort{}     -> return True
          Pi{}       -> return True
          Level{}    -> return False
          DontCare{} -> return False
          Lam{}      -> __IMPOSSIBLE__
          Shared{}   -> __IMPOSSIBLE__
    rigidMetas c =
      case clValue $ theConstraint c of
        ValueCmp _ _ u v ->
          case (ignoreSharing u, ignoreSharing v) of
            (MetaV m _, _) -> ifM (isRigid v) (return $ Just m) (return Nothing)
            (_, MetaV m _) -> ifM (isRigid u) (return $ Just m) (return Nothing)
            _              -> return Nothing
        ElimCmp{}     -> return Nothing
        TypeCmp{}     -> return Nothing
        TelCmp{}      -> return Nothing
        SortCmp{}     -> return Nothing
        LevelCmp{}    -> return Nothing
        UnBlock{}     -> return Nothing
        Guarded{}     -> return Nothing  -- don't look inside Guarded, since the inner constraint might not fire
        IsEmpty{}     -> return Nothing
        FindInScope{} -> return Nothing

isRigid :: MetaId -> TCM Bool
isRigid id = do
  rigid <- rigidlyConstrainedMetas
  return (elem id rigid)

-- | Returns True if one of the arguments of @t@ is a meta which isn’t rigidly constrained
areThereNonRigidMetaArguments :: Term -> TCM (Maybe MetaId)
areThereNonRigidMetaArguments t = case ignoreSharing t of
    Def n args -> do
      TelV tel _ <- telView . defType =<< getConstInfo n
      let varOccs EmptyTel           = []
          varOccs (ExtendTel _ btel) = occurrence 0 (freeVars tel) : varOccs tel
            where tel = unAbs btel
          rigid StronglyRigid = True
          rigid Unguarded     = True
          rigid WeaklyRigid   = True
          rigid _             = False
      reportSDoc "tc.instance.rigid" 70 $ text "class args:" <+> prettyTCM tel $$
                                          nest 2 (text $ "used: " ++ show (varOccs tel))
      areThereNonRigidMetaArgs [ arg | (o, arg) <- zip (varOccs tel) args, not $ rigid o ]
    Sort{}   -> __IMPOSSIBLE__
    Var{}    -> __IMPOSSIBLE__
    Con{}    -> __IMPOSSIBLE__
    Lam{}    -> __IMPOSSIBLE__
    Lit{}    -> __IMPOSSIBLE__
    Level{}  -> __IMPOSSIBLE__
    MetaV{}  -> __IMPOSSIBLE__
    Pi{}     -> __IMPOSSIBLE__
    Shared{} -> __IMPOSSIBLE__
    DontCare{} -> __IMPOSSIBLE__
  where
    areThereNonRigidMetaArgs :: Elims -> TCM (Maybe MetaId)
    areThereNonRigidMetaArgs []             = return Nothing
    areThereNonRigidMetaArgs (Proj _ : _)   = __IMPOSSIBLE__
    areThereNonRigidMetaArgs (Apply x : xs) = do
      ifJustM (isNonRigidMeta $ unArg x) (return . Just) (areThereNonRigidMetaArgs xs)

    isNonRigidMeta :: Term -> TCM (Maybe MetaId)
    isNonRigidMeta v =
      case ignoreSharing v of
        MetaV i _ -> ifM (not <$> isRigid i) (return (Just i)) (return Nothing)
        Lam _ t   -> isNonRigidMeta (unAbs t)
        _         -> return Nothing

-- | Apply the computation to every argument in turn by reseting the state every
--   time. Return the list of the arguments giving the result True.
--
--   If the resulting list contains exactly one element, then the state is the
--   same as the one obtained after running the corresponding computation. In
--   all the other cases, the state is reseted.
filterResetingState :: MetaId -> Candidates -> (Candidate -> TCM Bool) -> TCM Candidates
filterResetingState m cands f = disableDestructiveUpdate $ do
  result <- mapM (\c -> do bs <- localTCStateSaving (f c); return (c, bs)) cands
  result <- dropSameCandidates m result
  case List.filter (\ (c, (b, s)) -> b) result of
    [(c, (_, s))] -> do put s; return [c]
    l -> return (map (\ (c, (b, s)) -> c) l)

-- Drop all candidates which are judgmentally equal to the first one.
-- This is sufficient to reduce the list to a singleton should all be equal.
dropSameCandidates :: MetaId -> [(Candidate, a)] -> TCM [(Candidate, a)]
dropSameCandidates m cands = do
  rel <- getMetaRelevance <$> lookupMeta m
  case cands of
    []            -> return cands
    ((v,a), d) : vas -> (((v,a), d):) <$> dropWhileM equal vas
      where
        equal _ | isIrrelevant rel = return True
        equal ((v',a'), _) = dontAssignMetas $ ifNoConstraints_ (equalType a a' >> equalTerm a v v')
                             {- then -} (return True)
                             {- else -} (\ _ -> return False)
                             `catchError` (\ _ -> return False)

-- | Given a meta @m@ of type @t@ and a list of candidates @cands@,
-- @checkCandidates m t cands@ returns a refined list of valid candidates.
checkCandidates :: MetaId -> Type -> Candidates -> TCM Candidates
checkCandidates m t cands = disableDestructiveUpdate $ do
  filterResetingState m cands (uncurry $ checkCandidateForMeta m t)
  where
    checkCandidateForMeta :: MetaId -> Type -> Term -> Type -> TCM Bool
    checkCandidateForMeta m t term t' = do
      -- Andreas, 2015-02-07: New metas should be created with range of the
      -- current instance meta, thus, we set the range.
      mv <- lookupMeta m
      setCurrentRange mv $ do
      verboseBracket "tc.instance" 20 ("checkCandidateForMeta " ++ show m) $ do
      liftTCM $ flip catchError handle $ do
        reportSLn "tc.instance" 70 $ "  t: " ++ show t ++ "\n  t':" ++ show t' ++ "\n  term: " ++ show term ++ "."
        reportSDoc "tc.instance" 20 $ vcat
          [ text "checkCandidateForMeta"
          , text "t    =" <+> prettyTCM t
          , text "t'   =" <+> prettyTCM t'
          , text "term =" <+> prettyTCM term
          ]
<<<<<<< HEAD
        do
           -- domi: we assume that nothing below performs direct IO (except
           -- for logging and such, I guess)
          ca <- runExceptT $ checkArguments ExpandLast ExpandInstanceArguments noRange [] t' t
          case ca of
            Left _ -> return False
            Right (args, t'') -> do
              reportSDoc "tc.instance" 20 $
                text "instance search: checking" <+> prettyTCM t''
                <+> text "<=" <+> prettyTCM t
              ctxElims <- map Apply <$> getContextArgs
              v <- (`applyDroppingParameters` args) =<< reduce term
              reportSDoc "tc.instance" 15 $ vcat
                [ text "instance search: attempting"
                , nest 2 $ prettyTCM m <+> text ":=" <+> prettyTCM v
                ]
              -- if constraints remain, we abort, but keep the candidate
              -- Jesper, 05-12-2014: When we abort, we should add a constraint to
              -- instantiate the meta at a later time (see issue 1377).
              guardConstraint (ValueCmp CmpEq t'' (MetaV m ctxElims) v) $ leqType t'' t
              -- make a pass over constraints, to detect cases where some are made
              -- unsolvable by the assignment, but don't do this for FindInScope's
              -- to prevent loops. We currently also ignore UnBlock constraints
              -- to be on the safe side.
              solveAwakeConstraints' True
              return True
=======
        -- domi: we assume that nothing below performs direct IO
        -- (except for logging and such, I guess)
        localTCState $ do

          -- Apply hidden and instance arguments (recursive inst. search!).
          (args, t'') <- implicitArgs (-1) notVisible t'

          reportSDoc "tc.instance" 20 $
            text "instance search: checking" <+> prettyTCM t''
            <+> text "<=" <+> prettyTCM t
          -- if constraints remain, we abort, but keep the candidate
          flip (ifNoConstraints_ $ leqType t'' t) (const $ return True) $ do

          ctxArgs <- getContextArgs
          v <- (`applyDroppingParameters` args) =<< reduce term
          reportSDoc "tc.instance" 15 $ vcat
            [ text "instance search: attempting"
            , nest 2 $ prettyTCM m <+> text ":=" <+> prettyTCM v
            ]
          assign DirEq m ctxArgs v
--          assign m ctxArgs (term `apply` args)
          -- make a pass over constraints, to detect cases where some are made
          -- unsolvable by the assignment, but don't do this for FindInScope's
          -- to prevent loops. We currently also ignore UnBlock constraints
          -- to be on the safe side.
          solveAwakeConstraints' True
          return True
>>>>>>> 427412ae
      where
        handle :: TCErr -> TCM Bool
        handle err = do
          reportSDoc "tc.instance" 50 $
            text "assignment failed:" <+> prettyTCM err
          return False

    isIFSConstraint :: Constraint -> Bool
    isIFSConstraint FindInScope{} = True
    isIFSConstraint UnBlock{}     = True -- otherwise test/fail/Issue723 loops
    isIFSConstraint _             = False

-- | To preserve the invariant that a constructor is not applied to its
--   parameter arguments, we explicitly check whether function term
--   we are applying to arguments is a unapplied constructor.
--   In this case we drop the first 'conPars' arguments.
--   See Issue670a.
--   Andreas, 2013-11-07 Also do this for projections, see Issue670b.
applyDroppingParameters :: Term -> Args -> TCM Term
applyDroppingParameters t vs = do
  let fallback = return $ t `apply` vs
  case ignoreSharing t of
    Con c [] -> do
      def <- theDef <$> getConInfo c
      case def of
        Constructor {conPars = n} -> return $ Con c (genericDrop n vs)
        _ -> __IMPOSSIBLE__
    Def f [] -> do
      mp <- isProjection f
      case mp of
        Just Projection{projIndex = n} -> do
          case drop n vs of
            []     -> return t
            u : us -> (`apply` us) <$> applyDef f u
        _ -> fallback
    _ -> fallback<|MERGE_RESOLUTION|>--- conflicted
+++ resolved
@@ -155,26 +155,11 @@
     t <- normalise =<< getMetaTypeInContext m
     reportSDoc "tc.instance" 15 $ text "findInScope 3: t =" <+> prettyTCM t
     reportSLn "tc.instance" 70 $ "findInScope 3: t: " ++ show t
-<<<<<<< HEAD
-    mv <- lookupMeta m
 
     -- If one of the arguments of the typeclass is a meta which is not rigidly
     -- constrained, then don’t do anything because it may loop.
     ifJustM (areThereNonRigidMetaArguments (unEl t)) (\ m -> return (Just (cands, Just m))) $ do
 
-=======
-    -- If there are recursive instances, it's not safe to instantiate
-    -- metavariables in the goal, so we freeze them before checking candidates.
-    -- Metas that are rigidly constrained need not be frozen.
-    isRec <- orM $ map (isRecursive . unEl . snd) cands
-    let shouldFreeze rigid m
-          | elem m rigid = return False
-          | otherwise    = not <$> isFrozen m
-    metas <- if not isRec then return [] else do
-      rigid <- rigidlyConstrainedMetas
-      filterM (shouldFreeze rigid) (allMetas t)
-    forM_ metas $ \ m -> updateMetaVar m $ \ mv -> mv { mvFrozen = Frozen }
->>>>>>> 427412ae
     cands <- checkCandidates m t cands
     reportSLn "tc.instance" 15 $
       "findInScope 4: cands left: " ++ show (length cands)
@@ -193,22 +178,7 @@
           , text "for type" <+> prettyTCM t
           ]
 
-<<<<<<< HEAD
         return Nothing  -- We’re done
-=======
-        -- If t' takes initial hidden and instance arguments, apply them.
-        -- Taking also instance arguments facilitates recursive instance search.
-        (args, t'') <- implicitArgs (-1) notVisible t'
-        leqType t'' t
-        ctxArgs <- getContextArgs
-        v <- (`applyDroppingParameters` args) =<< reduce term
-        assignV DirEq m ctxArgs v
-        reportSDoc "tc.instance" 10 $ vcat
-          [ text "solved by instance search:"
-          , prettyTCM m <+> text ":=" <+> prettyTCM v
-          ]
-        return Nothing
->>>>>>> 427412ae
 
       cs -> do
         reportSDoc "tc.instance" 15 $
@@ -361,62 +331,29 @@
           , text "t'   =" <+> prettyTCM t'
           , text "term =" <+> prettyTCM term
           ]
-<<<<<<< HEAD
-        do
-           -- domi: we assume that nothing below performs direct IO (except
-           -- for logging and such, I guess)
-          ca <- runExceptT $ checkArguments ExpandLast ExpandInstanceArguments noRange [] t' t
-          case ca of
-            Left _ -> return False
-            Right (args, t'') -> do
-              reportSDoc "tc.instance" 20 $
-                text "instance search: checking" <+> prettyTCM t''
-                <+> text "<=" <+> prettyTCM t
-              ctxElims <- map Apply <$> getContextArgs
-              v <- (`applyDroppingParameters` args) =<< reduce term
-              reportSDoc "tc.instance" 15 $ vcat
-                [ text "instance search: attempting"
-                , nest 2 $ prettyTCM m <+> text ":=" <+> prettyTCM v
-                ]
-              -- if constraints remain, we abort, but keep the candidate
-              -- Jesper, 05-12-2014: When we abort, we should add a constraint to
-              -- instantiate the meta at a later time (see issue 1377).
-              guardConstraint (ValueCmp CmpEq t'' (MetaV m ctxElims) v) $ leqType t'' t
-              -- make a pass over constraints, to detect cases where some are made
-              -- unsolvable by the assignment, but don't do this for FindInScope's
-              -- to prevent loops. We currently also ignore UnBlock constraints
-              -- to be on the safe side.
-              solveAwakeConstraints' True
-              return True
-=======
-        -- domi: we assume that nothing below performs direct IO
-        -- (except for logging and such, I guess)
-        localTCState $ do
-
-          -- Apply hidden and instance arguments (recursive inst. search!).
-          (args, t'') <- implicitArgs (-1) notVisible t'
-
-          reportSDoc "tc.instance" 20 $
-            text "instance search: checking" <+> prettyTCM t''
-            <+> text "<=" <+> prettyTCM t
-          -- if constraints remain, we abort, but keep the candidate
-          flip (ifNoConstraints_ $ leqType t'' t) (const $ return True) $ do
-
-          ctxArgs <- getContextArgs
-          v <- (`applyDroppingParameters` args) =<< reduce term
-          reportSDoc "tc.instance" 15 $ vcat
-            [ text "instance search: attempting"
-            , nest 2 $ prettyTCM m <+> text ":=" <+> prettyTCM v
-            ]
-          assign DirEq m ctxArgs v
---          assign m ctxArgs (term `apply` args)
-          -- make a pass over constraints, to detect cases where some are made
-          -- unsolvable by the assignment, but don't do this for FindInScope's
-          -- to prevent loops. We currently also ignore UnBlock constraints
-          -- to be on the safe side.
-          solveAwakeConstraints' True
-          return True
->>>>>>> 427412ae
+
+        -- Apply hidden and instance arguments (recursive inst. search!).
+        (args, t'') <- implicitArgs (-1) notVisible t'
+
+        reportSDoc "tc.instance" 20 $
+          text "instance search: checking" <+> prettyTCM t''
+          <+> text "<=" <+> prettyTCM t
+        ctxElims <- map Apply <$> getContextArgs
+        v <- (`applyDroppingParameters` args) =<< reduce term
+        reportSDoc "tc.instance" 15 $ vcat
+          [ text "instance search: attempting"
+          , nest 2 $ prettyTCM m <+> text ":=" <+> prettyTCM v
+          ]
+        -- if constraints remain, we abort, but keep the candidate
+        -- Jesper, 05-12-2014: When we abort, we should add a constraint to
+        -- instantiate the meta at a later time (see issue 1377).
+        guardConstraint (ValueCmp CmpEq t'' (MetaV m ctxElims) v) $ leqType t'' t
+        -- make a pass over constraints, to detect cases where some are made
+        -- unsolvable by the assignment, but don't do this for FindInScope's
+        -- to prevent loops. We currently also ignore UnBlock constraints
+        -- to be on the safe side.
+        solveAwakeConstraints' True
+        return True
       where
         handle :: TCErr -> TCM Bool
         handle err = do
