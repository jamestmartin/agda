{-# LANGUAGE CPP #-}
{-# LANGUAGE NondecreasingIndentation #-}

module Agda.TypeChecking.InstanceArguments where

import Control.Applicative
import Control.Monad.Reader
import Control.Monad.State
import qualified Data.Map as Map
import qualified Data.Set as Set
import Data.List as List

import Agda.Syntax.Common
import Agda.Syntax.Internal as I
import Agda.Syntax.Scope.Base (isNameInScope)

import Agda.TypeChecking.Errors ()
import Agda.TypeChecking.Implicit (implicitArgs)
import Agda.TypeChecking.Monad
import Agda.TypeChecking.Monad.Builtin
import Agda.TypeChecking.Pretty
import Agda.TypeChecking.Reduce
import Agda.TypeChecking.Substitute
import Agda.TypeChecking.Telescope
import Agda.TypeChecking.Free

import {-# SOURCE #-} Agda.TypeChecking.Constraints
import {-# SOURCE #-} Agda.TypeChecking.MetaVars
import {-# SOURCE #-} Agda.TypeChecking.Conversion

import Agda.Utils.Except ( MonadError(catchError, throwError) )
import Agda.Utils.Lens
import Agda.Utils.Maybe
import Agda.Utils.Monad
import Agda.Utils.Functor
import Agda.Utils.Pretty (prettyShow)

#include "undefined.h"
import Agda.Utils.Impossible

-- | Compute a list of instance candidates.
--   'Nothing' if type is a meta, error if type is not eligible
--   for instance search.
initialIFSCandidates :: Type -> TCM (Maybe [Candidate])
initialIFSCandidates t = do
  cands1 <- getContextVars
  otn <- getOutputTypeName t
  case otn of
    NoOutputTypeName -> typeError $ GenericError $ "Instance search can only be used to find elements in a named type"
    OutputTypeNameNotYetKnown -> return Nothing
    OutputTypeVar -> return $ Just cands1
    OutputTypeName n -> do
      cands2 <- getScopeDefs n
      return $ Just $ cands1 ++ cands2
  where
    -- get a list of variables with their type, relative to current context
    getContextVars :: TCM [Candidate]
    getContextVars = do
      ctx <- getContext
      let vars = [ Candidate (var i) (raise (i + 1) t) ExplicitStayExplicit
                 | (Dom{domInfo = info, unDom = (x, t)}, i) <- zip ctx [0..]
                 , getHiding info == Instance
                 , not (unusableRelevance $ argInfoRelevance info)
                 ]
      -- get let bindings
      env <- asks envLetBindings
      env <- mapM (getOpen . snd) $ Map.toList env
      let lets = [ Candidate v t ExplicitStayExplicit
                 | (v, Dom{domInfo = info, unDom = t}) <- env
                 , getHiding info == Instance
                 , not (unusableRelevance $ argInfoRelevance info)
                 ]
      return $ vars ++ lets

    getScopeDefs :: QName -> TCM [Candidate]
    getScopeDefs n = do
      instanceDefs <- getInstanceDefs
      rel          <- asks envRelevance
      let qs = maybe [] Set.toList $ Map.lookup n instanceDefs
      catMaybes <$> mapM (candidate rel) qs

    candidate :: Relevance -> QName -> TCM (Maybe Candidate)
    candidate rel q =
      -- Andreas, 2012-07-07:
      -- we try to get the info for q
      -- while opening a module, q may be in scope but not in the signature
      -- in this case, we just ignore q (issue 674)
      flip catchError handle $ do
        def <- getConstInfo q
        let r = defRelevance def
        if not (r `moreRelevant` rel) then return Nothing else do
          t   <- defType <$> instantiateDef def
          args <- freeVarsToApply q
          let v = case theDef def of
               -- drop parameters if it's a projection function...
               Function{ funProjection = Just p } -> projDropParsApply p ProjSystem args
               -- Andreas, 2014-08-19: constructors cannot be declared as
               -- instances (at least as of now).
               -- I do not understand why the Constructor case is not impossible.
               -- Ulf, 2014-08-20: constructors are always instances.
               Constructor{ conSrcCon = c }       -> Con c []
               _                                  -> Def q $ map Apply args
          inScope <- isNameInScope q <$> getScope
          return $ Candidate v t ExplicitToInstance <$ guard inScope
      where
        -- unbound constant throws an internal error
        handle (TypeError _ (Closure {clValue = InternalError _})) = return Nothing
        handle err                                                 = throwError err

-- | @findInScope m (v,a)s@ tries to instantiate on of the types @a@s
--   of the candidate terms @v@s to the type @t@ of the metavariable @m@.
--   If successful, meta @m@ is solved with the instantiation of @v@.
--   If unsuccessful, the constraint is regenerated, with possibly reduced
--   candidate set.
--   The list of candidates is equal to @Nothing@ when the type of the meta
--   wasn't known when the constraint was generated. In that case, try to find
--   its type again.
findInScope :: MetaId -> Maybe [Candidate] -> TCM ()
findInScope m Nothing = do
  -- Andreas, 2015-02-07: New metas should be created with range of the
  -- current instance meta, thus, we set the range.
  mv <- lookupMeta m
  setCurrentRange mv $ do
    reportSLn "tc.instance" 20 $ "The type of the FindInScope constraint isn't known, trying to find it again."
    t <- getMetaType m

--     -- We create a new meta (which can have additional leading lambdas, if the
--     -- type @t@ now happens to be a function type) and the associated constraint
--     newM <- initializeIFSMeta (miNameSuggestion $ mvInfo mv) t

--     -- ... and we assign it to the previous one
--     ctxElims <- map Apply <$> getContextArgs
--     solveConstraint $ ValueCmp CmpEq t (MetaV m ctxElims) newM

-- {-
    cands <- initialIFSCandidates t
    case cands of
      Nothing -> addConstraint $ FindInScope m Nothing Nothing
      Just {} -> findInScope m cands
-- -}
findInScope m (Just cands) =
  whenJustM (findInScope' m cands) $ (\ (cands, b) -> addConstraint $ FindInScope m b $ Just cands)

-- | Result says whether we need to add constraint, and if so, the set of
--   remaining candidates and an eventual blocking metavariable.
findInScope' :: MetaId -> [Candidate] -> TCM (Maybe ([Candidate], Maybe MetaId))
findInScope' m cands = ifM (isFrozen m) (return (Just (cands, Nothing))) $ do
  -- Andreas, 2013-12-28 issue 1003:
  -- If instance meta is already solved, simply discard the constraint.
  ifM (isInstantiatedMeta m) (return Nothing) $ do
    -- Andreas, 2015-02-07: New metas should be created with range of the
    -- current instance meta, thus, we set the range.
    mv <- lookupMeta m
    setCurrentRange mv $ do
      reportSLn "tc.instance" 15 $
        "findInScope 2: constraint: " ++ prettyShow m ++ "; candidates left: " ++ show (length cands)
      reportSDoc "tc.instance" 60 $ nest 2 $ vcat
        [ sep [ prettyTCM v <+> text ":", nest 2 $ prettyTCM t ] | Candidate v t _ <- cands ]
      t <- normalise =<< getMetaTypeInContext m
      insidePi t $ \ t -> do
      reportSDoc "tc.instance" 15 $ text "findInScope 3: t =" <+> prettyTCM t
      reportSLn "tc.instance" 70 $ "findInScope 3: t: " ++ show t

      -- If one of the arguments of the typeclass is a meta which is not rigidly
      -- constrained, then don’t do anything because it may loop.
      ifJustM (areThereNonRigidMetaArguments (unEl t)) (\ m -> do
        reportSLn "tc.instance" 15 "aborting due to non-rigidly constrained metas"
        return (Just (cands, Just m))) $ do

        mcands <- checkCandidates m t cands
        debugConstraints
        case mcands of

          Just [] -> do
            reportSDoc "tc.instance" 15 $
              text "findInScope 5: not a single candidate found..."
            typeError $ IFSNoCandidateInScope t

          Just [Candidate term t' _] -> do
            reportSDoc "tc.instance" 15 $ vcat
              [ text "findInScope 5: solved by instance search using the only candidate"
              , nest 2 $ prettyTCM term
              , text "of type " <+> prettyTCM t'
              , text "for type" <+> prettyTCM t
              ]

            -- If we actually solved the constraints we should wake up any held
            -- instance constraints, to make sure we don't forget about them.
            wakeConstraints (return . const True)
            solveAwakeConstraints' False
            return Nothing  -- We’re done

          _ -> do
            let cs = fromMaybe cands mcands -- keep the current candidates if Nothing
            reportSDoc "tc.instance" 15 $
              text ("findInScope 5: refined candidates: ") <+>
              prettyTCM (List.map candidateTerm cs)
            return (Just (cs, Nothing))

-- | Precondition: type is spine reduced and ends in a Def or a Var.
insidePi :: Type -> (Type -> TCM a) -> TCM a
insidePi t ret =
  case ignoreSharing $ unEl t of
    Pi a b     -> addContext' (absName b, a) $ insidePi (unAbs b) ret
    Def{}      -> ret t
    Var{}      -> ret t
    Sort{}     -> __IMPOSSIBLE__
    Con{}      -> __IMPOSSIBLE__
    Lam{}      -> __IMPOSSIBLE__
    Lit{}      -> __IMPOSSIBLE__
    Level{}    -> __IMPOSSIBLE__
    MetaV{}    -> __IMPOSSIBLE__
    Shared{}   -> __IMPOSSIBLE__
    DontCare{} -> __IMPOSSIBLE__

-- | A meta _M is rigidly constrained if there is a constraint _M us == D vs,
-- for inert D. Such metas can safely be instantiated by recursive instance
-- search, since the constraint limits the solution space.
rigidlyConstrainedMetas :: TCM [MetaId]
rigidlyConstrainedMetas = do
  cs <- (++) <$> use stSleepingConstraints <*> use stAwakeConstraints
  catMaybes <$> mapM rigidMetas cs
  where
    isRigid v = do
      bv <- reduceB v
      case ignoreSharing <$> bv of
        Blocked{}    -> return False
        NotBlocked _ v -> case v of
          MetaV{}    -> return False
          Def f _    -> return True
          Con{}      -> return True
          Lit{}      -> return True
          Var{}      -> return True
          Sort{}     -> return True
          Pi{}       -> return True
          Level{}    -> return False
          DontCare{} -> return False
          Lam{}      -> __IMPOSSIBLE__
          Shared{}   -> __IMPOSSIBLE__
    rigidMetas c =
      case clValue $ theConstraint c of
        ValueCmp _ _ u v ->
          case (ignoreSharing u, ignoreSharing v) of
            (MetaV m us, _) | isJust (allApplyElims us) -> ifM (isRigid v) (return $ Just m) (return Nothing)
            (_, MetaV m vs) | isJust (allApplyElims vs) -> ifM (isRigid u) (return $ Just m) (return Nothing)
            _              -> return Nothing
        ElimCmp{}     -> return Nothing
        TypeCmp{}     -> return Nothing
        TelCmp{}      -> return Nothing
        SortCmp{}     -> return Nothing
        LevelCmp{}    -> return Nothing
        UnBlock{}     -> return Nothing
        Guarded{}     -> return Nothing  -- don't look inside Guarded, since the inner constraint might not fire
        IsEmpty{}     -> return Nothing
        CheckSizeLtSat{} -> return Nothing
        FindInScope{} -> return Nothing

isRigid :: MetaId -> TCM Bool
isRigid i = do
  rigid <- rigidlyConstrainedMetas
  return (elem i rigid)

-- | Returns True if one of the arguments of @t@ is a meta which isn’t rigidly
--   constrained. Note that level metas are never considered rigidly constrained
--   (#1865).
areThereNonRigidMetaArguments :: Term -> TCM (Maybe MetaId)
areThereNonRigidMetaArguments t = case ignoreSharing t of
    Def n args -> do
      TelV tel _ <- telView . defType =<< getConstInfo n
      let varOccs EmptyTel           = []
          varOccs (ExtendTel a btel)
            | getRelevance a == Irrelevant = WeaklyRigid : varOccs tel  -- #2171: ignore irrelevant arguments
            | otherwise                    = occurrence 0 tel : varOccs tel
            where tel = unAbs btel
          rigid StronglyRigid = True
          rigid Unguarded     = True
          rigid WeaklyRigid   = True
          rigid _             = False
      reportSDoc "tc.instance.rigid" 70 $ text "class args:" <+> prettyTCM tel $$
                                          nest 2 (text $ "used: " ++ show (varOccs tel))
      areThereNonRigidMetaArgs [ arg | (o, arg) <- zip (varOccs tel) args, not $ rigid o ]
    Var n args -> return Nothing  -- TODO check what’s the right thing to do, doing the same
                                  -- thing as above makes some examples fail
    Sort{}   -> __IMPOSSIBLE__
    Con{}    -> __IMPOSSIBLE__
    Lam{}    -> __IMPOSSIBLE__
    Lit{}    -> __IMPOSSIBLE__
    Level{}  -> __IMPOSSIBLE__
    MetaV{}  -> __IMPOSSIBLE__
    Pi{}     -> __IMPOSSIBLE__
    Shared{} -> __IMPOSSIBLE__
    DontCare{} -> __IMPOSSIBLE__
  where
    areThereNonRigidMetaArgs :: Elims -> TCM (Maybe MetaId)
    areThereNonRigidMetaArgs []             = return Nothing
<<<<<<< HEAD
    areThereNonRigidMetaArgs (Proj _ : xs)  = areThereNonRigidMetaArgs xs

=======
    areThereNonRigidMetaArgs (Proj{}  : xs) = areThereNonRigidMetaArgs xs
>>>>>>> a0cf9974
    areThereNonRigidMetaArgs (Apply x : xs) = do
      ifJustM (isNonRigidMeta $ unArg x) (return . Just) (areThereNonRigidMetaArgs xs)
    areThereNonRigidMetaArgs (IApply x y v : xs) = areThereNonRigidMetaArgs $ map (Apply . defaultArg) [x, y, v] ++ xs -- TODO Andrea HACK


    isNonRigidMeta :: Term -> TCM (Maybe MetaId)
    isNonRigidMeta v =
      case ignoreSharing v of
        Def _ es  -> areThereNonRigidMetaArgs es
        Var _ es  -> areThereNonRigidMetaArgs es
        Con _ vs  -> areThereNonRigidMetaArgs (map Apply vs)
        MetaV i _ -> ifM (isRigid i) (return Nothing) $ do
                      -- Ignore unconstrained level and size metas (#1865)
                      Def lvl [] <- ignoreSharing <$> primLevel
                      sz <- for (fmap ignoreSharing <$> getBuiltin' builtinSize) $ \case
                              Just (Def sz []) -> [sz]
                              Nothing          -> []
                              _                -> __IMPOSSIBLE__
                      o          <- getOutputTypeName . jMetaType . mvJudgement =<< lookupMeta i
                      case o of
                        OutputTypeName l | elem l (lvl : sz) -> return Nothing
                        _                                   -> return (Just i)
        Lam _ t   -> isNonRigidMeta (unAbs t)
        _         -> return Nothing

-- | Apply the computation to every argument in turn by reseting the state every
--   time. Return the list of the arguments giving the result True.
--
--   If the resulting list contains exactly one element, then the state is the
--   same as the one obtained after running the corresponding computation. In
--   all the other cases, the state is reseted.
filterResetingState :: MetaId -> [Candidate] -> (Candidate -> TCM YesNoMaybe) -> TCM [Candidate]
filterResetingState m cands f = disableDestructiveUpdate $ do
  ctxArgs  <- getContextArgs
  let ctxElims = map Apply ctxArgs
      tryC c = do
        ok <- f c
        v  <- instantiateFull (MetaV m ctxElims)
        a  <- instantiateFull =<< (`piApplyM` ctxArgs) =<< getMetaType m
        return (ok, v, a)
  result <- mapM (\c -> do bs <- localTCStateSaving (tryC c); return (c, bs)) cands
  let result' = [ (c, v, a, s) | (c, ((r, v, a), s)) <- result, r /= No ]
      noMaybes = null [ Maybe | (_, ((Maybe, _, _), _)) <- result ]
            -- It's not safe to compare maybes for equality because they might
            -- not have instantiated at all.
  result <- if noMaybes then dropSameCandidates m result' else return result'
  case result of
    [(c, _, _, s)] -> [c] <$ put s
    _              -> return [ c | (c, _, _, _) <- result ]

-- Drop all candidates which are judgmentally equal to the first one.
-- This is sufficient to reduce the list to a singleton should all be equal.
dropSameCandidates :: MetaId -> [(Candidate, Term, Type, a)] -> TCM [(Candidate, Term, Type, a)]
dropSameCandidates m cands = do
  metas <- Set.fromList . Map.keys <$> getMetaStore
  let freshMetas x = not $ Set.null $ Set.difference (Set.fromList $ allMetas x) metas
  reportSDoc "tc.instance" 50 $ vcat
    [ text "valid candidates:"
    , nest 2 $ vcat [ if freshMetas (v, a) then text "(redacted)" else
                      sep [ prettyTCM v <+> text ":", nest 2 $ prettyTCM a ]
                    | (_, v, a, _) <- cands ] ]
  rel <- getMetaRelevance <$> lookupMeta m
  case cands of
    []            -> return cands
    cvd@(_, v, a, _) : vas -> do
        if freshMetas (v, a)
          then return (cvd : vas)
          else (cvd :) <$> dropWhileM equal vas
      where
        equal _ | isIrrelevant rel = return True
        equal (_, v', a', _)
            | freshMetas (v', a') = return False  -- If there are fresh metas we can't compare
            | otherwise           =
          verboseBracket "tc.instance" 30 "checkEqualCandidates" $ do
          reportSDoc "tc.instance" 30 $ sep [ prettyTCM v <+> text "==", nest 2 $ prettyTCM v' ]
          localTCState $ dontAssignMetas $ ifNoConstraints_ (equalType a a' >> equalTerm a v v')
                             {- then -} (return True)
                             {- else -} (\ _ -> return False)
                             `catchError` (\ _ -> return False)

data YesNoMaybe = Yes | No | Maybe
  deriving (Show, Eq)

-- | Given a meta @m@ of type @t@ and a list of candidates @cands@,
-- @checkCandidates m t cands@ returns a refined list of valid candidates.
checkCandidates :: MetaId -> Type -> [Candidate] -> TCM (Maybe [Candidate])
checkCandidates m t cands = disableDestructiveUpdate $
  verboseBracket "tc.instance.candidates" 20 ("checkCandidates " ++ prettyShow m) $
  ifM (anyMetaTypes cands) (return Nothing) $
  holdConstraints (\ _ -> isIFSConstraint . clValue . theConstraint) $ Just <$> do
    reportSDoc "tc.instance.candidates" 20 $ nest 2 $ text "target:" <+> prettyTCM t
    reportSDoc "tc.instance.candidates" 20 $ nest 2 $ vcat
      [ text "candidates"
      , vcat [ text "-" <+> prettyTCM v <+> text ":" <+> prettyTCM t | Candidate v t _ <- cands ] ]
    cands' <- filterResetingState m cands (checkCandidateForMeta m t)
    reportSDoc "tc.instance.candidates" 20 $ nest 2 $ vcat
      [ text "valid candidates"
      , vcat [ text "-" <+> prettyTCM v <+> text ":" <+> prettyTCM t | Candidate v t _ <- cands' ] ]
    return cands'
  where
    anyMetaTypes :: [Candidate] -> TCM Bool
    anyMetaTypes [] = return False
    anyMetaTypes (Candidate _ a _ : cands) = do
      a <- instantiate a
      case ignoreSharing $ unEl a of
        MetaV{} -> return True
        _       -> anyMetaTypes cands

    checkCandidateForMeta :: MetaId -> Type -> Candidate -> TCM YesNoMaybe
    checkCandidateForMeta m t (Candidate term t' eti) = do
      -- Andreas, 2015-02-07: New metas should be created with range of the
      -- current instance meta, thus, we set the range.
      mv <- lookupMeta m
      setCurrentRange mv $ do
        debugConstraints
        verboseBracket "tc.instance" 20 ("checkCandidateForMeta " ++ prettyShow m) $
          liftTCM $ runCandidateCheck $ do
            reportSLn "tc.instance" 70 $ "  t: " ++ show t ++ "\n  t':" ++ show t' ++ "\n  term: " ++ show term ++ "."
            reportSDoc "tc.instance" 20 $ vcat
              [ text "checkCandidateForMeta"
              , text "t    =" <+> prettyTCM t
              , text "t'   =" <+> prettyTCM t'
              , text "term =" <+> prettyTCM term
              ]

            -- Apply hidden and instance arguments (recursive inst. search!).
            (args, t'') <- implicitArgs (-1) (\h -> h /= NotHidden || eti == ExplicitToInstance) t'

            reportSDoc "tc.instance" 20 $
              text "instance search: checking" <+> prettyTCM t''
              <+> text "<=" <+> prettyTCM t
            ctxElims <- map Apply <$> getContextArgs
            v <- (`applyDroppingParameters` args) =<< reduce term
            reportSDoc "tc.instance" 15 $ vcat
              [ text "instance search: attempting"
              , nest 2 $ prettyTCM m <+> text ":=" <+> prettyTCM v
              ]
            -- if constraints remain, we abort, but keep the candidate
            -- Jesper, 05-12-2014: When we abort, we should add a constraint to
            -- instantiate the meta at a later time (see issue 1377).
            guardConstraint (ValueCmp CmpEq t'' (MetaV m ctxElims) v) $ leqType t'' t
            -- make a pass over constraints, to detect cases where some are made
            -- unsolvable by the assignment, but don't do this for FindInScope's
            -- to prevent loops. We currently also ignore UnBlock constraints
            -- to be on the safe side.
            debugConstraints
            solveAwakeConstraints' True

            verboseS "tc.instance" 15 $ do
              sol <- instantiateFull (MetaV m ctxElims)
              case sol of
                MetaV m' _ | m == m' ->
                  reportSDoc "tc.instance" 15 $
                    sep [ text "instance search: maybe solution for" <+> prettyTCM m <> text ":"
                        , nest 2 $ prettyTCM v ]
                _ ->
                  reportSDoc "tc.instance" 15 $
                    sep [ text "instance search: found solution for" <+> prettyTCM m <> text ":"
                        , nest 2 $ prettyTCM sol ]
        where
          runCandidateCheck check =
            flip catchError handle $
            ifNoConstraints_ check
              (return Yes)
              (\ _ -> Maybe <$ reportSLn "tc.instance" 50 "assignment inconclusive")

          handle :: TCErr -> TCM YesNoMaybe
          handle err = do
            reportSDoc "tc.instance" 50 $
              text "assignment failed:" <+> prettyTCM err
            return No

isIFSConstraint :: Constraint -> Bool
isIFSConstraint FindInScope{} = True
isIFSConstraint UnBlock{}     = True -- otherwise test/fail/Issue723 loops
isIFSConstraint _             = False

-- | To preserve the invariant that a constructor is not applied to its
--   parameter arguments, we explicitly check whether function term
--   we are applying to arguments is a unapplied constructor.
--   In this case we drop the first 'conPars' arguments.
--   See Issue670a.
--   Andreas, 2013-11-07 Also do this for projections, see Issue670b.
applyDroppingParameters :: Term -> Args -> TCM Term
applyDroppingParameters t vs = do
  let fallback = return $ t `apply` vs
  case ignoreSharing t of
    Con c [] -> do
      def <- theDef <$> getConInfo c
      case def of
        Constructor {conPars = n} -> return $ Con c (genericDrop n vs)
        _ -> __IMPOSSIBLE__
    Def f [] -> do
      mp <- isProjection f
      case mp of
        Just Projection{projIndex = n} -> do
          case drop n vs of
            []     -> return t
            u : us -> (`apply` us) <$> applyDef ProjPrefix f u
        _ -> fallback
    _ -> fallback<|MERGE_RESOLUTION|>--- conflicted
+++ resolved
@@ -293,12 +293,7 @@
   where
     areThereNonRigidMetaArgs :: Elims -> TCM (Maybe MetaId)
     areThereNonRigidMetaArgs []             = return Nothing
-<<<<<<< HEAD
-    areThereNonRigidMetaArgs (Proj _ : xs)  = areThereNonRigidMetaArgs xs
-
-=======
     areThereNonRigidMetaArgs (Proj{}  : xs) = areThereNonRigidMetaArgs xs
->>>>>>> a0cf9974
     areThereNonRigidMetaArgs (Apply x : xs) = do
       ifJustM (isNonRigidMeta $ unArg x) (return . Just) (areThereNonRigidMetaArgs xs)
     areThereNonRigidMetaArgs (IApply x y v : xs) = areThereNonRigidMetaArgs $ map (Apply . defaultArg) [x, y, v] ++ xs -- TODO Andrea HACK
