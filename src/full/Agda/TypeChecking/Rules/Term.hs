{-# LANGUAGE CPP                      #-}
{-# LANGUAGE NondecreasingIndentation #-}

module Agda.TypeChecking.Rules.Term where

#if MIN_VERSION_base(4,11,0)
import Prelude hiding ( (<>), null )
#else
import Prelude hiding ( null )
#endif

import Control.Applicative hiding (empty)
import Control.Arrow ((&&&), (***), first, second)
import Control.Monad.Trans
import Control.Monad.Trans.Maybe
import Control.Monad.State (get, put)
import Control.Monad.Reader

import Data.Maybe
import Data.Either (partitionEithers)
import Data.Monoid (mappend)
import qualified Data.List as List
import qualified Data.Map as Map
import qualified Data.Set as Set
import Data.Traversable (sequenceA)
import Data.Void

import Agda.Interaction.Options
import Agda.Interaction.Highlighting.Generate (storeDisambiguatedName)

import qualified Agda.Syntax.Abstract as A
import Agda.Syntax.Abstract.Views as A
import qualified Agda.Syntax.Info as A
import Agda.Syntax.Concrete.Pretty () -- only Pretty instances
import Agda.Syntax.Concrete (FieldAssignment'(..), nameFieldA, exprFieldA)
import qualified Agda.Syntax.Concrete.Name as C
import Agda.Syntax.Common
import Agda.Syntax.Fixity
import Agda.Syntax.Internal as I
import Agda.Syntax.Position
import Agda.Syntax.Literal
import qualified Agda.Syntax.Reflected as R
import Agda.Syntax.Scope.Base ( ThingsInScope, AbstractName
                              , emptyScopeInfo
                              , exportedNamesInScope)
import Agda.Syntax.Scope.Monad (getNamedScope, freshAbstractQName)
import Agda.Syntax.Translation.InternalToAbstract (reify)
import Agda.Syntax.Translation.ReflectedToAbstract (toAbstract_)

import Agda.TypeChecking.Monad
import Agda.TypeChecking.Monad.Builtin
import Agda.TypeChecking.CompiledClause
import Agda.TypeChecking.Constraints
import Agda.TypeChecking.Conversion
import Agda.TypeChecking.Datatypes
import Agda.TypeChecking.EtaContract
import Agda.TypeChecking.Free (isBinderUsed)
import Agda.TypeChecking.Implicit
import Agda.TypeChecking.InstanceArguments
import Agda.TypeChecking.Irrelevance
import Agda.TypeChecking.Level
import Agda.TypeChecking.MetaVars
import Agda.TypeChecking.Names
import Agda.TypeChecking.Patterns.Abstract
import Agda.TypeChecking.Positivity.Occurrence
import Agda.TypeChecking.Pretty
import Agda.TypeChecking.Primitive
import Agda.TypeChecking.Quote
import Agda.TypeChecking.Unquote
import Agda.TypeChecking.RecordPatterns
import Agda.TypeChecking.Records
import Agda.TypeChecking.Reduce
import Agda.TypeChecking.SizedTypes
import Agda.TypeChecking.SizedTypes.Solve
import Agda.TypeChecking.Substitute
import Agda.TypeChecking.Telescope
import Agda.TypeChecking.Rules.LHS

import {-# SOURCE #-} Agda.TypeChecking.Empty (isEmptyType)
import {-# SOURCE #-} Agda.TypeChecking.Rules.Decl (checkSectionApplication)
import {-# SOURCE #-} Agda.TypeChecking.Rules.Def (checkFunDef, checkFunDef', useTerPragma)

import Agda.Utils.Either
import Agda.Utils.Except
  ( ExceptT
  , MonadError(catchError, throwError)
  , runExceptT
  )
import Agda.Utils.Functor
import Agda.Utils.Lens
import Agda.Utils.List
import Agda.Utils.Maybe
import Agda.Utils.Monad
import Agda.Utils.Null
import Agda.Utils.NonemptyList
import Agda.Utils.Permutation
import Agda.Utils.Pretty ( prettyShow )
import qualified Agda.Utils.Pretty as P
import Agda.Utils.Size
import Agda.Utils.Tuple

#include "undefined.h"
import Agda.Utils.Impossible

---------------------------------------------------------------------------
-- * Types
---------------------------------------------------------------------------

-- | Check that an expression is a type.
isType :: A.Expr -> Sort -> TCM Type
isType e s =
    traceCall (IsTypeCall e s) $ do
    v <- checkExpr e (sort s)
    return $ El s v

-- | Check that an expression is a type without knowing the sort.
isType_ :: A.Expr -> TCM Type
isType_ e =
  traceCall (IsType_ e) $ sharedType =<< do
  let fallback = isType e =<< do workOnTypes $ newSortMeta
  case unScope e of
    A.Fun i (Arg info t) b -> do
      a <- setArgInfo info . defaultDom <$> isType_ t
      b <- isType_ b
      s <- ptsRule a b
      let t' = El s $ Pi a $ NoAbs underscore b
      noFunctionsIntoSize b t'
      return t'
    A.Pi _ tel e | null tel -> isType_ e
    A.Pi _ tel e -> do
      (t0, t') <- checkPiTelescope tel $ \ tel -> do
        t0  <- instantiateFull =<< isType_ e
        tel <- instantiateFull tel
        return (t0, telePi tel t0)
      noFunctionsIntoSize t0 t'
      return t'
    A.Set _ n    -> do
      return $ sort (mkType n)
    A.App i s arg
      | visible arg,
        A.Set _ 0 <- unScope s ->
      ifNotM hasUniversePolymorphism
          (typeError $ GenericError "Use --universe-polymorphism to enable level arguments to Set")
      $ {- else -} do
        lvl <- levelType
        -- allow NonStrict variables when checking level
        --   Set : (NonStrict) Level -> Set\omega
        n   <- levelView =<< do
          applyRelevanceToContext NonStrict $
            checkNamedArg arg lvl
        return $ sort (Type n)

    -- Issue #707: Check an existing interaction point
    A.QuestionMark minfo ii -> caseMaybeM (lookupInteractionMeta ii) fallback $ \ x -> do
      -- -- | Just x <- A.metaNumber minfo -> do
      reportSDoc "tc.ip" 20 $ fsep
        [ text "Rechecking meta "
        , prettyTCM x
        , text $ " for interaction point " ++ show ii
        ]
      mv <- lookupMeta x
      let s0 = jMetaType . mvJudgement $ mv
      -- Andreas, 2016-10-14, issue #2257
      -- The meta was created in a context of length @n@.
      let n  = length . envContext . clEnv . miClosRange . mvInfo $ mv
      (vs, rest) <- splitAt n <$> getContextArgs
      reportSDoc "tc.ip" 20 $ vcat
        [ text "  s0   = " <+> prettyTCM s0
        , text "  vs   = " <+> prettyTCM vs
        , text "  rest = " <+> prettyTCM rest
        ]
      -- We assume the meta variable use here is in an extension of the original context.
      -- If not we revert to the old buggy behavior of #707 (see test/Succeed/Issue2257b).
      if (length vs /= n) then fallback else do
      s1  <- piApplyM s0 vs
      case ignoreSharing $ unEl s1 of
        Sort s -> return $ El s $ MetaV x $ map Apply vs
        _ -> __IMPOSSIBLE__

    _ -> fallback

ptsRule :: (LensSort a, LensSort b) => a -> b -> TCM Sort
ptsRule a b = pts <$> reduce (getSort a) <*> reduce (getSort b)

-- | Ensure that a (freshly created) function type does not inhabit 'SizeUniv'.
--   Precondition:  When @noFunctionsIntoSize t tBlame@ is called,
--   we are in the context of @tBlame@ in order to print it correctly.
--   Not being in context of @t@ should not matter, as we are only
--   checking whether its sort reduces to 'SizeUniv'.
noFunctionsIntoSize :: Type -> Type -> TCM ()
noFunctionsIntoSize t tBlame = do
  reportSDoc "tc.fun" 20 $ do
    let El s (Pi dom b) = ignoreSharing <$> tBlame
    sep [ text "created function type " <+> prettyTCM tBlame
        , text "with pts rule" <+> prettyTCM (getSort dom, getSort b, s)
        ]
  s <- reduce $ getSort t
  when (s == SizeUniv) $ do
    -- Andreas, 2015-02-14
    -- We have constructed a function type in SizeUniv
    -- which is illegal to prevent issue 1428.
    typeError $ FunctionTypeInSizeUniv $ unEl tBlame

-- | Check that an expression is a type which is equal to a given type.
isTypeEqualTo :: A.Expr -> Type -> TCM Type
isTypeEqualTo e0 t = scopedExpr e0 >>= \case
  A.ScopedExpr{} -> __IMPOSSIBLE__
  A.Underscore i | A.metaNumber i == Nothing -> return t
  e -> workOnTypes $ do
    t' <- isType e (getSort t)
    t' <$ leqType t t'

leqType_ :: Type -> Type -> TCM ()
leqType_ t t' = workOnTypes $ leqType t t'

---------------------------------------------------------------------------
-- * Telescopes
---------------------------------------------------------------------------

-- | Type check a (module) telescope.
--   Binds the variables defined by the telescope.
checkTelescope :: A.Telescope -> (Telescope -> TCM a) -> TCM a
checkTelescope = checkTelescope' LamNotPi

-- | Type check the telescope of a dependent function type.
--   Binds the resurrected variables defined by the telescope.
--   The returned telescope is unmodified (not resurrected).
checkPiTelescope :: A.Telescope -> (Telescope -> TCM a) -> TCM a
checkPiTelescope = checkTelescope' PiNotLam

-- | Flag to control resurrection on domains.
data LamOrPi
  = LamNotPi -- ^ We are checking a module telescope.
             --   We pass into the type world to check the domain type.
             --   This resurrects the whole context.
  | PiNotLam -- ^ We are checking a telescope in a Pi-type.
             --   We stay in the term world, but add resurrected
             --   domains to the context to check the remaining
             --   domains and codomain of the Pi-type.
  deriving (Eq, Show)

-- | Type check a telescope. Binds the variables defined by the telescope.
checkTelescope' :: LamOrPi -> A.Telescope -> (Telescope -> TCM a) -> TCM a
checkTelescope' lamOrPi []        ret = ret EmptyTel
checkTelescope' lamOrPi (b : tel) ret =
    checkTypedBindings lamOrPi b $ \tel1 ->
    checkTelescope' lamOrPi tel  $ \tel2 ->
        ret $ abstract tel1 tel2

-- | Check a typed binding and extends the context with the bound variables.
--   The telescope passed to the continuation is valid in the original context.
--
--   Parametrized by a flag wether we check a typed lambda or a Pi. This flag
--   is needed for irrelevance.
checkTypedBindings :: LamOrPi -> A.TypedBindings -> (Telescope -> TCM a) -> TCM a
checkTypedBindings lamOrPi (A.TypedBindings i (Arg info b)) ret =
    checkTypedBinding lamOrPi info b $ \ bs ->
    ret $ telFromList bs

checkTypedBinding :: LamOrPi -> ArgInfo -> A.TypedBinding -> (ListTel -> TCM a) -> TCM a
checkTypedBinding lamOrPi info (A.TBind i xs' e) ret = do
    let xs = map (fmap A.unBind) xs'
    -- Andreas, 2011-04-26 irrelevant function arguments may appear
    -- non-strictly in the codomain type
    -- 2011-10-04 if flag --experimental-irrelevance is set
    experimental <- optExperimentalIrrelevance <$> pragmaOptions
    t <- modEnv lamOrPi $ isType_ e
    let info' = mapRelevance (modRel lamOrPi experimental) info
<<<<<<< HEAD
    addContext' (xs, setArgInfo info' $ defaultDom t) $
      ret $ bindsWithHidingToTel xs (setArgInfo info $ defaultDom t)
=======
    addContext (xs, Dom info' t) $
      ret $ bindsWithHidingToTel xs (Dom info t)
>>>>>>> 5ca092b9
    where
        -- if we are checking a typed lambda, we resurrect before we check the
        -- types, but do not modify the new context entries
        -- otherwise, if we are checking a pi, we do not resurrect, but
        -- modify the new context entries
        modEnv LamNotPi = workOnTypes
        modEnv _        = id
        modRel PiNotLam xp = if xp then irrToNonStrict . nonStrictToRel else nonStrictToRel
        modRel _        _  = id
checkTypedBinding lamOrPi info (A.TLet _ lbs) ret = do
    checkLetBindings lbs (ret [])

ifPath :: Type -> TCM a -> TCM a -> TCM a
ifPath ty fallback work = do
  pv <- pathView ty
  if isPathType pv then work else fallback

checkPath :: Arg A.TypedBinding -> A.Expr -> Type -> TCM Term
checkPath b@(Arg info (A.TBind _ xs' typ)) body ty = do
    let xs = map (fmap A.unBind) xs'
        [WithHiding h x] = xs
    PathType s path level typ lhs rhs <- pathView ty
    interval <- elInf primInterval
    v <- addContext' (xs, defaultDom interval) $ checkExpr body (El (raise 1 s) (raise 1 (unArg typ) `apply` [argN $ var 0]))
    iZero <- primIZero
    iOne  <- primIOne
    let lhs' = subst 0 iZero v
        rhs' = subst 0 iOne  v
    let t = Lam info $ Abs (nameToArgName x) v
    let btyp i = El s (unArg typ `apply` [argN i])
    blockTerm ty $ do
      equalTerm (btyp iZero) lhs' (unArg lhs)
      equalTerm (btyp iOne) rhs' (unArg rhs)
      return t
checkPath b body ty = __IMPOSSIBLE__
---------------------------------------------------------------------------
-- * Lambda abstractions
---------------------------------------------------------------------------

-- | Type check a lambda expression.
--   "checkLambda bs e ty"  means  (\ bs -> e) : ty
checkLambda :: Arg A.TypedBinding -> A.Expr -> Type -> TCM Term
checkLambda (Arg _ (A.TLet _ lbs)) body target =
  checkLetBindings lbs (checkExpr body target)
checkLambda b@(Arg info (A.TBind _ xs' typ)) body target = do
  reportSLn "tc.term.lambda" 60 $ "checkLambda   xs = " ++ prettyShow xs
  let numbinds = length xs
      possiblePath = numbinds == 1
                   && (case unScope typ of
                         A.Underscore{} -> True
                         _              -> False)
                   && isRelevant info && visible info
  reportSLn "tc.term.lambda" 60 $ "possiblePath = " ++ show (possiblePath, numbinds, unScope typ, info)
  TelV tel btyp <- telViewUpTo numbinds target
  if size tel < numbinds || numbinds /= 1
    then (if possiblePath then trySeeingIfPath else dontUseTargetType)
    else useTargetType tel btyp
  where
    xs = map (fmap A.unBind) xs'
    trySeeingIfPath = do
      cubical <- optCubical <$> pragmaOptions
      reportSLn "tc.term.lambda" 60 $ "trySeeingIfPath for " ++ show xs
      let postpone' = if cubical then postpone else \ _ _ -> dontUseTargetType
      ifBlockedType target postpone' $ \ _ tgt -> do
          let t = ignoreSharing <$> tgt
          ifPath t dontUseTargetType $
            if cubical then checkPath b body t
                       else typeError $ GenericError $ "Option --cubical needed to build a path with a lambda abstraction"

    postpone = \ m tgt -> postponeTypeCheckingProblem_ $ CheckExpr (A.Lam A.exprNoRange (A.DomainFull (A.TypedBindings noRange b)) body) tgt
    dontUseTargetType = do
      -- Checking λ (xs : argsT) → body : target
      verboseS "tc.term.lambda" 5 $ tick "lambda-no-target-type"

      -- First check that argsT is a valid type
      argsT <- workOnTypes $ setArgInfo info . defaultDom <$> isType_ typ
      -- Andreas, 2015-05-28 Issue 1523
      -- If argsT is a SizeLt, it must be non-empty to avoid non-termination.
      -- TODO: do we need to block checkExpr?
      checkSizeLtSat $ unEl $ unDom argsT

      -- In order to have as much type information as possible when checking
      -- body, we first unify (xs : argsT) → ?t₁ with the target type. If this
      -- is inconclusive we need to block the resulting term so we create a
      -- fresh problem for the check.
      let tel = telFromList $ bindsWithHidingToTel xs argsT
      reportSLn "tc.term.lambda" 60 $ "dontUseTargetType tel = " ++ show tel
      -- DONT USE tel for addContext, as it loses NameIds.
      -- WRONG: t1 <- addContext tel $ workOnTypes newTypeMeta_
      t1 <- addContext (xs, argsT) $ workOnTypes newTypeMeta_
      -- Do not coerce hidden lambdas
      if notVisible info || any notVisible xs then do
        pid <- newProblem_ $ leqType (telePi tel t1) target
        -- Now check body : ?t₁
        -- WRONG: v <- addContext tel $ checkExpr body t1
        v <- addContext (xs, argsT) $ checkExpr body t1
        -- Block on the type comparison
        blockTermOnProblem target (teleLam tel v) pid
       else do
        -- Now check body : ?t₁
        -- WRONG: v <- addContext tel $ checkExpr body t1
        v <- addContext (xs, argsT) $ checkExpr body t1
        -- Block on the type comparison
        coerce (teleLam tel v) (telePi tel t1) target

    useTargetType tel@(ExtendTel dom (Abs y EmptyTel)) btyp = do
        verboseS "tc.term.lambda" 5 $ tick "lambda-with-target-type"
        reportSLn "tc.term.lambda" 60 $ "useTargetType y  = " ++ y

        -- merge in the hiding info of the TBind
        let [WithHiding h x] = xs
        info <- return $ mapHiding (mappend h) info
        unless (sameHiding dom info) $ typeError $ WrongHidingInLambda target
        -- Andreas, 2011-10-01 ignore relevance in lambda if not explicitly given
        info <- lambdaIrrelevanceCheck info dom
        -- Andreas, 2015-05-28 Issue 1523
        -- Ensure we are not stepping under a possibly non-existing size.
        -- TODO: do we need to block checkExpr?
        let a = unDom dom
        checkSizeLtSat $ unEl a
        -- We only need to block the final term on the argument type
        -- comparison. The body will be blocked if necessary. We still want to
        -- compare the argument types first, so we spawn a new problem for that
        -- check.
        (pid, argT) <- newProblem $ isTypeEqualTo typ a
        -- Andreas, Issue 630: take name from function type if lambda name is "_"
        v <- lambdaAddContext x y (defaultArgDom info argT) $ checkExpr body btyp
        blockTermOnProblem target (Lam info $ Abs (nameToArgName x) v) pid

    useTargetType _ _ = __IMPOSSIBLE__

-- | Check that irrelevance info in lambda is compatible with irrelevance
--   coming from the function type.
--   If lambda has no user-given relevance, copy that of function type.
lambdaIrrelevanceCheck :: LensRelevance dom => ArgInfo -> dom -> TCM ArgInfo
lambdaIrrelevanceCheck info dom
    -- Case: no specific user annotation: use relevance of function type
  | isRelevant info = return $ setRelevance (getRelevance dom) info
    -- Case: explicit user annotation is taken seriously
  | otherwise = do
      let rPi  = getRelevance dom  -- relevance of function type
      let rLam = getRelevance info -- relevance of lambda
        -- Andreas, 2017-01-24, issue #2429
        -- we should report an error if we try to check a relevant function
        -- against an irrelevant function type (subtyping violation)
      unless (moreRelevant rPi rLam) $ do
        -- @rLam == Relevant@ is impossible here
        -- @rLam == Irrelevant@ is impossible here (least relevant)
        -- this error can only happen if @rLam == NonStrict@ and @rPi == Irrelevant@
        unless (rLam == NonStrict) __IMPOSSIBLE__  -- separate tests for separate line nums
        unless (rPi == Irrelevant) __IMPOSSIBLE__
        typeError WrongIrrelevanceInLambda
      return info

lambdaAddContext :: Name -> ArgName -> Dom Type -> TCM a -> TCM a
lambdaAddContext x y dom
  | isNoName x = addContext (notInScopeName y, dom)  -- Note: String instance
  | otherwise  = addContext (x, dom)                 -- Name instance of addContext

-- | Checking a lambda whose domain type has already been checked.
checkPostponedLambda :: Arg ([WithHiding Name], Maybe Type) -> A.Expr -> Type -> TCM Term
checkPostponedLambda args@(Arg _    ([]    , _ )) body target = do
  checkExpr body target
checkPostponedLambda args@(Arg info (WithHiding h x : xs, mt)) body target = do
  let postpone _ t = postponeTypeCheckingProblem_ $ CheckLambda args body t
      lamHiding = mappend h $ getHiding info
  insertHiddenLambdas lamHiding target postpone $ \ t@(El _ (Pi dom b)) -> do
    -- Andreas, 2011-10-01 ignore relevance in lambda if not explicitly given
    info' <- setHiding lamHiding <$> lambdaIrrelevanceCheck info dom
    -- We only need to block the final term on the argument type
    -- comparison. The body will be blocked if necessary. We still want to
    -- compare the argument types first, so we spawn a new problem for that
    -- check.
    mpid <- caseMaybe mt (return Nothing) $ \ ascribedType -> Just <$> do
      newProblem_ $ leqType (unDom dom) ascribedType
    -- We type-check the body with the ascribedType given by the user
    -- to get better error messages.
    -- Using the type dom from the usage context would be more precise,
    -- though.
    let dom' = setRelevance (getRelevance info') . setHiding lamHiding $
          maybe dom (dom $>) mt
    v <- lambdaAddContext x (absName b) dom'  $
      checkPostponedLambda (Arg info (xs, mt)) body $ absBody b
    let v' = Lam info' $ Abs (nameToArgName x) v
    maybe (return v') (blockTermOnProblem t v') mpid


-- | Insert hidden lambda until the hiding info of the domain type
--   matches the expected hiding info.
--   Throws 'WrongHidingInLambda'
insertHiddenLambdas
  :: Hiding                       -- ^ Expected hiding.
  -> Type                         -- ^ Expected to be a function type.
  -> (MetaId -> Type -> TCM Term) -- ^ Continuation on blocked type.
  -> (Type -> TCM Term)           -- ^ Continuation when expected hiding found.
                                  --   The continuation may assume that the @Type@
                                  --   is of the form @(El _ (Pi _ _))@.
  -> TCM Term                     -- ^ Term with hidden lambda inserted.
insertHiddenLambdas h target postpone ret = do
  -- If the target type is blocked, we postpone,
  -- because we do not know if a hidden lambda needs to be inserted.
  ifBlockedType target postpone $ \ _ t0 -> do
    let t = ignoreSharing <$> t0
    case unEl t of

      Pi dom b -> do
        let h' = getHiding dom
        -- Found expected hiding: return function type.
        if sameHiding h h' then ret t else do
          -- Found a visible argument but expected a hidden one:
          -- That's an error, as we cannot insert a visible lambda.
          if visible h' then typeError $ WrongHidingInLambda target else do
            -- Otherwise, we found a hidden argument that we can insert.
            let x = absName b
            Lam (domInfo dom) . Abs x <$> do
              addContext (x, dom) $ insertHiddenLambdas h (absBody b) postpone ret

      _ -> typeError . GenericDocError =<< do
        text "Expected " <+> prettyTCM target <+> text " to be a function type"

-- | @checkAbsurdLambda i h e t@ checks absurd lambda against type @t@.
--   Precondition: @e = AbsurdLam i h@
checkAbsurdLambda :: A.ExprInfo -> Hiding -> A.Expr -> Type -> TCM Term
checkAbsurdLambda i h e t = do
  t <- instantiateFull t
  ifBlockedType t (\ m t' -> postponeTypeCheckingProblem_ $ CheckExpr e t') $ \ _ t' -> do
    case ignoreSharing $ unEl t' of
      Pi dom@(Dom{domInfo = info', unDom = a}) b
        | not (sameHiding h info') -> typeError $ WrongHidingInLambda t'
        | not (null $ allMetas a) ->
            postponeTypeCheckingProblem (CheckExpr e t') $
              null . allMetas <$> instantiateFull a
        | otherwise -> blockTerm t' $ do
          isEmptyType (getRange i) a
          -- Add helper function
          top <- currentModule
          aux <- qualify top <$> freshName_ (getRange i, absurdLambdaName)
          -- if we are in irrelevant position, the helper function
          -- is added as irrelevant
          rel <- asks envRelevance
          reportSDoc "tc.term.absurd" 10 $ vcat
            [ text "Adding absurd function" <+> prettyTCM rel <> prettyTCM aux
            , nest 2 $ text "of type" <+> prettyTCM t'
            ]
          addConstant aux $
            (\ d -> (defaultDefn (setRelevance rel info') aux t' d)
                    { defPolarity       = [Nonvariant]
                    , defArgOccurrences = [Unused] })
            $ emptyFunction
              { funClauses        =
                  [ Clause
                    { clauseLHSRange  = getRange e
                    , clauseFullRange = getRange e
                    , clauseTel       = telFromList [fmap (absurdPatternName,) dom]
                    , namedClausePats = [Arg info' $ Named (Just $ unranged $ absName b) $ VarP PatOAbsurd (DBPatVar absurdPatternName 0)]
                    , clauseBody      = Nothing
                    , clauseType      = Just $ setRelevance rel $ defaultArg $ absBody b
                    , clauseCatchall  = False
                    , clauseUnreachable = Just True -- absurd clauses are unreachable
                    }
                  ]
              , funCompiled       = Just Fail
              , funMutual         = Just []
              , funTerminates     = Just True
              }
          -- Andreas 2012-01-30: since aux is lifted to toplevel
          -- it needs to be applied to the current telescope (issue 557)
          tel <- getContextTelescope
          return $ Def aux $ map Apply $ teleArgs tel
      _ -> typeError $ ShouldBePi t'

-- | @checkExtendedLambda i di qname cs e t@ check pattern matching lambda.
-- Precondition: @e = ExtendedLam i di qname cs@
checkExtendedLambda :: A.ExprInfo -> A.DefInfo -> QName -> [A.Clause] ->
                       A.Expr -> Type -> TCM Term
checkExtendedLambda i di qname cs e t = do
   -- Andreas, 2016-06-16 issue #2045
   -- Try to get rid of unsolved size metas before we
   -- fix the type of the extended lambda auxiliary function
   solveSizeConstraints DontDefaultToInfty
   t <- instantiateFull t
   ifBlockedType t (\ m t' -> postponeTypeCheckingProblem_ $ CheckExpr e t') $ \ _ t -> do
     j   <- currentOrFreshMutualBlock
     rel <- asks envRelevance
     let info = setRelevance rel defaultArgInfo
     -- Andreas, 2016-07-13, issue 2028.
     -- Save the state to rollback the changes to the signature.
     st <- get
     -- Andreas, 2013-12-28: add extendedlambda as @Function@, not as @Axiom@;
     -- otherwise, @addClause@ in @checkFunDef'@ fails (see issue 1009).
     addConstant qname =<< do
       useTerPragma $
         (defaultDefn info qname t emptyFunction) { defMutual = j }
     reportSDoc "tc.term.exlam" 20 $
       text (show $ A.defAbstract di) <+>
       text "extended lambda's implementation \"" <> prettyTCM qname <>
       text "\" has type: " $$ prettyTCM t -- <+> text " where clauses: " <+> text (show cs)
     args     <- getContextArgs
     freevars <- getCurrentModuleFreeVars
     let argsNoParam = drop freevars args -- don't count module parameters
     let (hid, notHid) = List.partition notVisible argsNoParam
     reportSDoc "tc.term.exlam" 30 $ vcat $
       [ text "dropped args: " <+> prettyTCM (take freevars args)
       , text "hidden  args: " <+> prettyTCM hid
       , text "visible args: " <+> prettyTCM notHid
       ]
     -- Andreas, Ulf, 2016-02-02: We want to postpone type checking an extended lambda
     -- in case the lhs checker failed due to insufficient type info for the patterns.
     -- Issues 480, 1159, 1811.
     mx <- catchIlltypedPatternBlockedOnMeta $ abstract (A.defAbstract di) $
       checkFunDef' t info NotDelayed (Just $ ExtLamInfo (length hid) (length notHid) Nothing) Nothing di qname cs
     case mx of
       -- Case: type checking succeeded, so we go ahead.
       Nothing -> return $ Def qname $ map Apply args
       -- Case: we could not check the extended lambda because we are blocked on a meta.
       -- In this case, we want to postpone.
       Just (err, x) -> do
         reportSDoc "tc.term.exlam" 50 $ vcat $
           [ text "checking extended lambda got stuck on meta: " <+> text (show x) ]
         -- Note that we messed up the state a bit.  We might want to unroll these state changes.
         -- However, they are mostly harmless:
         -- 1. We created a new mutual block id.
         -- 2. We added a constant without definition.

         -- In fact, they are not so harmless, see issue 2028!
         -- Thus, reset the state!
         put st

         -- The meta might not be known in the reset state, as it could have been created
         -- somewhere on the way to the type error.
         mm <- Map.lookup x <$> getMetaStore
         x' <- case mvInstantiation <$> mm of
           -- Case: we do not know the meta
           -- We mine the type of the extended lambda for a (possibly) blocking meta.
           Nothing -> do
             reportSDoc "tc.term.exlam" 50 $ vcat $
               [ text "meta was not found in reset state"
               , text "trying to find meta in type of extlam..." ]
             case allMetas t of
               []    -> do
                 reportSDoc "tc.term.exlam" 50 $ text "no meta found, giving up."
                 throwError err
               (x:_) -> do
                 reportSDoc "tc.term.exlam" 50 $ text $ "found meta: " ++ show x
                 return x
           -- Case: we know the meta here.
           Just InstV{} -> __IMPOSSIBLE__  -- It cannot be instantiated yet.
           Just{} -> return x
         -- It has to be blocked on some meta, so we can postpone,
         -- being sure it will be retired when a meta is solved
         -- (which might be the blocking meta in which case we actually make progress).
         postponeTypeCheckingProblem (CheckExpr e t) $ isInstantiatedMeta x'
  where
    -- Concrete definitions cannot use information about abstract things.
    abstract ConcreteDef = inConcreteMode
    abstract AbstractDef = inAbstractMode

-- | Run a computation.
--
--   * If successful, return Nothing.
--
--   * If @IlltypedPattern p a@ is thrown and type @a@ is blocked on some meta @x@
--     return @Just x@.
--
--   * If @SplitError (UnificationStuck c tel us vs _)@ is thrown and the unification
--     problem @us =?= vs : tel@ is blocked on some meta @x@ return @Just x@.
--
--   * If another error was thrown or the type @a@ is not blocked, reraise the error.
--
--   Note that the returned meta might only exists in the state where the error was
--   thrown, thus, be an invalid 'MetaId' in the current state.
--
catchIlltypedPatternBlockedOnMeta :: TCM () -> TCM (Maybe (TCErr, MetaId))
catchIlltypedPatternBlockedOnMeta m = (Nothing <$ do disableDestructiveUpdate m)
  `catchError` \ err -> do
  let reraise = throwError err
  case err of
    TypeError s cl@Closure{ clValue = IlltypedPattern p a } -> do
      mx <- localState $ do
        put s
        enterClosure cl $ \ _ -> do
          ifBlockedType a (\ x _ -> return $ Just x) $ {- else -} \ _ _ -> return Nothing
      caseMaybe mx reraise $ \ x -> return $ Just (err, x)
    TypeError s cl@Closure{ clValue = SplitError (UnificationStuck c tel us vs _) } -> do
      mx <- localState $ do
        put s
        enterClosure cl $ \ _ -> do
          problem <- reduce =<< instantiateFull (flattenTel tel, us, vs)
          -- over-approximating the set of metas actually blocking unification
          return $ listToMaybe $ allMetas problem
      caseMaybe mx reraise $ \ x -> return $ Just (err, x)
    TypeError s cl@Closure{ clValue = SplitError (NotADatatype aClosure) } -> do
      mx <- localState $ do
        put s
        enterClosure aClosure $ \ a ->
          ifBlockedType a (\ x _ -> return $ Just x) $ {- else -} \ _ _ -> return Nothing
      caseMaybe mx reraise $ \ x -> return $ Just (err, x)
    _ -> reraise

---------------------------------------------------------------------------
-- * Records
---------------------------------------------------------------------------

expandModuleAssigns :: [Either A.Assign A.ModuleName] -> [C.Name] -> TCM A.Assigns
expandModuleAssigns mfs exs = do
  let (fs , ms) = partitionEithers mfs
      exs' = exs List.\\ map (view nameFieldA) fs
  fs' <- forM exs' $ \ f -> do
    pms <- forM ms $ \ m -> do
       modScope <- getNamedScope m
       let names :: ThingsInScope AbstractName
           names = exportedNamesInScope modScope
       return $
        case Map.lookup f names of
          Just [n] -> Just (m, FieldAssignment f (A.nameExpr n))
          _        -> Nothing

    case catMaybes pms of
      []        -> return Nothing
      [(_, fa)] -> return (Just fa)
      mfas      -> typeError . GenericDocError =<< do
        vcat $
          [ text "Ambiguity: the field" <+> prettyTCM f
            <+> text "appears in the following modules: " ]
          ++ map (prettyTCM . fst) mfas
  return (fs ++ catMaybes fs')

-- | @checkRecordExpression fs e t@ checks record construction against type @t@.
-- Precondition @e = Rec _ fs@.
checkRecordExpression :: A.RecordAssigns  -> A.Expr -> Type -> TCM Term
checkRecordExpression mfs e t = do
  reportSDoc "tc.term.rec" 10 $ sep
    [ text "checking record expression"
    , prettyA e
    ]
  ifBlockedType t (\ _ t -> guessRecordType t) {-else-} $ \ _ t -> do
  case ignoreSharing $ unEl t of
    -- Case: We know the type of the record already.
    Def r es  -> do
      let ~(Just vs) = allApplyElims es
      reportSDoc "tc.term.rec" 20 $ text $ "  r   = " ++ prettyShow r

      reportSDoc "tc.term.rec" 30 $ text "  xs  = " <> do
        text =<< prettyShow . map unArg <$> getRecordFieldNames r
      reportSDoc "tc.term.rec" 30 $ text "  ftel= " <> do
        prettyTCM =<< getRecordFieldTypes r
      reportSDoc "tc.term.rec" 30 $ text "  con = " <> do
        text =<< prettyShow <$> getRecordConstructor r

      def <- getRecordDef r
      let -- Field names with ArgInfo.
          axs  = recordFieldNames def
          exs  = filter visible axs
          -- Just field names.
          xs   = map unArg axs
          -- Record constructor.
          con  = killRange $ recConHead def
      reportSDoc "tc.term.rec" 20 $ vcat
        [ text "  xs  = " <> return (P.pretty xs)
        , text "  ftel= " <> prettyTCM (recTel def)
        , text "  con = " <> return (P.pretty con)
        ]

      -- Compute the list of given fields, decorated with the ArgInfo from the record def.
      fs <- expandModuleAssigns mfs (map unArg exs)

      -- Compute a list of metas for the missing visible fields.
      scope <- getScope
      let re = getRange e
          meta x = A.Underscore $ A.MetaInfo re scope Nothing (prettyShow x)
      -- In @es@ omitted explicit fields are replaced by underscores.
      -- Omitted implicit or instance fields
      -- are still left out and inserted later by checkArguments_.
      es <- insertMissingFields r meta fs axs

      args <- checkArguments_ ExpandLast re es (recTel def `apply` vs) >>= \case
        (elims, remainingTel) | null remainingTel
                              , Just args <- allApplyElims elims -> return args
        _ -> __IMPOSSIBLE__
      -- Don't need to block here!
      reportSDoc "tc.term.rec" 20 $ text $ "finished record expression"
      return $ Con con ConORec args
    _         -> typeError $ ShouldBeRecordType t

  where
    guessRecordType t = do
      let fields = [ x | Left (FieldAssignment x _) <- mfs ]
      rs <- findPossibleRecords fields
      case rs of
          -- If there are no records with the right fields we might as well fail right away.
        [] -> case fields of
          []  -> typeError $ GenericError "There are no records in scope"
          [f] -> typeError $ GenericError $ "There is no known record with the field " ++ prettyShow f
          _   -> typeError $ GenericError $ "There is no known record with the fields " ++ unwords (map prettyShow fields)
          -- If there's only one record with the appropriate fields, go with that.
        [r] -> do
          def <- getConstInfo r
          let rt = defType def
          vs  <- newArgsMeta rt
          target <- reduce $ piApply rt vs
          s  <- case ignoreSharing $ unEl target of
                  Level l -> return $ Type l
                  Sort s  -> return s
                  v       -> do
                    reportSDoc "impossible" 10 $ vcat
                      [ text "The impossible happened when checking record expression against meta"
                      , text "Candidate record type r = " <+> prettyTCM r
                      , text "Type of r               = " <+> prettyTCM rt
                      , text "Ends in (should be sort)= " <+> prettyTCM v
                      , text $ "  Raw                   =  " ++ show v
                      ]
                    __IMPOSSIBLE__
          let inferred = El s $ Def r $ map Apply vs
          v <- checkExpr e inferred
          coerce v inferred t
          -- Andreas 2012-04-21: OLD CODE, WRONG DIRECTION, I GUESS:
          -- blockTerm t $ v <$ leqType_ t inferred

          -- If there are more than one possible record we postpone
        _:_:_ -> do
          reportSDoc "tc.term.expr.rec" 10 $ sep
            [ text "Postponing type checking of"
            , nest 2 $ prettyA e <+> text ":" <+> prettyTCM t
            ]
          postponeTypeCheckingProblem_ $ CheckExpr e t


-- | @checkRecordUpdate ei recexpr fs e t@
-- Precondition @e = RecUpdate ei recexpr fs@.
checkRecordUpdate :: A.ExprInfo -> A.Expr -> A.Assigns -> A.Expr -> Type -> TCM Term
checkRecordUpdate ei recexpr fs e t = do
  case ignoreSharing $ unEl t of
    Def r vs  -> do
      v <- checkExpr recexpr t
      name <- freshNoName (getRange recexpr)
      addLetBinding defaultArgInfo name v t $ do
        projs <- recFields <$> getRecordDef r
        axs <- getRecordFieldNames r
        scope <- getScope
        let xs = map unArg axs
        es <- orderFields r Nothing xs $ map (\ (FieldAssignment x e) -> (x, Just e)) fs
        let es' = zipWith (replaceFields name ei) projs es
        checkExpr (A.Rec ei [ Left (FieldAssignment x e) | (x, Just e) <- zip xs es' ]) t
    MetaV _ _ -> do
      inferred <- inferExpr recexpr >>= reduce . snd
      case ignoreSharing $ unEl inferred of
        MetaV _ _ -> postponeTypeCheckingProblem_ $ CheckExpr e t
        _         -> do
          v <- checkExpr e inferred
          coerce v inferred t
    _         -> typeError $ ShouldBeRecordType t
  where
    replaceFields :: Name -> A.ExprInfo -> Arg A.QName -> Maybe A.Expr -> Maybe A.Expr
    replaceFields n ei a@(Arg _ p) Nothing | visible a =
        Just $ A.App (A.defaultAppInfo $ getRange ei) (A.Def p) $ defaultNamedArg $ A.Var n
    replaceFields _ _  (Arg _ _) Nothing  = Nothing
    replaceFields _ _  _         (Just e) = Just $ e

---------------------------------------------------------------------------
-- * Literal
---------------------------------------------------------------------------

checkLiteral :: Literal -> Type -> TCM Term
checkLiteral lit t = do
  t' <- litType lit
  coerce (Lit lit) t' t

---------------------------------------------------------------------------
-- * Terms
---------------------------------------------------------------------------

-- | @checkArguments' exph r args t0 t k@ tries @checkArguments exph args t0 t@.
-- If it succeeds, it continues @k@ with the returned results.  If it fails,
-- it registers a postponed typechecking problem and returns the resulting new
-- meta variable.
--
-- Checks @e := ((_ : t0) args) : t@.
checkArguments' ::
  ExpandHidden -> Range -> [NamedArg A.Expr] -> Type -> Type ->
  (Elims -> Type -> TCM Term) -> TCM Term
checkArguments' exph r args t0 t k = do
  z <- runExceptT $ checkArguments exph r args t0 t
  case z of
    Right (vs, t1) -> k vs t1
      -- vs = evaluated args
      -- t1 = remaining type (needs to be subtype of t)
    Left (us, es, t0) -> do
      reportSDoc "tc.term.expr.args" 80 $
        sep [ text "postponed checking arguments"
            , nest 4 $ prettyList (map (prettyA . namedThing . unArg) args)
            , nest 2 $ text "against"
            , nest 4 $ prettyTCM t0 ] $$
        sep [ text "progress:"
            , nest 2 $ text "checked" <+> prettyList (map prettyTCM us)
            , nest 2 $ text "remaining" <+> sep [ prettyList (map (prettyA . namedThing . unArg) es)
                                                , nest 2 $ text ":" <+> prettyTCM t0 ] ]
      postponeTypeCheckingProblem_ (CheckArgs exph r es t0 t $ \vs t -> k (us ++ vs) t)
      -- if unsuccessful, postpone checking until t0 unblocks


-- | Remove top layers of scope info of expression and set the scope accordingly
--   in the 'TCState'.

scopedExpr :: A.Expr -> TCM A.Expr
scopedExpr (A.ScopedExpr scope e) = setScope scope >> scopedExpr e
scopedExpr e                      = return e

-- | Type check an expression.
checkExpr :: A.Expr -> Type -> TCM Term
checkExpr e t0 =
  verboseBracket "tc.term.expr.top" 5 "checkExpr" $
  traceCall (CheckExprCall e t0) $ localScope $ doExpandLast $ shared =<< do
    reportSDoc "tc.term.expr.top" 15 $
        text "Checking" <+> sep
          [ fsep [ prettyTCM e, text ":", prettyTCM t0 ]
          , nest 2 $ text "at " <+> (text . prettyShow =<< getCurrentRange)
          ]
    reportSDoc "tc.term.expr.top.detailed" 80 $
      text "Checking" <+> fsep [ prettyTCM e, text ":", text (show t0) ]
    t <- reduce t0
    reportSDoc "tc.term.expr.top" 15 $
        text "    --> " <+> prettyTCM t

    e <- scopedExpr e

    tryInsertHiddenLambda e t $ case e of

        A.ScopedExpr scope e -> __IMPOSSIBLE__ -- setScope scope >> checkExpr e t

        -- a meta variable without arguments: type check directly for efficiency
        A.QuestionMark i ii -> checkQuestionMark (newValueMeta' RunMetaOccursCheck) t0 i ii
        A.Underscore i -> checkUnderscore t0 i

        A.WithApp _ e es -> typeError $ NotImplemented "type checking of with application"

        -- check |- Set l : t  (requires universe polymorphism)
        A.App i s arg@(Arg ai l)
          | A.Set _ 0 <- unScope s, visible ai ->
          ifNotM hasUniversePolymorphism
              (typeError $ GenericError "Use --universe-polymorphism to enable level arguments to Set")
          $ {- else -} do
            lvl <- levelType
            -- allow NonStrict variables when checking level
            --   Set : (NonStrict) Level -> Set\omega
            n   <- levelView =<< do
              applyRelevanceToContext NonStrict $
                checkNamedArg arg lvl
            -- check that Set (l+1) <= t
            reportSDoc "tc.univ.poly" 10 $
              text "checking Set " <+> prettyTCM n <+>
              text "against" <+> prettyTCM t
            coerce (Sort $ Type n) (sort $ sSuc $ Type n) t

        e0@(A.App i q (Arg ai e))
          | A.Quote _ <- unScope q, visible ai -> do
          let quoted (A.Def x) = return x
              quoted (A.Macro x) = return x
              quoted (A.Proj o p) | Just x <- getUnambiguous p = return x
              quoted (A.Proj o p)  =
                typeError $ GenericError $ "quote: Ambigous name: " ++ prettyShow (unAmbQ p)
              quoted (A.Con c) | Just x <- getUnambiguous c = return x
              quoted (A.Con c)  =
                typeError $ GenericError $ "quote: Ambigous name: " ++ prettyShow (unAmbQ c)
              quoted (A.ScopedExpr _ e) = quoted e
              quoted _                  =
                typeError $ GenericError $ "quote: not a defined name"
          x <- quoted (namedThing e)
          ty <- qNameType
          coerce (quoteName x) ty t

          | A.QuoteTerm _ <- unScope q ->
             do (et, _)   <- inferExpr (namedThing e)
                et'       <- etaContract =<< instantiateFull et
                let metas = allMetas et'
                case metas of
                  _:_ -> postponeTypeCheckingProblem (CheckExpr e0 t) $ andM $ map isInstantiatedMeta metas
                  []  -> do
                    q  <- quoteTerm et'
                    ty <- el primAgdaTerm
                    coerce q ty t

        A.Quote _ -> typeError $ GenericError "quote must be applied to a defined name"
        A.QuoteTerm _ -> typeError $ GenericError "quoteTerm must be applied to a term"
        A.Unquote _ -> typeError $ GenericError "unquote must be applied to a term"

        A.AbsurdLam i h -> checkAbsurdLambda i h e t

        A.ExtendedLam i di qname cs -> checkExtendedLambda i di qname cs e t

        A.Lam i (A.DomainFull (A.TypedBindings _ b)) e -> checkLambda b e t

        A.Lam i (A.DomainFree info x) e0 -> checkExpr (A.Lam i (domainFree info $ A.unBind x) e0) t

        A.Lit lit    -> checkLiteral lit t
        A.Let i ds e -> checkLetBindings ds $ checkExpr e t
        A.Pi _ tel e | null tel -> checkExpr e t
        A.Pi _ tel e -> do
            (t0, t') <- checkPiTelescope tel $ \ tel -> do
                    t0  <- instantiateFull =<< isType_ e
                    tel <- instantiateFull tel
                    return (t0, telePi tel t0)
            noFunctionsIntoSize t0 t'
            let s = getSort t'
                v = unEl t'
            when (s == Inf) $ reportSDoc "tc.term.sort" 20 $
              vcat [ text ("reduced to omega:")
                   , nest 2 $ text "t   =" <+> prettyTCM t'
                   , nest 2 $ text "cxt =" <+> (prettyTCM =<< getContextTelescope)
                   ]
            coerce v (sort s) t
        A.Fun _ (Arg info a) b -> do
            a' <- isType_ a
            b' <- isType_ b
            s <- ptsRule a' b'
            let v = Pi (defaultArgDom info a') (NoAbs underscore b')
            noFunctionsIntoSize b' $ El s v
            coerce v (sort s) t
        A.Set _ n    -> do
          coerce (Sort $ mkType n) (sort $ mkType $ n + 1) t
        A.Prop _     -> do
          typeError $ GenericError "Prop is no longer supported"

        A.Rec _ fs  -> checkRecordExpression fs e t

        A.RecUpdate ei recexpr fs -> checkRecordUpdate ei recexpr fs e t

        A.DontCare e -> -- resurrect vars
          ifM ((Irrelevant ==) <$> asks envRelevance)
            (dontCare <$> do applyRelevanceToContext Irrelevant $ checkExpr e t)
            (internalError "DontCare may only appear in irrelevant contexts")

        e0@(A.QuoteGoal _ x e) -> do
          qg <- quoteGoal t
          case qg of
            Left metas -> postponeTypeCheckingProblem (CheckExpr e0 t) $ andM $ map isInstantiatedMeta metas
            Right quoted -> do
              tmType <- agdaTermType
              (v, ty) <- addLetBinding defaultArgInfo x quoted tmType (inferExpr e)
              coerce v ty t
        e0@(A.QuoteContext _) -> do
          qc <- quoteContext
          case qc of
            Left metas -> postponeTypeCheckingProblem (CheckExpr e0 t) $ andM $ map isInstantiatedMeta metas
            Right quotedContext -> do
              ctxType <- el $ list $ primArg <@> (unEl <$> agdaTypeType)
              coerce quotedContext ctxType t
        e0@(A.Tactic i e xs ys) -> do
          qc <- quoteContext
          qg <- quoteGoal t
          let postpone metas = postponeTypeCheckingProblem (CheckExpr e0 t) $ andM $ map isInstantiatedMeta metas
          case (qc, qg) of
            (Left metas1, Left metas2) -> postpone $ metas1 ++ metas2
            (Left metas , Right _    ) -> postpone $ metas
            (Right _    , Left metas ) -> postpone $ metas
            (Right quotedCtx, Right quotedGoal) -> do
              quotedCtx  <- defaultNamedArg <$> reify quotedCtx
              quotedGoal <- defaultNamedArg <$> reify quotedGoal
              let ai     = A.defaultAppInfo (getRange i)
                  tac    = foldl (A.App ai) (A.App ai (A.App ai e quotedCtx) quotedGoal) xs
                  result = foldl (A.App ai) (A.Unquote i) (defaultNamedArg tac : ys)
              checkExpr result t

        A.ETel _   -> __IMPOSSIBLE__

        A.Dot{} -> typeError $ GenericError $ "Invalid dotted expression"

        -- Application
        _   | Application hd args <- appView e -> checkApplication hd args e t

  where
  -- | Call checkExpr with an hidden lambda inserted if appropriate,
  --   else fallback.
  tryInsertHiddenLambda :: A.Expr -> Type -> TCM Term -> TCM Term
  tryInsertHiddenLambda e t fallback
    -- Insert hidden lambda if all of the following conditions are met:
        -- type is a hidden function type, {x : A} -> B or {{x : A}} -> B
    | Pi (Dom{domInfo = info, unDom = a}) b <- ignoreSharing $ unEl t
        , let h = getHiding info
        , notVisible h
        -- expression is not a matching hidden lambda or question mark
        , not (hiddenLambdaOrHole h e)
        = do
      let proceed = doInsert info $ absName b
      -- If we skip the lambda insertion for an introduction,
      -- we will hit a dead end, so proceed no matter what.
      if definitelyIntroduction then proceed else do
        -- Andreas, 2017-01-19, issue #2412:
        -- We do not want to insert a hidden lambda if A is
        -- possibly empty type of sizes, as this will produce an error.
        reduce a >>= isSizeType >>= \case
          Just (BoundedLt u) -> ifBlocked u (\ _ _ -> fallback) $ \ _ v -> do
            ifM (checkSizeNeverZero v) proceed fallback
          _ -> proceed

    | otherwise = fallback

    where
    re = getRange e
    rx = caseMaybe (rStart re) noRange $ \ pos -> posToRange pos pos

    doInsert info y = do
      x <- unshadowName <=< freshName rx $ notInScopeName y
      reportSLn "tc.term.expr.impl" 15 $ "Inserting implicit lambda"
      checkExpr (A.Lam (A.ExprRange re) (domainFree info x) e) t

    hiddenLambdaOrHole h e = case e of
      A.AbsurdLam _ h'        -> sameHiding h h'
      A.ExtendedLam _ _ _ cls -> any hiddenLHS cls
      A.Lam _ bind _          -> sameHiding h bind
      A.QuestionMark{}        -> True
      _                       -> False

    hiddenLHS (A.Clause (A.LHS _ (A.LHSHead _ (a : _))) _ _ _ _) = notVisible a
    hiddenLHS _ = False

    -- Things with are definitely introductions,
    -- thus, cannot be of hidden Pi-type, unless they are hidden lambdas.
    definitelyIntroduction = case e of
      A.Lam{}        -> True
      A.AbsurdLam{}  -> True
      A.Lit{}        -> True
      A.Pi{}         -> True
      A.Fun{}        -> True
      A.Set{}        -> True
      A.Prop{}       -> True
      A.Rec{}        -> True
      A.RecUpdate{}  -> True
      A.ScopedExpr{} -> __IMPOSSIBLE__
      A.ETel{}       -> __IMPOSSIBLE__
      _ -> False
---------------------------------------------------------------------------
-- * Reflection
---------------------------------------------------------------------------

-- | DOCUMENT ME!
quoteGoal :: Type -> TCM (Either [MetaId] Term)
quoteGoal t = do
  t' <- etaContract =<< instantiateFull t
  let metas = allMetas t'
  case metas of
    _:_ -> return $ Left metas
    []  -> do
      quotedGoal <- quoteTerm (unEl t')
      return $ Right quotedGoal

-- | DOCUMENT ME!
quoteContext :: TCM (Either [MetaId] Term)
quoteContext = do
  contextTypes  <- map (fmap snd) <$> getContext
  contextTypes  <- etaContract =<< instantiateFull contextTypes
  let metas = allMetas contextTypes
  case metas of
    _:_ -> return $ Left metas
    []  -> do
      quotedContext <- buildList <*> mapM quoteDom contextTypes
      return $ Right quotedContext

-- | Unquote a TCM computation in a given hole.
unquoteM :: A.Expr -> Term -> Type -> TCM Term -> TCM Term
unquoteM tac hole holeType k = do
  tac <- checkExpr tac =<< (el primAgdaTerm --> el (primAgdaTCM <#> primLevelZero <@> primUnit))
  inFreshModuleIfFreeParams $ unquoteTactic tac hole holeType k

-- | DOCUMENT ME!
unquoteTactic :: Term -> Term -> Type -> TCM Term -> TCM Term
unquoteTactic tac hole goal k = do
  ok  <- runUnquoteM $ unquoteTCM tac hole
  case ok of
    Left (BlockedOnMeta oldState x) -> do
      put oldState
      mi <- Map.lookup x <$> getMetaStore
      (r, unblock) <- case mi of
        Nothing -> do -- fresh meta: need to block on something else!
          otherMetas <- allMetas <$> instantiateFull goal
          case otherMetas of
            []  -> return (noRange,     return False) -- Nothing to block on, leave it yellow. Alternative: fail.
            x:_ -> return (noRange,     isInstantiatedMeta x)  -- range?
        Just mi -> return (getRange mi, isInstantiatedMeta x)
      setCurrentRange r $
        postponeTypeCheckingProblem (UnquoteTactic tac hole goal) unblock
    Left err -> typeError $ UnquoteFailed err
    Right _ -> k

---------------------------------------------------------------------------
-- * Projections
---------------------------------------------------------------------------

-- | Inferring the type of an overloaded projection application.
--   See 'inferOrCheckProjApp'.

inferProjApp :: A.Expr -> ProjOrigin -> NonemptyList QName -> A.Args -> TCM (Term, Type)
inferProjApp e o ds args0 = inferOrCheckProjApp e o ds args0 Nothing

-- | Checking the type of an overloaded projection application.
--   See 'inferOrCheckProjApp'.

checkProjApp  :: A.Expr -> ProjOrigin -> NonemptyList QName -> A.Args -> Type -> TCM Term
checkProjApp e o ds args0 t = do
  (v, ti) <- inferOrCheckProjApp e o ds args0 (Just t)
  coerce v ti t

-- | Inferring or Checking an overloaded projection application.
--
--   The overloaded projection is disambiguated by inferring the type of its
--   principal argument, which is the first visible argument.

inferOrCheckProjApp
  :: A.Expr
     -- ^ The whole expression which constitutes the application.
  -> ProjOrigin
     -- ^ The origin of the projection involved in this projection application.
  -> NonemptyList QName
     -- ^ The projection name (potentially ambiguous).
  -> A.Args
     -- ^ The arguments to the projection.
  -> Maybe Type
     -- ^ The expected type of the expression (if 'Nothing', infer it).
  -> TCM (Term, Type)
     -- ^ The type-checked expression and its type (if successful).
inferOrCheckProjApp e o ds args mt = do
  reportSDoc "tc.proj.amb" 20 $ vcat
    [ text "checking ambiguous projection"
    , text $ "  ds   = " ++ prettyShow ds
    , text   "  args = " <+> sep (map prettyTCM args)
    , text   "  t    = " <+> caseMaybe mt (text "Nothing") prettyTCM
    ]

  let refuse :: String -> TCM (Term, Type)
      refuse reason = typeError $ GenericError $
        "Cannot resolve overloaded projection "
        ++ prettyShow (A.nameConcrete $ A.qnameName $ headNe ds)
        ++ " because " ++ reason
      refuseNotApplied = refuse "it is not applied to a visible argument"
      refuseNoMatching = refuse "no matching candidate found"
      refuseNotRecordType = refuse "principal argument is not of record type"

      -- Postpone the whole type checking problem
      -- if type of principal argument (or the type where we get it from)
      -- is blocked by meta m.
      postpone m = do
        tc <- caseMaybe mt newTypeMeta_ return
        v <- postponeTypeCheckingProblem (CheckExpr e tc) $ isInstantiatedMeta m
        return (v, tc)

  -- The following cases need to be considered:
  -- 1. No arguments to the projection.
  -- 2. Arguments (parameters), but not the principal argument.
  -- 3. Argument(s) including the principal argument.

  -- For now, we only allow ambiguous projections if the first visible
  -- argument is the record value.

  case filter (visible . snd) $ zip [0..] args of

    -- Case: we have no visible argument to the projection.
    -- In inference mode, we really need the visible argument, postponing does not help
    [] -> caseMaybe mt refuseNotApplied $ \ t -> do
      -- If we have the type, we can try to get the type of the principal argument.
      -- It is the first visible argument.
      TelV _ptel core <- telViewUpTo' (-1) (not . visible) t
      ifBlockedType core (\ m _ -> postpone m) $ {-else-} \ _ core -> do
      ifNotPiType core (\ _ -> refuseNotApplied) $ {-else-} \ dom _b -> do
      ifBlockedType (unDom dom) (\ m _ -> postpone m) $ {-else-} \ _ ta -> do
      caseMaybeM (isRecordType ta) refuseNotRecordType $ \ (_q, _pars, defn) -> do
      case defn of
        Record { recFields = fs } -> do
          case catMaybes $ for fs $ \ (Arg _ f) -> List.find (f ==) (toList ds) of
            [] -> refuseNoMatching
            [d] -> do
              storeDisambiguatedName d
              (,t) <$> checkHeadApplication e t (A.Proj o $ unambiguous d) args
            _ -> __IMPOSSIBLE__
        _ -> __IMPOSSIBLE__

    -- Case: we have a visible argument
    ((k, arg) : _) -> do
      (v0, ta) <- inferExpr $ namedArg arg
      reportSDoc "tc.proj.amb" 25 $ vcat
        [ text "  principal arg " <+> prettyTCM arg
        , text "  has type "      <+> prettyTCM ta
        ]
      -- ta should be a record type (after introducing the hidden args in v0)
      (vargs, ta) <- implicitArgs (-1) (not . visible) ta
      let v = v0 `apply` vargs
      ifBlockedType ta (\ m _ -> postpone m) {-else-} $ \ _ ta -> do
      caseMaybeM (isRecordType ta) refuseNotRecordType $ \ (q, _pars0, _) -> do

          -- try to project it with all of the possible projections
          let try d = do
              reportSDoc "tc.proj.amb" 30 $ vcat
                [ text $ "trying projection " ++ prettyShow d
                , text "  td  = " <+> caseMaybeM (getDefType d ta) (text "Nothing") prettyTCM
                ]

              -- get the original projection name
              isP <- isProjection d
              reportSDoc "tc.proj.amb" 40 $ vcat $
                [ text $ "  isProjection = " ++ caseMaybe isP "no" (const "yes")
                ] ++ caseMaybe isP [] (\ Projection{ projProper = proper, projOrig = orig } ->
                [ text $ "  proper       = " ++ show proper
                , text $ "  orig         = " ++ prettyShow orig
                ])

              -- Andreas, 2017-01-21, issue #2422
              -- The scope checker considers inherited projections (from nested records)
              -- as projections and allows overloading.  However, since they are defined
              -- as *composition* of projections, the type checker does *not* recognize them,
              -- and @isP@ will be @Nothing@.
              -- However, we can ignore this, as we only need the @orig@inal projection name
              -- for removing false ambiguity.  Thus, we skip these checks:

              -- Projection{ projProper = proper, projOrig = orig } <- MaybeT $ return isP
              -- guard $ isJust proper
              let orig = caseMaybe isP d projOrig

              -- try to eliminate
              (dom, u, tb) <- MaybeT (projectTyped v ta o d `catchError` \ _ -> return Nothing)
              reportSDoc "tc.proj.amb" 30 $ vcat
                [ text "  dom = " <+> prettyTCM dom
                , text "  u   = " <+> prettyTCM u
                , text "  tb  = " <+> prettyTCM tb
                ]
              (q', pars, _) <- MaybeT $ isRecordType $ unDom dom
              reportSDoc "tc.proj.amb" 30 $ vcat
                [ text "  q   = " <+> prettyTCM q
                , text "  q'  = " <+> prettyTCM q'
                ]
              guard (q == q')
              -- Get the type of the projection and check
              -- that the first visible argument is the record value.
              tfull <- lift $ defType <$> getConstInfo d
              TelV tel _ <- lift $ telViewUpTo' (-1) (not . visible) tfull
              reportSDoc "tc.proj.amb" 30 $ vcat
                [ text $ "  size tel  = " ++ show (size tel)
                , text $ "  size pars = " ++ show (size pars)
                ]
              -- See issue 1960 for when the following assertion fails for
              -- the correct disambiguation.
              -- guard (size tel == size pars)
              return (orig, (d, (pars, (dom, u, tb))))

          cands <- groupOn fst . catMaybes <$> mapM (runMaybeT . try) (toList ds)
          case cands of
            [] -> refuseNoMatching
            [[]] -> refuseNoMatching
            (_:_:_) -> refuse $ "several matching candidates found: "
                 ++ prettyShow (map (fst . snd) $ concat cands)
            -- case: just one matching projection d
            -- the term u = d v
            -- the type tb is the type of this application
            [ (_orig, (d, (pars, (_dom,u,tb)))) : _ ] -> do
              storeDisambiguatedName d

              -- Check parameters
              tfull <- typeOfConst d
              (_,_) <- checkKnownArguments (take k args) pars tfull

              -- Check remaining arguments
              let tc = fromMaybe typeDontCare mt
              let r  = getRange e
              z <- runExceptT $ checkArguments ExpandLast r (drop (k+1) args) tb tc
              case z of
                Right (us, trest) -> return (u `applyE` us, trest)
                -- We managed to check a part of es and got us1, but es2 remain.
                Left (us1, es2, trest1) -> do
                  -- In the inference case:
                  -- To create a postponed type checking problem,
                  -- we do not use typeDontCare, but create a meta.
                  tc <- caseMaybe mt newTypeMeta_ return
                  v <- postponeTypeCheckingProblem_ $
                    CheckArgs ExpandLast r es2 trest1 tc $ \ us2 trest ->
                      coerce (u `applyE` us1 `applyE` us2) trest tc
                  return (v, tc)


-- | @checkApplication hd args e t@ checks an application.
--   Precondition: @Application hs args = appView e@
--
--   @checkApplication@ disambiguates constructors
--   (and continues to 'checkConstructorApplication')
--   and resolves pattern synonyms.
checkApplication :: A.Expr -> A.Args -> A.Expr -> Type -> TCM Term
checkApplication hd args e t = do
  reportSDoc "tc.check.app" 20 $ vcat
    [ text "checkApplication"
    , nest 2 $ text "hd   = " <+> prettyA hd
    , nest 2 $ text "args = " <+> sep (map prettyA args)
    , nest 2 $ text "e    = " <+> prettyA e
    , nest 2 $ text "t    = " <+> prettyTCM t
    ]
  reportSDoc "tc.check.app" 70 $ vcat
    [ text "checkApplication (raw)"
    , nest 2 $ text $ "hd   = " ++ show hd
    , nest 2 $ text $ "args = " ++ show (deepUnscope args)
    , nest 2 $ text $ "e    = " ++ show (deepUnscope e)
    , nest 2 $ text $ "t    = " ++ show t
    ]
  case unScope hd of
    -- Subcase: unambiguous projection
    A.Proj _ p | Just _ <- getUnambiguous p -> checkHeadApplication e t hd args

    -- Subcase: ambiguous projection
    A.Proj o p -> checkProjApp e o (unAmbQ p) args t

    -- Subcase: unambiguous constructor
    A.Con ambC | Just c <- getUnambiguous ambC -> do
      -- augment c with record fields, but do not revert to original name
      con <- fromRightM (sigError __IMPOSSIBLE_VERBOSE__ (typeError $ AbstractConstructorNotInScope c)) =<<
        getOrigConHead c
      checkConstructorApplication e t con args

    -- Subcase: ambiguous constructor
    A.Con (AmbQ cs0) -> do
      -- First we should figure out which constructor we want.
      reportSLn "tc.check.term" 40 $ "Ambiguous constructor: " ++ prettyShow cs0

      -- Get the datatypes of the various constructors
      let getData Constructor{conData = d} = d
          getData _                        = __IMPOSSIBLE__
      reportSLn "tc.check.term" 40 $ "  ranges before: " ++ show (getRange cs0)
      -- We use the reduced constructor when disambiguating, but
      -- the original constructor for type checking. This is important
      -- since they may have different types (different parameters).
      -- See issue 279.
      -- Andreas, 2017-08-13, issue #2686: ignore abstract constructors
      (cs, cons)  <- unzip . snd . partitionEithers <$> do
         forM (toList cs0) $ \ c -> mapRight (c,) <$> getConForm c
      reportSLn "tc.check.term" 40 $ "  reduced: " ++ prettyShow cons
      case cons of
        []    -> typeError $ AbstractConstructorNotInScope $ headNe cs0
        [con] -> do
          let c = setConName (fromMaybe __IMPOSSIBLE__ $ headMaybe cs) con
          reportSLn "tc.check.term" 40 $ "  only one non-abstract constructor: " ++ prettyShow c
          storeDisambiguatedName $ conName c
          checkConstructorApplication e t c args
        _   -> do
          dcs <- zipWithM (\ c con -> (, setConName c con) . getData . theDef <$> getConInfo con) cs cons
          -- Type error
          let badCon t = typeError $ flip DoesNotConstructAnElementOf t $
                fromMaybe __IMPOSSIBLE__ $ headMaybe cs
          -- Lets look at the target type at this point
          let getCon :: TCM (Maybe ConHead)
              getCon = do
                TelV tel t1 <- telView t
                addContext tel $ do
                 reportSDoc "tc.check.term.con" 40 $ nest 2 $
                   text "target type: " <+> prettyTCM t1
                 ifBlockedType t1 (\ m t -> return Nothing) $ \ _ t' ->
                   caseMaybeM (isDataOrRecord $ unEl t') (badCon t') $ \ d ->
                     case [ c | (d', c) <- dcs, d == d' ] of
                       [c] -> do
                         reportSLn "tc.check.term" 40 $ "  decided on: " ++ prettyShow c
                         storeDisambiguatedName $ conName c
                         return $ Just c
                       []  -> badCon $ t' $> Def d []
                       cs  -> typeError $ CantResolveOverloadedConstructorsTargetingSameDatatype d $ map conName cs
          let unblock = isJust <$> getCon -- to unblock, call getCon later again
          mc <- getCon
          case mc of
            Just c  -> checkConstructorApplication e t c args
            Nothing -> postponeTypeCheckingProblem (CheckExpr e t) unblock

    -- Subcase: pattern synonym
    A.PatternSyn n -> do
      (ns, p) <- lookupPatternSyn n
      p <- return $ setRange (getRange n) $ killRange $ vacuous p   -- Pattern' Void -> Pattern' Expr
      -- Expand the pattern synonym by substituting for
      -- the arguments we have got and lambda-lifting
      -- over the ones we haven't.
      let meta r = A.Underscore $ A.emptyMetaInfo{ A.metaRange = r }   -- TODO: name suggestion
      case A.insertImplicitPatSynArgs meta (getRange n) ns args of
        Nothing      -> typeError $ BadArgumentsToPatternSynonym n
        Just (s, ns) -> do
          let p' = A.patternToExpr p
              e' = A.lambdaLiftExpr (map unArg ns) (A.substExpr s p')
          checkExpr e' t

    -- Subcase: macro
    A.Macro x -> do
      -- First go: no parameters
      TelV tel _ <- telView =<< normalise . defType =<< instantiateDef =<< getConstInfo x

      tTerm <- primAgdaTerm
      tName <- primQName

      let argTel   = init $ telToList tel -- last argument is the hole term

          -- inspect macro type to figure out if arguments need to be wrapped in quote/quoteTerm
          mkArg :: Type -> NamedArg A.Expr -> NamedArg A.Expr
          mkArg t a | unEl t == tTerm =
            (fmap . fmap)
              (A.App (A.defaultAppInfo (getRange a)) (A.QuoteTerm A.exprNoRange) . defaultNamedArg) a
          mkArg t a | unEl t == tName =
            (fmap . fmap)
              (A.App (A.defaultAppInfo (getRange a)) (A.Quote A.exprNoRange) . defaultNamedArg) a
          mkArg t a | otherwise = a

          makeArgs :: [Dom (String, Type)] -> [NamedArg A.Expr] -> ([NamedArg A.Expr], [NamedArg A.Expr])
          makeArgs [] args = ([], args)
          makeArgs _  []   = ([], [])
          makeArgs tel@(d : _) (arg : args) =
            case insertImplicit arg (map (fmap fst . argFromDom) tel) of
              ImpInsert is   -> makeArgs (drop (length is) tel) (arg : args)
              BadImplicits   -> (arg : args, [])  -- fail later in checkHeadApplication
              NoSuchName{}   -> (arg : args, [])  -- ditto
              NoInsertNeeded -> first (mkArg (snd $ unDom d) arg :) $ makeArgs (tail tel) args

          (macroArgs, otherArgs) = makeArgs argTel args
          unq = A.App (A.defaultAppInfo $ fuseRange x args) (A.Unquote A.exprNoRange) . defaultNamedArg

          desugared = A.app (unq $ unAppView $ Application (A.Def x) $ macroArgs) otherArgs

      checkExpr desugared t

    -- Subcase: unquote
    A.Unquote _
      | [arg] <- args -> do
          (_, hole) <- newValueMeta RunMetaOccursCheck t
          unquoteM (namedArg arg) hole t $ return hole
      | arg : args <- args -> do
          -- Example: unquote v a b : A
          --  Create meta H : (x : X) (y : Y x) → Z x y for the hole
          --  Check a : X, b : Y a
          --  Unify Z a b == A
          --  Run the tactic on H
          tel    <- metaTel args                    -- (x : X) (y : Y x)
          target <- addContext tel newTypeMeta_      -- Z x y
          let holeType = telePi_ tel target         -- (x : X) (y : Y x) → Z x y
          (Just vs, EmptyTel) <- mapFst allApplyElims <$> checkArguments_ ExpandLast (getRange args) args tel
                                                    -- a b : (x : X) (y : Y x)
          let rho = reverse (map unArg vs) ++# IdS  -- [x := a, y := b]
          equalType (applySubst rho target) t       -- Z a b == A
          (_, hole) <- newValueMeta RunMetaOccursCheck holeType
          unquoteM (namedArg arg) hole holeType $ return $ apply hole vs
      where
        metaTel :: [Arg a] -> TCM Telescope
        metaTel []           = pure EmptyTel
        metaTel (arg : args) = do
          a <- newTypeMeta_
          let dom = a <$ domFromArg arg
          ExtendTel dom . Abs "x" <$> addContext ("x", dom) (metaTel args)

    -- Subcase: defined symbol or variable.
    _ -> do
      v <- checkHeadApplication e t hd args
      reportSDoc "tc.term.app" 30 $ vcat
        [ text "checkApplication: checkHeadApplication returned"
        , nest 2 $ text "v = " <+> prettyTCM v
        ]
      return v

---------------------------------------------------------------------------
-- * Meta variables
---------------------------------------------------------------------------

-- | Check an interaction point without arguments.
checkQuestionMark :: (Type -> TCM (MetaId, Term)) -> Type -> A.MetaInfo -> InteractionId -> TCM Term
checkQuestionMark new t0 i ii = do
  reportSDoc "tc.interaction" 20 $ sep
    [ text "Found interaction point"
    , text (show ii)
    , text ":"
    , prettyTCM t0
    ]
  reportSDoc "tc.interaction" 60 $ sep
    [ text "Raw:"
    , text (show t0)
    ]
  checkMeta (newQuestionMark' new ii) t0 i -- Andreas, 2013-05-22 use unreduced type t0!

-- | Check an underscore without arguments.
checkUnderscore :: Type -> A.MetaInfo -> TCM Term
checkUnderscore = checkMeta (newValueMeta RunMetaOccursCheck)

-- | Type check a meta variable.
checkMeta :: (Type -> TCM (MetaId, Term)) -> Type -> A.MetaInfo -> TCM Term
checkMeta newMeta t i = fst <$> checkOrInferMeta newMeta (Just t) i

-- | Infer the type of a meta variable.
--   If it is a new one, we create a new meta for its type.
inferMeta :: (Type -> TCM (MetaId, Term)) -> A.MetaInfo -> TCM (Elims -> Term, Type)
inferMeta newMeta i = mapFst applyE <$> checkOrInferMeta newMeta Nothing i

-- | Type check a meta variable.
--   If its type is not given, we return its type, or a fresh one, if it is a new meta.
--   If its type is given, we check that the meta has this type, and we return the same
--   type.
checkOrInferMeta :: (Type -> TCM (MetaId, Term)) -> Maybe Type -> A.MetaInfo -> TCM (Term, Type)
checkOrInferMeta newMeta mt i = do
  case A.metaNumber i of
    Nothing -> do
      setScope (A.metaScope i)
      t <- maybe (workOnTypes $ newTypeMeta_) return mt
      (x, v) <- newMeta t
      setMetaNameSuggestion x (A.metaNameSuggestion i)
      return (v, t)
    -- Rechecking an existing metavariable
    Just x -> do
      let v = MetaV x []
      reportSDoc "tc.meta.check" 20 $
        text "checking existing meta " <+> prettyTCM v
      t' <- jMetaType . mvJudgement <$> lookupMeta x
      reportSDoc "tc.meta.check" 20 $
        nest 2 $ text "of type " <+> prettyTCM t'
      case mt of
        Nothing -> return (v, t')
        Just t  -> (,t) <$> coerce v t' t

-- | Turn a domain-free binding (e.g. lambda) into a domain-full one,
--   by inserting an underscore for the missing type.
domainFree :: ArgInfo -> A.Name -> A.LamBinding
domainFree info x =
  A.DomainFull $ A.TypedBindings r $ Arg info $ A.TBind r [pure $ A.BindName x] $ A.Underscore underscoreInfo
  where
    r = getRange x
    underscoreInfo = A.MetaInfo
      { A.metaRange          = r
      , A.metaScope          = emptyScopeInfo
      , A.metaNumber         = Nothing
      , A.metaNameSuggestion = prettyShow $ A.nameConcrete x
      }

---------------------------------------------------------------------------
-- * Applications
---------------------------------------------------------------------------

inferHeadDef :: ProjOrigin -> QName -> TCM (Elims -> Term, Type)
inferHeadDef o x = do
  proj <- isProjection x
  let app =
        case proj of
          Nothing -> \ args -> Def x $ map Apply args
          Just p  -> \ args -> projDropParsApply p o args
  mapFst applyE <$> inferDef app x

-- | Infer the type of a head thing (variable, function symbol, or constructor).
--   We return a function that applies the head to arguments.
--   This is because in case of a constructor we want to drop the parameters.
inferHead :: A.Expr -> TCM (Elims -> Term, Type)
inferHead e = do
  case e of
    A.Var x -> do -- traceCall (InferVar x) $ do
      (u, a) <- getVarInfo x
      reportSDoc "tc.term.var" 20 $ hsep
        [ text "variable" , prettyTCM x
        , text "(" , text (show u) , text ")"
        , text "has type:" , prettyTCM a
        ]
      when (unusableRelevance $ getRelevance a) $
        typeError $ VariableIsIrrelevant x
      return (applyE u, unDom a)

    A.Def x -> inferHeadDef ProjPrefix x

    A.Proj o ambP | Just d <- getUnambiguous ambP -> inferHeadDef o d
    A.Proj{} -> __IMPOSSIBLE__ -- inferHead will only be called on unambiguous projections

    A.Con ambC | Just c <- getUnambiguous ambC -> do

      -- Constructors are polymorphic internally.
      -- So, when building the constructor term
      -- we should throw away arguments corresponding to parameters.

      -- First, inferDef will try to apply the constructor
      -- to the free parameters of the current context. We ignore that.
      con <- fromRightM (sigError __IMPOSSIBLE_VERBOSE__ (typeError $ AbstractConstructorNotInScope c)) =<<
        getOrigConHead c
      (u, a) <- inferDef (\ _ -> Con con ConOCon []) c

      -- Next get the number of parameters in the current context.
      Constructor{conPars = n} <- theDef <$> (instantiateDef =<< getConstInfo c)

      reportSLn "tc.term.con" 7 $ unwords [prettyShow c, "has", show n, "parameters."]

      -- So when applying the constructor throw away the parameters.
      return (applyE u . drop n, a)
    A.Con{} -> __IMPOSSIBLE__  -- inferHead will only be called on unambiguous constructors
    A.QuestionMark i ii -> inferMeta (newQuestionMark ii) i
    A.Underscore i   -> inferMeta (newValueMeta RunMetaOccursCheck) i
    e -> do
      (term, t) <- inferExpr e
      return (applyE term, t)

inferDef :: (Args -> Term) -> QName -> TCM (Term, Type)
inferDef mkTerm x =
    traceCall (InferDef x) $ do
    -- getConstInfo retrieves the *absolute* (closed) type of x
    -- instantiateDef relativizes it to the current context
    d  <- instantiateDef =<< getConstInfo x
    -- irrelevant defs are only allowed in irrelevant position
    let drel = defRelevance d
    when (drel /= Relevant) $ do
      rel <- asks envRelevance
      reportSDoc "tc.irr" 50 $ vcat
        [ text "declaration relevance =" <+> text (show drel)
        , text "context     relevance =" <+> text (show rel)
        ]
      unless (drel `moreRelevant` rel) $ typeError $ DefinitionIsIrrelevant x
    -- since x is considered living in the top-level, we have to
    -- apply it to the current context
    vs <- freeVarsToApply x
    reportSDoc "tc.term.def" 60 $ do
      text "freeVarsToApply to def " <+> hsep (map (text . show) vs)
    reportSDoc "tc.term.def" 10 $ do
      text "inferred def " <+> prettyTCM x <+> hsep (map prettyTCM vs)
    let t = defType d
    reportSDoc "tc.term.def" 10 $ nest 2 $ text " : " <+> prettyTCM t
    let v = mkTerm vs -- applies x to vs, dropping parameters
    reportSDoc "tc.term.def" 10 $ nest 2 $ text " --> " <+> prettyTCM v
    return (v, t)

-- | Check the type of a constructor application. This is easier than
--   a general application since the implicit arguments can be inserted
--   without looking at the arguments to the constructor.
checkConstructorApplication :: A.Expr -> Type -> ConHead -> [NamedArg A.Expr] -> TCM Term
checkConstructorApplication org t c args = do
  reportSDoc "tc.term.con" 50 $ vcat
    [ text "entering checkConstructorApplication"
    , nest 2 $ vcat
      [ text "org  =" <+> prettyTCM org
      , text "t    =" <+> prettyTCM t
      , text "c    =" <+> prettyTCM c
      , text "args =" <+> prettyTCM args
    ] ]
  let paramsGiven = checkForParams args
  if paramsGiven then fallback else do
    reportSDoc "tc.term.con" 50 $ text "checkConstructorApplication: no parameters explicitly supplied, continuing..."
    cdef  <- getConInfo c
    let Constructor{conData = d, conPars = npars} = theDef cdef
    reportSDoc "tc.term.con" 50 $ nest 2 $ text "d    =" <+> prettyTCM d
    -- Issue 661: t maybe an evaluated form of d .., so we evaluate d
    -- as well and then check wether we deal with the same datatype
    t0 <- reduce (Def d [])
    case (ignoreSharing t0, ignoreSharing $ unEl t) of -- Only fully applied constructors get special treatment
      (Def d0 _, Def d' es) -> do
        let ~(Just vs) = allApplyElims es
        reportSDoc "tc.term.con" 50 $ nest 2 $ text "d0   =" <+> prettyTCM d0
        reportSDoc "tc.term.con" 50 $ nest 2 $ text "d'   =" <+> prettyTCM d'
        reportSDoc "tc.term.con" 50 $ nest 2 $ text "vs   =" <+> prettyTCM vs
        if d' /= d0 then fallback else do
         -- Issue 661: d' may take more parameters than d, in particular
         -- these additional parameters could be a module parameter telescope.
         -- Since we get the constructor type ctype from d but the parameters
         -- from t = Def d' vs, we drop the additional parameters.
         npars' <- getNumberOfParameters d'
         caseMaybe (sequenceA $ List2 (Just npars, npars')) fallback $ \ (List2 (n, n')) -> do
           reportSDoc "tc.term.con" 50 $ nest 2 $ text $ "n    = " ++ show n
           reportSDoc "tc.term.con" 50 $ nest 2 $ text $ "n'   = " ++ show n'
           when (n > n')  -- preprocessor does not like ', so put on next line
             __IMPOSSIBLE__
           let ps    = take n $ drop (n' - n) vs
               ctype = defType cdef
           reportSDoc "tc.term.con" 20 $ vcat
             [ text "special checking of constructor application of" <+> prettyTCM c
             , nest 2 $ vcat [ text "ps     =" <+> prettyTCM ps
                             , text "ctype  =" <+> prettyTCM ctype ] ]
           let ctype' = ctype `piApply` ps
           reportSDoc "tc.term.con" 20 $ nest 2 $ text "ctype' =" <+> prettyTCM ctype'
           -- get the parameter names
           let TelV ptel _ = telView'UpTo n ctype
           let pnames = map (fmap fst) $ telToList ptel
           -- drop the parameter arguments
               args' = dropArgs pnames args
           -- check the non-parameter arguments
           expandLast <- asks envExpandLast
           checkArguments' expandLast (getRange c) args' ctype' t $ \es t' -> do
             let us = fromMaybe __IMPOSSIBLE__ (allApplyElims es)
             reportSDoc "tc.term.con" 20 $ nest 2 $ vcat
               [ text "us     =" <+> prettyTCM us
               , text "t'     =" <+> prettyTCM t' ]
             coerce (Con c ConOCon us) t' t
      _ -> do
        reportSDoc "tc.term.con" 50 $ nest 2 $ text "we are not at a datatype, falling back"
        fallback
  where
    fallback = checkHeadApplication org t (A.Con (unambiguous $ conName c)) args

    -- Check if there are explicitly given hidden arguments,
    -- in which case we fall back to default type checking.
    -- We could work harder, but let's not for now.
    --
    -- Andreas, 2012-04-18: if all inital args are underscores, ignore them
    checkForParams args =
      let (hargs, rest) = span (not . visible) args
          notUnderscore A.Underscore{} = False
          notUnderscore _              = True
      in  any notUnderscore $ map (unScope . namedArg) hargs

    -- Drop the constructor arguments that correspond to parameters.
    dropArgs [] args                = args
    dropArgs ps []                  = args
    dropArgs ps args@(arg : args')
      | Just p   <- name,
        Just ps' <- namedPar p ps   = dropArgs ps' args'
      | Nothing  <- name,
        Just ps' <- unnamedPar h ps = dropArgs ps' args'
      | otherwise                   = args
      where
        name = fmap rangedThing . nameOf $ unArg arg
        h    = getHiding arg

        namedPar   x = dropPar ((x ==) . unDom)
        unnamedPar h = dropPar (sameHiding h)

        dropPar this (p : ps) | this p    = Just ps
                              | otherwise = dropPar this ps
        dropPar _ [] = Nothing

<<<<<<< HEAD

-- | "pathAbs (PathView s _ l a x y) t" builds "(\ t) : pv"
--   Preconditions: PathView is PathType, and t[i0] = x, t[i1] = y
pathAbs :: PathView -> Abs Term -> TCM Term
pathAbs (OType _) t = __IMPOSSIBLE__
pathAbs (PathType s path l a x y) t = do
  return $ Lam defaultArgInfo t

{- UNUSED CODE, BUT DON'T REMOVE (2012-04-18)

    -- Split the arguments to a constructor into those corresponding
    -- to parameters and those that don't. Dummy underscores are inserted
    -- for parameters that are not given explicitly.
    splitArgs [] args = ([], args)
    splitArgs ps []   =
          (map (const dummyUnderscore) ps, args)
    splitArgs ps args@(Arg NotHidden _ _ : _) =
          (map (const dummyUnderscore) ps, args)
    splitArgs (p:ps) (arg : args)
      | elem mname [Nothing, Just p] =
          mapFst (arg :) $ splitArgs ps args
      | otherwise =
          mapFst (dummyUnderscore :) $ splitArgs ps (arg:args)
      where
        mname = nameOf (unArg arg)

    dummyUnderscore = Arg Hidden Relevant (unnamed $ A.Underscore $ A.MetaInfo noRange emptyScopeInfo Nothing)
-}

=======
>>>>>>> 5ca092b9
-- | @checkHeadApplication e t hd args@ checks that @e@ has type @t@,
-- assuming that @e@ has the form @hd args@. The corresponding
-- type-checked term is returned.
--
-- If the head term @hd@ is a coinductive constructor, then a
-- top-level definition @fresh tel = hd args@ (where the clause is
-- delayed) is added, where @tel@ corresponds to the current
-- telescope. The returned term is @fresh tel@.
--
-- Precondition: The head @hd@ has to be unambiguous, and there should
-- not be any need to insert hidden lambdas.
checkHeadApplication :: A.Expr -> Type -> A.Expr -> [NamedArg A.Expr] -> TCM Term
checkHeadApplication e t hd args = do
  kit       <- coinductionKit
  conId     <- fmap getPrimName <$> getBuiltin' builtinConId
  pOr       <- fmap primFunName <$> getPrimitive' "primPOr"
  pComp       <- fmap primFunName <$> getPrimitive' "primComp"
  mglue     <- getPrimitiveName' builtin_glue
  case hd of
    A.Con cs | Just c <- getUnambiguous cs, Just c == (nameOfSharp <$> kit) -> do
      -- Type checking # generated #-wrapper. The # that the user can write will be a Def,
      -- but the sharp we generate in the body of the wrapper is a Con.
      defaultResult
    A.Con cs | Just c <- getUnambiguous cs -> do
      (f, t0) <- inferHead hd
      reportSDoc "tc.term.con" 5 $ vcat
        [ text "checkHeadApplication inferred" <+>
          prettyTCM c <+> text ":" <+> prettyTCM t0
        ]
      expandLast <- asks envExpandLast
      checkArguments' expandLast (getRange hd) args t0 t $ \vs t1 -> do
        TelV eTel eType <- telView t
        -- If the expected type @eType@ is a metavariable we have to make
        -- sure it's instantiated to the proper pi type
        TelV fTel fType <- telViewUpTo (size eTel) t1
        -- We know that the target type of the constructor (fType)
        -- does not depend on fTel so we can compare fType and eType
        -- first.

        when (size eTel > size fTel) $
          typeError $ UnequalTypes CmpLeq t1 t -- switch because of contravariance
          -- Andreas, 2011-05-10 report error about types rather  telescopes
          -- compareTel CmpLeq eTel fTel >> return () -- This will fail!

        reportSDoc "tc.term.con" 10 $ addContext eTel $ vcat
          [ text "checking" <+>
            prettyTCM fType <+> text "?<=" <+> prettyTCM eType
          ]
        blockTerm t $ f vs <$ workOnTypes (do
          addContext eTel $ leqType fType eType
          compareTel t t1 CmpLeq eTel fTel)
    (A.Def c) | Just c == pComp -> do
        defaultResult' $ Just $ \ vs t1 -> do
          case vs of
            [l,a,phi,u,a0] -> do
              iz <- Arg defaultArgInfo <$> intervalUnview IZero
              ty <- elInf $ primPartial <#> (pure $ unArg l `apply` [iz]) <@> (pure $ unArg a `apply` [iz]) <@> (pure $ unArg phi)
              equalTerm ty -- (El (getSort t1) (apply (unArg a) [iz]))
                  (Lam defaultArgInfo $ NoAbs "_" $ unArg a0)
                  (apply (unArg u) [iz])
            _ -> typeError $ GenericError $ show c ++ " must be fully applied"


    (A.Def c) | Just c == conId -> do
                    defaultResult' $ Just $ \ vs t1 -> do
                      case vs of
                       [_,_,_,_,phi,p] -> do
                          iv@(PathType s _ l a x y) <- idViewAsPath t1
                          let ty = pathUnview iv
                          -- the following duplicates reduction of phi
                          const_x <- blockTerm ty $ do
                              equalTermOnFace (unArg phi) (El s (unArg a)) (unArg x) (unArg y)
                              pathAbs iv (NoAbs (stringToArgName "_") (unArg x))
                          equalTermOnFace (unArg phi) ty (unArg p) const_x   -- G,phi |- p = \ i . x

                          -- phi <- reduce phi
                          -- forallFaceMaps (unArg phi) $ \ alpha -> do
                          --   iv@(PathType s _ l a x y) <- idViewAsPath (applySubst alpha t1)
                          --   let ty = pathUnview iv
                          --   equalTerm (El s (unArg a)) (unArg x) (unArg y) -- precondition for cx being well-typed at ty
                          --   cx <- pathAbs iv (NoAbs (stringToArgName "_") (applySubst alpha (unArg x)))
                          --   equalTerm ty (applySubst alpha (unArg p)) cx   -- G,phi |- p = \ i . x
                       _ -> typeError $ GenericError $ show c ++ " must be fully applied"
    (A.Def c) | Just c == pOr -> do
                    defaultResult' $ Just $ \ vs t1 -> do
                      case vs of
                       [l,phi1,phi2,a,u,v] -> do
                          phi <- intervalUnview (IMin phi1 phi2)
                          reportSDoc "tc.term.por" 10 $ text (show phi)
                          -- phi <- reduce phi
                          -- alphas <- toFaceMaps phi
                          -- reportSDoc "tc.term.por" 10 $ text (show alphas)
                          equalTermOnFace phi t1 (unArg u) (unArg v)
                       _ -> typeError $ GenericError $ show c ++ " must be fully applied"
    (A.Def c) | Just c == mglue -> do
                    defaultResult' $ Just $ \ vs t1 -> do
                      case vs of
                       [la,lb,bA,phi,bT,f,pf,t,a] -> do
                          let iinfo = setRelevance Irrelevant defaultArgInfo
                          v <- runNamesT [] $ do
                                [f,t] <- mapM (open . unArg) [f,t]
                                glam iinfo "o" $ \ o -> f <..> o <@> (t <..> o)
                          ty <- runNamesT [] $ do
                                [lb,phi,bA] <- mapM (open . unArg) [lb,phi,bA]
                                elInf $ cl primPartialP <#> lb <@> phi <@> (glam iinfo "o" $ \ _ -> bA)
                          let a' = Lam iinfo (NoAbs "o" $ unArg a)
                          equalTerm ty a' v

                       _ -> typeError $ GenericError $ show c ++ " must be fully applied"

    (A.Def c) | Just c == (nameOfSharp <$> kit) -> do
      arg <- case args of
               [a] | visible a -> return $ namedArg a
               _ -> typeError $ GenericError $ prettyShow c ++ " must be applied to exactly one argument."

      -- The name of the fresh function.
      i <- fresh :: TCM Int
      let name = filter (/= '_') (prettyShow $ A.nameConcrete $ A.qnameName c) ++ "-" ++ show i

      kit <- coinductionKit'
      let flat = nameOfFlat kit
          inf  = nameOfInf  kit

      -- Add the type signature of the fresh function to the
      -- signature.
      -- To make sure we can type check the generated function we have to make
      -- sure that its type is \inf. The reason for this is that we don't yet
      -- postpone checking of patterns when we don't know their types (Issue480).
      forcedType <- do
        lvl <- levelType
        (_, l) <- newValueMeta RunMetaOccursCheck lvl
        lv  <- levelView l
        (_, a) <- newValueMeta RunMetaOccursCheck (sort $ Type lv)
        return $ El (Type lv) $ Def inf [Apply $ setHiding Hidden $ defaultArg l, Apply $ defaultArg a]

      wrapper <- inFreshModuleIfFreeParams $ do
        c' <- setRange (getRange c) <$>
                liftM2 qualify (killRange <$> currentModule)
                               (freshName_ name)

        -- Define and type check the fresh function.
        rel <- asks envRelevance
        abs <- aModeToDef <$> asks envAbstractMode
        let info   = A.mkDefInfo (A.nameConcrete $ A.qnameName c') noFixity'
                                 PublicAccess abs noRange
            core   = A.LHSProj { A.lhsDestructor = unambiguous flat
                               , A.lhsFocus      = defaultNamedArg $ A.LHSHead c' []
                               , A.lhsPats       = [] }
            clause = A.Clause (A.LHS empty core) []
                              (A.RHS arg Nothing)
                              [] False

        i <- currentOrFreshMutualBlock

        -- If we are in irrelevant position, add definition irrelevantly.
        -- TODO: is this sufficient?
        addConstant c' =<< do
          let ai = setRelevance rel defaultArgInfo
          useTerPragma $
            (defaultDefn ai c' forcedType emptyFunction)
            { defMutual = i }

        checkFunDef NotDelayed info c' [clause]

        reportSDoc "tc.term.expr.coind" 15 $ do
          def <- theDef <$> getConstInfo c'
          vcat $
            [ text "The coinductive wrapper"
            , nest 2 $ prettyTCM rel <> prettyTCM c' <+> text ":"
            , nest 4 $ prettyTCM t
            , nest 2 $ prettyA clause
            , text "The definition is" <+> text (show $ funDelayed def) <>
              text "."
            ]
        return c'

      -- The application of the fresh function to the relevant
      -- arguments.
      e' <- Def wrapper . map Apply <$> getContextArgs

      reportSDoc "tc.term.expr.coind" 15 $ vcat $
          [ text "The coinductive constructor application"
          , nest 2 $ prettyTCM e
          , text "was translated into the application"
          , nest 2 $ prettyTCM e'
          ]

      blockTerm t $ e' <$ workOnTypes (leqType forcedType t)
    A.Con _  -> __IMPOSSIBLE__
    _ -> defaultResult
  where
  defaultResult = defaultResult' Nothing
  defaultResult' mk = do
    (f, t0) <- inferHead hd
    expandLast <- asks envExpandLast
    checkArguments' expandLast (getRange hd) args t0 t $ \vs t1 -> do
      let check = do
           k <- mk
           as <- allApplyElims vs
           pure $ k as t1
      maybe id (\ ck m -> blockTerm t $ ck >> m) check $ coerce (f vs) t1 t

traceCallE :: Call -> ExceptT e TCM r -> ExceptT e TCM r
traceCallE call m = do
  z <- lift $ traceCall call $ runExceptT m
  case z of
    Right e  -> return e
    Left err -> throwError err

-- | Check arguments whose value we already know.
--
--   This function can be used to check user-supplied parameters
--   we have already computed by inference.
--
--   Precondition: The type @t@ of the head has enough domains.

checkKnownArguments
  :: [NamedArg A.Expr]  -- ^ User-supplied arguments (hidden ones may be missing).
  -> Args               -- ^ Inferred arguments (including hidden ones).
  -> Type               -- ^ Type of the head (must be Pi-type with enough domains).
  -> TCM (Args, Type)   -- ^ Remaining inferred arguments, remaining type.
checkKnownArguments []           vs t = return (vs, t)
checkKnownArguments (arg : args) vs t = do
  (vs', t') <- traceCall (SetRange $ getRange arg) $ checkKnownArgument arg vs t
  checkKnownArguments args vs' t'

-- | Check an argument whose value we already know.

checkKnownArgument
  :: NamedArg A.Expr    -- ^ User-supplied argument.
  -> Args               -- ^ Inferred arguments (including hidden ones).
  -> Type               -- ^ Type of the head (must be Pi-type with enough domains).
  -> TCM (Args, Type)   -- ^ Remaining inferred arguments, remaining type.
checkKnownArgument arg [] _ = genericDocError =<< do
  text "Invalid projection parameter " <+> prettyA arg
checkKnownArgument arg@(Arg info e) (Arg _infov v : vs) t = do
  (Dom{domInfo = info',unDom = a}, b) <- mustBePi t
  -- Skip the arguments from vs that do not correspond to e
  if not (sameHiding info info'
          && (visible info || maybe True ((absName b ==) . rangedThing) (nameOf e)))
    -- Continue with the next one
    then checkKnownArgument arg vs (b `absApp` v)
    -- Found the right argument
    else do
      u <- checkNamedArg arg a
      equalTerm a u v
      return (vs, b `absApp` v)

-- | Check a single argument.

checkNamedArg :: NamedArg A.Expr -> Type -> TCM Term
checkNamedArg arg@(Arg info e0) t0 = do
  let e = namedThing e0
  let x = maybe "" rangedThing $ nameOf e0
  traceCall (CheckExprCall e t0) $ do
    reportSDoc "tc.term.args.named" 15 $ do
        text "Checking named arg" <+> sep
          [ fsep [ prettyTCM arg, text ":", prettyTCM t0 ]
          ]
    reportSLn "tc.term.args.named" 75 $ "  arg = " ++ show (deepUnscope arg)
    -- Ulf, 2017-03-24: (#2172) Always treat explicit _ and ? as implicit
    -- argument (i.e. solve with unification).
    let checkU = checkMeta (newMetaArg (setHiding Hidden info) x) t0
    let checkQ = checkQuestionMark (newInteractionMetaArg (setHiding Hidden info) x) t0
    if not $ isHole e then checkExpr e t0 else localScope $ do
      -- Note: we need localScope here,
      -- as scopedExpr manipulates the scope in the state.
      -- However, we may not pull localScope over checkExpr!
      -- This is why we first test for isHole, and only do
      -- scope manipulations if we actually handle the checking
      -- of e here (and not pass it to checkExpr).
      scopedExpr e >>= \case
        A.Underscore i ->  checkU i
        A.QuestionMark i ii -> checkQ i ii
        _ -> __IMPOSSIBLE__
  where
  isHole A.Underscore{} = True
  isHole A.QuestionMark{} = True
  isHole (A.ScopedExpr _ e) = isHole e
  isHole _ = False

-- | Check a list of arguments: @checkArgs args t0 t1@ checks that
--   @t0 = Delta -> t0'@ and @args : Delta@. Inserts hidden arguments to
--   make this happen.  Returns the evaluated arguments @vs@, the remaining
--   type @t0'@ (which should be a subtype of @t1@) and any constraints @cs@
--   that have to be solved for everything to be well-formed.

checkArguments :: ExpandHidden -> Range -> [NamedArg A.Expr] -> Type -> Type ->
                  ExceptT (Elims, [NamedArg A.Expr], Type) TCM (Elims, Type)

-- Case: no arguments, do not insert trailing hidden arguments: We are done.
checkArguments DontExpandLast _ [] t0 t1 = return ([], t0)

-- Case: no arguments, but need to insert trailing hiddens.
checkArguments exh r [] t0 t1 =
    traceCallE (CheckArguments r [] t0 t1) $ lift $ do
      t1' <- unEl <$> reduce t1
      mapFst (map Apply) <$> implicitArgs (-1) (expand t1') t0
    where
      expand (Pi (Dom{domInfo = info}) _)   Hidden = not (hidden info) &&
                                            exh == ExpandLast
      expand _                     Hidden = exh == ExpandLast
      expand (Pi Dom{domInfo = info} _) Instance{} = not $ isInstance info
      expand _                   Instance{} = True
      expand _                  NotHidden = False

-- Case: argument given.
checkArguments exh r args0@(arg@(Arg info e) : args) t0 t1 =
    traceCallE (CheckArguments r args0 t0 t1) $ do
      lift $ reportSDoc "tc.term.args" 30 $ sep
        [ text "checkArguments"
--        , text "  args0 =" <+> prettyA args0
        , nest 2 $ vcat
          [ text "e     =" <+> prettyA e
          , text "t0    =" <+> prettyTCM t0
          , text "t1    =" <+> prettyTCM t1
          ]
        ]
      -- First, insert implicit arguments, depending on current argument @arg@.
      let hx = getHiding info  -- hiding of current argument
          mx = fmap rangedThing $ nameOf e -- name of current argument
          -- do not insert visible arguments
          expand NotHidden y = False
          -- insert a hidden argument if arg is not hidden or has different name
          -- insert an instance argument if arg is not instance  or has different name
          expand hy        y = not (sameHiding hy hx) || maybe False (y /=) mx
      (nargs, t) <- lift $ implicitNamedArgs (-1) expand t0
      -- Separate names from args.
      let (mxs, us) = unzip $ map (\ (Arg ai (Named mx u)) -> (mx, Apply $ Arg ai u)) nargs
          xs        = catMaybes mxs
      -- We are done inserting implicit args.  Now, try to check @arg@.
      ifBlockedType t (\ m t -> throwError (us, args0, t)) $ \ _ t0' -> do

        -- What can go wrong?

        -- 1. We ran out of function types.
        let shouldBePi
              -- a) It is an explicit argument, but we ran out of function types.
              | visible info = lift $ typeError $ ShouldBePi t0'
              -- b) It is an implicit argument, and we did not insert any implicits.
              --    Thus, the type was not a function type to start with.
              | null xs        = lift $ typeError $ ShouldBePi t0'
              -- c) We did insert implicits, but we ran out of implicit function types.
              --    Then, we should inform the user that we did not find his one.
              | otherwise      = lift $ typeError $ WrongNamedArgument arg

        -- 2. We have a function type left, but it is the wrong one.
        --    Our argument must be implicit, case a) is impossible.
        --    (Otherwise we would have ran out of function types instead.)
        let wrongPi
              -- b) We have not inserted any implicits.
              | null xs   = lift $ typeError $ WrongHidingInApplication t0'
              -- c) We inserted implicits, but did not find his one.
              | otherwise = lift $ typeError $ WrongNamedArgument arg

        viewPath <- lift pathView'
        -- t0' <- lift $ forcePi (getHiding info) (maybe "_" rangedThing $ nameOf e) t0'
        case ignoreSharing $ unEl t0' of
          Pi (Dom{domInfo = info', unDom = a}) b
            | sameHiding info info'
              && (visible info || maybe True ((absName b ==) . rangedThing) (nameOf e)) -> do
                u <- lift $ applyRelevanceToContext (getRelevance info') $ do
                 -- Andreas, 2014-05-30 experiment to check non-dependent arguments
                 -- after the spine has been processed.  Allows to propagate type info
                 -- from ascribed type into extended-lambdas.  Would solve issue 1159.
                 -- However, leaves unsolved type checking problems in the test suite.
                 -- I do not know what I am doing wrong here.
                 -- Could be extreme order-sensitivity or my abuse of the postponing
                 -- mechanism.
                 -- Andreas, 2016-02-02: Ulf says unless there is actually some meta
                 -- blocking a postponed type checking problem, we might never retry,
                 -- since the trigger for retrying constraints is solving a meta.
                 -- Thus, the following naive use violates some invariant.
                 -- if not $ isBinderUsed b
                 -- then postponeTypeCheckingProblem (CheckExpr (namedThing e) a) (return True) else
                  let e' = e { nameOf = maybe (Just $ unranged $ absName b) Just (nameOf e) }
                  checkNamedArg (Arg info' e') a
                -- save relevance info' from domain in argument
                addCheckedArgs us (Apply $ Arg info' u) $
                  checkArguments exh (fuseRange r e) args (absApp b u) t1
            | otherwise -> do
                reportSDoc "error" 10 $ nest 2 $ vcat
                  [ text $ "info      = " ++ show info
                  , text $ "info'     = " ++ show info'
                  , text $ "absName b = " ++ absName b
                  , text $ "nameOf e  = " ++ show (nameOf e)
                  ]
                wrongPi
          _
            | visible info
            , PathType s _ _ bA x y <- viewPath $ ignoreSharingType t0' -> do
                lift $ reportSDoc "tc.term.args" 30 $ text $ show bA
                u <- lift $ checkExpr (namedThing e) =<< elInf primInterval
                addCheckedArgs us (IApply (unArg x) (unArg y) u) $
                  checkArguments exh (fuseRange r e) args (El s $ unArg bA `apply` [argN u]) t1
          _ -> shouldBePi
  where
    addCheckedArgs us u rec =
      (mapFst ((us ++) . (u :)) <$> rec)
        `catchError` \(vs, es, t) ->
          throwError (us ++ u : vs, es, t)

-- | Check that a list of arguments fits a telescope.
--   Inserts hidden arguments as necessary.
--   Returns the type-checked arguments and the remaining telescope.
checkArguments_
  :: ExpandHidden         -- ^ Eagerly insert trailing hidden arguments?
  -> Range                -- ^ Range of application.
  -> [NamedArg A.Expr]    -- ^ Arguments to check.
  -> Telescope            -- ^ Telescope to check arguments against.
  -> TCM (Elims, Telescope)
     -- ^ Checked arguments and remaining telescope if successful.
checkArguments_ exh r args tel = do
    z <- runExceptT $
      checkArguments exh r args (telePi tel typeDontCare) typeDontCare
    case z of
      Right (args, t) -> do
        let TelV tel' _ = telView' t
        return (args, tel')
      Left _ -> __IMPOSSIBLE__  -- type cannot be blocked as it is generated by telePi


-- | Infer the type of an expression. Implemented by checking against a meta
--   variable.  Except for neutrals, for them a polymorphic type is inferred.
inferExpr :: A.Expr -> TCM (Term, Type)
-- inferExpr e = inferOrCheck e Nothing
inferExpr = inferExpr' DontExpandLast

inferExpr' :: ExpandHidden -> A.Expr -> TCM (Term, Type)
inferExpr' exh e = do
  let Application hd args = appView e
  reportSDoc "tc.infer" 30 $ vcat
    [ text "inferExpr': appView of " <+> prettyA e
    , text "  hd   = " <+> prettyA hd
    , text "  args = " <+> prettyAs args
    ]
  reportSDoc "tc.infer" 60 $ vcat
    [ text $ "  hd (raw) = " ++ show hd
    ]
  if not $ defOrVar hd then fallback else traceCall (InferExpr e) $ do
    case unScope $ hd of
      A.Proj o p | isAmbiguous p -> inferProjApp e o (unAmbQ p) args
      _ -> do
        (f, t0) <- inferHead hd
        res <- runExceptT $ checkArguments exh (getRange hd) args t0 (sort Prop)
        case res of
          Right (vs, t1) -> return (f vs, t1)
          Left t1 -> fallback -- blocked on type t1
  where
    fallback = do
      t <- workOnTypes $ newTypeMeta_
      v <- checkExpr e t
      return (v,t)

defOrVar :: A.Expr -> Bool
defOrVar A.Var{} = True
defOrVar A.Def{} = True
defOrVar A.Proj{} = True
defOrVar (A.ScopedExpr _ e) = defOrVar e
defOrVar _     = False

-- | Used to check aliases @f = e@.
--   Switches off 'ExpandLast' for the checking of top-level application.
checkDontExpandLast :: A.Expr -> Type -> TCM Term
checkDontExpandLast e t = case e of
  _ | Application hd args <- appView e,  defOrVar hd ->
    traceCall (CheckExprCall e t) $ localScope $ dontExpandLast $ shared =<< do
      checkApplication hd args e t
  _ -> checkExpr e t -- note that checkExpr always sets ExpandLast

-- | Check whether a de Bruijn index is bound by a module telescope.
isModuleFreeVar :: Int -> TCM Bool
isModuleFreeVar i = do
  params <- moduleParamsToApply =<< currentModule
  return $ any ((== Var i []) . unArg) params

-- | Infer the type of an expression, and if it is of the form
--   @{tel} -> D vs@ for some datatype @D@ then insert the hidden
--   arguments.  Otherwise, leave the type polymorphic.
inferExprForWith :: A.Expr -> TCM (Term, Type)
inferExprForWith e = do
  reportSDoc "tc.with.infer" 20 $ text "inferExprforWith " <+> prettyTCM e
  reportSLn  "tc.with.infer" 80 $ "inferExprforWith " ++ show (deepUnscope e)
  traceCall (InferExpr e) $ do
    -- With wants type and term fully instantiated!
    (v, t) <- instantiateFull =<< inferExpr e
    v0 <- reduce v
    -- Andreas 2014-11-06, issue 1342.
    -- Check that we do not `with` on a module parameter!
    case ignoreSharing v0 of
      Var i [] -> whenM (isModuleFreeVar i) $ do
        reportSDoc "tc.with.infer" 80 $ vcat
          [ text $ "with expression is variable " ++ show i
          , text "current modules = " <+> do text . show =<< currentModule
          , text "current module free vars = " <+> do text . show =<< getCurrentModuleFreeVars
          , text "context size = " <+> do text . show =<< getContextSize
          , text "current context = " <+> do prettyTCM =<< getContextTelescope
          ]
        typeError $ WithOnFreeVariable e v0
      _        -> return ()
    -- Possibly insert hidden arguments.
    TelV tel t0 <- telViewUpTo' (-1) (not . visible) t
    case ignoreSharing $ unEl t0 of
      Def d vs -> do
        res <- isDataOrRecordType d
        case res of
          Nothing -> return (v, t)
          Just{}  -> do
            (args, t1) <- implicitArgs (-1) notVisible t
            return (v `apply` args, t1)
      _ -> return (v, t)

---------------------------------------------------------------------------
-- * Let bindings
---------------------------------------------------------------------------

checkLetBindings :: [A.LetBinding] -> TCM a -> TCM a
checkLetBindings = foldr (.) id . map checkLetBinding

checkLetBinding :: A.LetBinding -> TCM a -> TCM a

checkLetBinding b@(A.LetBind i info x t e) ret =
  traceCall (CheckLetBinding b) $ do
    t <- isType_ t
    v <- applyRelevanceToContext (getRelevance info) $ checkDontExpandLast e t
    addLetBinding info (A.unBind x) v t ret

checkLetBinding b@(A.LetPatBind i p e) ret =
  traceCall (CheckLetBinding b) $ do
    p <- expandPatternSynonyms p
    (v, t) <- inferExpr' ExpandLast e
    let -- construct a type  t -> dummy  for use in checkLeftHandSide
        t0 = El (getSort t) $ Pi (defaultDom t) (NoAbs underscore typeDontCare)
        p0 = Arg defaultArgInfo (Named Nothing p)
    reportSDoc "tc.term.let.pattern" 10 $ vcat
      [ text "let-binding pattern p at type t"
      , nest 2 $ vcat
        [ text "p (A) =" <+> prettyA p
        , text "t     =" <+> prettyTCM t
        ]
      ]
    fvs <- getContextSize
    checkLeftHandSide (CheckPattern p EmptyTel t) Nothing [p0] t0 Nothing [] $ \ (LHSResult _ delta0 ps _ _t _ asb _) -> bindAsPatterns asb $ do
          -- After dropping the free variable patterns there should be a single pattern left.
      let p = case drop fvs ps of [p] -> namedArg p; _ -> __IMPOSSIBLE__
          -- Also strip the context variables from the telescope
          delta = telFromList $ drop fvs $ telToList delta0
      reportSDoc "tc.term.let.pattern" 20 $ nest 2 $ vcat
        [ text "p (I) =" <+> prettyTCM p
        , text "delta =" <+> prettyTCM delta
        ]
      -- We translate it into a list of projections.
      fs <- recordPatternToProjections p
      -- We remove the bindings for the pattern variables from the context.
      cxt0 <- getContext
      let (binds, cxt) = splitAt (size delta) cxt0
          toDrop       = length binds

          -- We create a substitution for the let-bound variables
          -- (unfortunately, we cannot refer to x in internal syntax
          -- so we have to copy v).
          sigma = map ($ v) fs
          -- We apply the types of the let bound-variables to this substitution.
          -- The 0th variable in a context is the last one, so we reverse.
          -- Further, we need to lower all other de Bruijn indices by
          -- the size of delta, so we append the identity substitution.
          sub    = parallelS (reverse sigma)

      updateContext sub (drop toDrop) $ do
        reportSDoc "tc.term.let.pattern" 20 $ nest 2 $ vcat
          [ text "delta =" <+> prettyTCM delta
          , text "binds =" <+> prettyTCM binds
          ]
        let fdelta = flattenTel delta
        reportSDoc "tc.term.let.pattern" 20 $ nest 2 $ vcat
          [ text "fdelta =" <+> addContext delta (prettyTCM fdelta)
          ]
        let tsl  = applySubst sub fdelta
        -- We get a list of types
        let ts   = map unDom tsl
        -- and relevances.
        let infos = map domInfo tsl
        -- We get list of names of the let-bound vars from the context.
        let xs   = map (fst . unDom) (reverse binds)
        -- We add all the bindings to the context.
        foldr (uncurry4 addLetBinding) ret $ List.zip4 infos xs sigma ts

checkLetBinding (A.LetApply i x modapp copyInfo _adir) ret = do
  -- Any variables in the context that doesn't belong to the current
  -- module should go with the new module.
  -- Example: @f x y = let open M t in u@.
  -- There are 2 @new@ variables, @x@ and @y@, going into the anonynous module
  -- @module _ (x : _) (y : _) = M t@.
  fv   <- getCurrentModuleFreeVars
  n    <- getContextSize
  let new = n - fv
  reportSLn "tc.term.let.apply" 10 $ "Applying " ++ show modapp ++ " with " ++ show new ++ " free variables"
  reportSDoc "tc.term.let.apply" 20 $ vcat
    [ text "context =" <+> (prettyTCM =<< getContextTelescope)
    , text "module  =" <+> (prettyTCM =<< currentModule)
    , text "fv      =" <+> (text $ show fv)
    ]
  checkSectionApplication i x modapp copyInfo
  withAnonymousModule x new ret
-- LetOpen and LetDeclaredVariable are only used for highlighting.
checkLetBinding A.LetOpen{} ret = ret
checkLetBinding (A.LetDeclaredVariable _) ret = ret<|MERGE_RESOLUTION|>--- conflicted
+++ resolved
@@ -266,13 +266,8 @@
     experimental <- optExperimentalIrrelevance <$> pragmaOptions
     t <- modEnv lamOrPi $ isType_ e
     let info' = mapRelevance (modRel lamOrPi experimental) info
-<<<<<<< HEAD
-    addContext' (xs, setArgInfo info' $ defaultDom t) $
+    addContext (xs, setArgInfo info' $ defaultDom t) $
       ret $ bindsWithHidingToTel xs (setArgInfo info $ defaultDom t)
-=======
-    addContext (xs, Dom info' t) $
-      ret $ bindsWithHidingToTel xs (Dom info t)
->>>>>>> 5ca092b9
     where
         -- if we are checking a typed lambda, we resurrect before we check the
         -- types, but do not modify the new context entries
@@ -296,7 +291,7 @@
         [WithHiding h x] = xs
     PathType s path level typ lhs rhs <- pathView ty
     interval <- elInf primInterval
-    v <- addContext' (xs, defaultDom interval) $ checkExpr body (El (raise 1 s) (raise 1 (unArg typ) `apply` [argN $ var 0]))
+    v <- addContext (xs, defaultDom interval) $ checkExpr body (El (raise 1 s) (raise 1 (unArg typ) `apply` [argN $ var 0]))
     iZero <- primIZero
     iOne  <- primIOne
     let lhs' = subst 0 iZero v
@@ -1781,8 +1776,6 @@
                               | otherwise = dropPar this ps
         dropPar _ [] = Nothing
 
-<<<<<<< HEAD
-
 -- | "pathAbs (PathView s _ l a x y) t" builds "(\ t) : pv"
 --   Preconditions: PathView is PathType, and t[i0] = x, t[i1] = y
 pathAbs :: PathView -> Abs Term -> TCM Term
@@ -1790,29 +1783,6 @@
 pathAbs (PathType s path l a x y) t = do
   return $ Lam defaultArgInfo t
 
-{- UNUSED CODE, BUT DON'T REMOVE (2012-04-18)
-
-    -- Split the arguments to a constructor into those corresponding
-    -- to parameters and those that don't. Dummy underscores are inserted
-    -- for parameters that are not given explicitly.
-    splitArgs [] args = ([], args)
-    splitArgs ps []   =
-          (map (const dummyUnderscore) ps, args)
-    splitArgs ps args@(Arg NotHidden _ _ : _) =
-          (map (const dummyUnderscore) ps, args)
-    splitArgs (p:ps) (arg : args)
-      | elem mname [Nothing, Just p] =
-          mapFst (arg :) $ splitArgs ps args
-      | otherwise =
-          mapFst (dummyUnderscore :) $ splitArgs ps (arg:args)
-      where
-        mname = nameOf (unArg arg)
-
-    dummyUnderscore = Arg Hidden Relevant (unnamed $ A.Underscore $ A.MetaInfo noRange emptyScopeInfo Nothing)
--}
-
-=======
->>>>>>> 5ca092b9
 -- | @checkHeadApplication e t hd args@ checks that @e@ has type @t@,
 -- assuming that @e@ has the form @hd args@. The corresponding
 -- type-checked term is returned.
