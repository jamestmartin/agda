{-# LANGUAGE CPP                      #-}
{-# LANGUAGE NondecreasingIndentation #-}

module Agda.TypeChecking.Rules.Term where

import Prelude hiding (null)

import Control.Applicative hiding (empty)
import Control.Arrow ((&&&), (***), first, second)
import Control.Monad.Trans
import Control.Monad.Trans.Maybe
import Control.Monad.State (get, put)
import Control.Monad.Reader

import Data.Maybe
import Data.Either (partitionEithers)
import Data.Monoid (mappend)
import Data.List hiding (sort, null)
import qualified Data.Map as Map
import qualified Data.Set as Set
import Data.Traversable (sequenceA)
import Data.Void

import Agda.Interaction.Options
import Agda.Interaction.Highlighting.Generate (storeDisambiguatedName)

import qualified Agda.Syntax.Abstract as A
import Agda.Syntax.Abstract.Views as A
import qualified Agda.Syntax.Info as A
import Agda.Syntax.Concrete.Pretty () -- only Pretty instances
import Agda.Syntax.Concrete (FieldAssignment'(..), nameFieldA, exprFieldA)
import qualified Agda.Syntax.Concrete.Name as C
import Agda.Syntax.Common
import Agda.Syntax.Fixity
import Agda.Syntax.Internal as I
import Agda.Syntax.Position
import Agda.Syntax.Literal
import qualified Agda.Syntax.Reflected as R
import Agda.Syntax.Scope.Base ( ThingsInScope, AbstractName
                              , emptyScopeInfo
                              , exportedNamesInScope)
import Agda.Syntax.Scope.Monad (getNamedScope, freshAbstractQName)
import Agda.Syntax.Translation.InternalToAbstract (reify)
import Agda.Syntax.Translation.ReflectedToAbstract (toAbstract_)

import Agda.TypeChecking.Monad
import Agda.TypeChecking.Monad.Builtin
import Agda.TypeChecking.CompiledClause
import Agda.TypeChecking.Constraints
import Agda.TypeChecking.Conversion
import Agda.TypeChecking.Datatypes
import Agda.TypeChecking.EtaContract
import Agda.TypeChecking.Free (isBinderUsed)
import Agda.TypeChecking.Implicit
import Agda.TypeChecking.InstanceArguments
import Agda.TypeChecking.Irrelevance
import Agda.TypeChecking.Level
import Agda.TypeChecking.MetaVars
import Agda.TypeChecking.Names
import Agda.TypeChecking.Patterns.Abstract
import Agda.TypeChecking.Positivity.Occurrence
import Agda.TypeChecking.Pretty
import Agda.TypeChecking.Primitive
import Agda.TypeChecking.Quote
import Agda.TypeChecking.Unquote
import Agda.TypeChecking.RecordPatterns
import Agda.TypeChecking.Records
import Agda.TypeChecking.Reduce
import Agda.TypeChecking.SizedTypes
import Agda.TypeChecking.SizedTypes.Solve
import Agda.TypeChecking.Substitute
import Agda.TypeChecking.Telescope
import Agda.TypeChecking.Rules.LHS

import {-# SOURCE #-} Agda.TypeChecking.Empty (isEmptyType)
import {-# SOURCE #-} Agda.TypeChecking.Rules.Decl (checkSectionApplication)
import {-# SOURCE #-} Agda.TypeChecking.Rules.Def (checkFunDef, checkFunDef', useTerPragma)

import Agda.Utils.Except
  ( Error(noMsg, strMsg)
  , ExceptT
  , MonadError(catchError, throwError)
  , runExceptT
  )

import Agda.Utils.Functor
import Agda.Utils.Lens
import Agda.Utils.List (groupOn)
import Agda.Utils.Maybe
import Agda.Utils.Monad
import Agda.Utils.Null
import Agda.Utils.Permutation
import Agda.Utils.Size
import Agda.Utils.Tuple

#include "undefined.h"
import Agda.Utils.Impossible

---------------------------------------------------------------------------
-- * Types
---------------------------------------------------------------------------

-- | Check that an expression is a type.
isType :: A.Expr -> Sort -> TCM Type
isType e s =
    traceCall (IsTypeCall e s) $ do
    v <- checkExpr e (sort s)
    return $ El s v

-- | Check that an expression is a type without knowing the sort.
isType_ :: A.Expr -> TCM Type
isType_ e =
  traceCall (IsType_ e) $ sharedType =<< do
  let fallback = isType e =<< do workOnTypes $ newSortMeta
  case unScope e of
    A.Fun i (Arg info t) b -> do
      a <- setArgInfo info . defaultDom <$> isType_ t
      b <- isType_ b
      s <- ptsRule a b
      let t' = El s $ Pi a $ NoAbs underscore b
      noFunctionsIntoSize b t'
      return t'
    A.Pi _ tel e | null tel -> isType_ e
    A.Pi _ tel e -> do
      (t0, t') <- checkPiTelescope tel $ \ tel -> do
        t0  <- instantiateFull =<< isType_ e
        tel <- instantiateFull tel
        return (t0, telePi tel t0)
      noFunctionsIntoSize t0 t'
      return t'
    A.Set _ n    -> do
      return $ sort (mkType n)
    A.App i s arg
      | getHiding arg == NotHidden,
        A.Set _ 0 <- unScope s ->
      ifNotM hasUniversePolymorphism
          (typeError $ GenericError "Use --universe-polymorphism to enable level arguments to Set")
      $ {- else -} do
        lvl <- levelType
        -- allow NonStrict variables when checking level
        --   Set : (NonStrict) Level -> Set\omega
        n   <- levelView =<< do
          applyRelevanceToContext NonStrict $
            checkNamedArg arg lvl
        return $ sort (Type n)

    -- Issue #707: Check an existing interaction point
    A.QuestionMark minfo ii -> caseMaybeM (lookupInteractionMeta ii) fallback $ \ x -> do
      -- -- | Just x <- A.metaNumber minfo -> do
      reportSDoc "tc.ip" 20 $ fsep
        [ text "Rechecking meta "
        , prettyTCM x
        , text $ " for interaction point " ++ show ii
        ]
      mv <- lookupMeta x
      let s0 = jMetaType . mvJudgement $ mv
      -- Andreas, 2016-10-14, issue #2257
      -- The meta was created in a context of length @n@.
      let n  = length . envContext . clEnv . miClosRange . mvInfo $ mv
      (vs, rest) <- splitAt n <$> getContextArgs
      reportSDoc "tc.ip" 20 $ vcat
        [ text "  s0   = " <+> prettyTCM s0
        , text "  vs   = " <+> prettyTCM vs
        , text "  rest = " <+> prettyTCM rest
        ]
      -- We assume the meta variable use here is in an extension of the original context.
      -- If not we revert to the old buggy behavior of #707 (see test/Succeed/Issue2257b).
      if (length vs /= n) then fallback else do
      s1  <- piApplyM s0 vs
      case ignoreSharing $ unEl s1 of
        Sort s -> return $ El s $ MetaV x $ map Apply vs
        _ -> __IMPOSSIBLE__

    _ -> fallback

ptsRule :: (LensSort a, LensSort b) => a -> b -> TCM Sort
ptsRule a b = pts <$> reduce (getSort a) <*> reduce (getSort b)

-- | Ensure that a (freshly created) function type does not inhabit 'SizeUniv'.
--   Precondition:  When @noFunctionsIntoSize t tBlame@ is called,
--   we are in the context of @tBlame@ in order to print it correctly.
--   Not being in context of @t@ should not matter, as we are only
--   checking whether its sort reduces to 'SizeUniv'.
noFunctionsIntoSize :: Type -> Type -> TCM ()
noFunctionsIntoSize t tBlame = do
  reportSDoc "tc.fun" 20 $ do
    let El s (Pi dom b) = ignoreSharing <$> tBlame
    sep [ text "created function type " <+> prettyTCM tBlame
        , text "with pts rule" <+> prettyTCM (getSort dom, getSort b, s)
        ]
  s <- reduce $ getSort t
  when (s == SizeUniv) $ do
    -- Andreas, 2015-02-14
    -- We have constructed a function type in SizeUniv
    -- which is illegal to prevent issue 1428.
    typeError $ FunctionTypeInSizeUniv $ unEl tBlame

-- | Check that an expression is a type which is equal to a given type.
isTypeEqualTo :: A.Expr -> Type -> TCM Type
isTypeEqualTo e0 t = scopedExpr e0 >>= \case
  A.ScopedExpr{} -> __IMPOSSIBLE__
  A.Underscore i | A.metaNumber i == Nothing -> return t
  e -> workOnTypes $ do
    t' <- isType e (getSort t)
    t' <$ leqType t t'

leqType_ :: Type -> Type -> TCM ()
leqType_ t t' = workOnTypes $ leqType t t'

{- UNUSED
-- | Force a type to be a Pi. Instantiates if necessary. The 'Hiding' is only
--   used when instantiating a meta variable.

forcePi :: Hiding -> String -> Type -> TCM Type
forcePi h name (El s t) =
    do  t' <- reduce t
        case t' of
            Pi _ _      -> return $ El s t'
            _           -> do
                sa <- newSortMeta
                sb <- newSortMeta
                let s' = sLub sa sb

                a <- newTypeMeta sa
                x <- freshName_ name
                let arg = setHiding h $ defaultDom a
                b <- addContext (x, arg) $ newTypeMeta sb
                let ty = El s' $ Pi arg (Abs (show x) b)
                equalType (El s t') ty
                ty' <- reduce ty
                return ty'
-}

---------------------------------------------------------------------------
-- * Telescopes
---------------------------------------------------------------------------

-- | Type check a (module) telescope.
--   Binds the variables defined by the telescope.
checkTelescope :: A.Telescope -> (Telescope -> TCM a) -> TCM a
checkTelescope = checkTelescope' LamNotPi

-- | Type check the telescope of a dependent function type.
--   Binds the resurrected variables defined by the telescope.
--   The returned telescope is unmodified (not resurrected).
checkPiTelescope :: A.Telescope -> (Telescope -> TCM a) -> TCM a
checkPiTelescope = checkTelescope' PiNotLam

-- | Flag to control resurrection on domains.
data LamOrPi
  = LamNotPi -- ^ We are checking a module telescope.
             --   We pass into the type world to check the domain type.
             --   This resurrects the whole context.
  | PiNotLam -- ^ We are checking a telescope in a Pi-type.
             --   We stay in the term world, but add resurrected
             --   domains to the context to check the remaining
             --   domains and codomain of the Pi-type.
  deriving (Eq, Show)

-- | Type check a telescope. Binds the variables defined by the telescope.
checkTelescope' :: LamOrPi -> A.Telescope -> (Telescope -> TCM a) -> TCM a
checkTelescope' lamOrPi []        ret = ret EmptyTel
checkTelescope' lamOrPi (b : tel) ret =
    checkTypedBindings lamOrPi b $ \tel1 ->
    checkTelescope' lamOrPi tel  $ \tel2 ->
        ret $ abstract tel1 tel2

-- | Check a typed binding and extends the context with the bound variables.
--   The telescope passed to the continuation is valid in the original context.
--
--   Parametrized by a flag wether we check a typed lambda or a Pi. This flag
--   is needed for irrelevance.
checkTypedBindings :: LamOrPi -> A.TypedBindings -> (Telescope -> TCM a) -> TCM a
checkTypedBindings lamOrPi (A.TypedBindings i (Arg info b)) ret =
    checkTypedBinding lamOrPi info b $ \ bs ->
    ret $ telFromList bs

checkTypedBinding :: LamOrPi -> ArgInfo -> A.TypedBinding -> (ListTel -> TCM a) -> TCM a
checkTypedBinding lamOrPi info (A.TBind i xs e) ret = do
    -- Andreas, 2011-04-26 irrelevant function arguments may appear
    -- non-strictly in the codomain type
    -- 2011-10-04 if flag --experimental-irrelevance is set
    experimental <- optExperimentalIrrelevance <$> pragmaOptions
    t <- modEnv lamOrPi $ isType_ e
    let info' = mapRelevance (modRel lamOrPi experimental) info
    addContext' (xs, setArgInfo info' $ defaultDom t) $
      ret $ bindsWithHidingToTel xs (setArgInfo info $ defaultDom t)
    where
        -- if we are checking a typed lambda, we resurrect before we check the
        -- types, but do not modify the new context entries
        -- otherwise, if we are checking a pi, we do not resurrect, but
        -- modify the new context entries
        modEnv LamNotPi = workOnTypes
        modEnv _        = id
        modRel PiNotLam xp = if xp then irrToNonStrict else nonStrictToRel
        modRel _        _  = id
checkTypedBinding lamOrPi info (A.TLet _ lbs) ret = do
    checkLetBindings lbs (ret [])

ifPath :: Type -> TCM a -> TCM a -> TCM a
ifPath ty fallback work = do
  pv <- pathView ty
  if isPathType pv then work else fallback

checkPath :: Arg A.TypedBinding -> A.Expr -> Type -> TCM Term
checkPath b@(Arg info (A.TBind _ xs typ)) body ty = do
    PathType s path level typ lhs rhs <- pathView ty
    interval <- elInf primInterval
    v <- addContext' (xs, defaultDom interval) $ checkExpr body (El (raise 1 s) (raise 1 (unArg typ) `apply` [argN $ var 0]))
    iZero <- primIZero
    iOne  <- primIOne
    let lhs' = subst 0 iZero v
        rhs' = subst 0 iOne  v
    let t = Lam info $ Abs (nameToArgName x) v
    let btyp i = El s (unArg typ `apply` [argN i])
    blockTerm ty $ do
      equalTerm (btyp iZero) lhs' (unArg lhs)
      equalTerm (btyp iOne) rhs' (unArg rhs)
      return t
  where
    [WithHiding h x] = xs
checkPath b body ty = __IMPOSSIBLE__
---------------------------------------------------------------------------
-- * Lambda abstractions
---------------------------------------------------------------------------

-- | Type check a lambda expression.
--   "checkLambda bs e ty"  means  (\ bs -> e) : ty
checkLambda :: Arg A.TypedBinding -> A.Expr -> Type -> TCM Term
checkLambda (Arg _ (A.TLet _ lbs)) body target =
  checkLetBindings lbs (checkExpr body target)
checkLambda b@(Arg info (A.TBind _ xs typ)) body target = do
  reportSLn "tc.term.lambda" 60 $ "checkLambda   xs = " ++ show xs
  cubical <- optCubical <$> pragmaOptions
  let numbinds = length xs
      possiblePath = cubical && numbinds == 1
                   && (case unScope typ of
                         A.Underscore{} -> True
                         _              -> False)
                   && isRelevant info && visible info
  reportSLn "tc.term.lambda" 60 $ "possiblePath = " ++ show (possiblePath, numbinds, unScope typ, info)
  TelV tel btyp <- telViewUpTo numbinds target
  if size tel < numbinds || numbinds /= 1
    then (if possiblePath then trySeeingIfPath else dontUseTargetType)
    else useTargetType tel btyp
  where
    trySeeingIfPath = do
      reportSLn "tc.term.lambda" 60 $ "trySeeingIfPath for " ++ show xs

      ifBlockedType target postpone $ \tgt -> do
          let t = ignoreSharing <$> tgt
              fallback = dontUseTargetType
          ifPath t fallback $ checkPath b body t
    postpone = \ m tgt -> postponeTypeCheckingProblem_ $ CheckExpr (A.Lam A.exprNoRange (A.DomainFull (A.TypedBindings noRange b)) body) tgt
    dontUseTargetType = do
      -- Checking λ (xs : argsT) → body : target
      verboseS "tc.term.lambda" 5 $ tick "lambda-no-target-type"

      -- First check that argsT is a valid type
      argsT <- workOnTypes $ setArgInfo info . defaultDom <$> isType_ typ
      -- Andreas, 2015-05-28 Issue 1523
      -- If argsT is a SizeLt, it must be non-empty to avoid non-termination.
      -- TODO: do we need to block checkExpr?
      checkSizeLtSat $ unEl $ unDom argsT

      -- In order to have as much type information as possible when checking
      -- body, we first unify (xs : argsT) → ?t₁ with the target type. If this
      -- is inconclusive we need to block the resulting term so we create a
      -- fresh problem for the check.
      let tel = telFromList $ bindsWithHidingToTel xs argsT
      reportSLn "tc.term.lambda" 60 $ "dontUseTargetType tel = " ++ show tel
      -- DONT USE tel for addContext, as it loses NameIds.
      -- WRONG: t1 <- addContext tel $ workOnTypes newTypeMeta_
      t1 <- addContext (xs, argsT) $ workOnTypes newTypeMeta_
      -- Do not coerce hidden lambdas
      if notVisible info || any notVisible xs then do
        pid <- newProblem_ $ leqType (telePi tel t1) target
        -- Now check body : ?t₁
        -- WRONG: v <- addContext tel $ checkExpr body t1
        v <- addContext' (xs, argsT) $ checkExpr body t1
        -- Block on the type comparison
        blockTermOnProblem target (teleLam tel v) pid
       else do
        -- Now check body : ?t₁
        -- WRONG: v <- addContext tel $ checkExpr body t1
        v <- addContext' (xs, argsT) $ checkExpr body t1
        -- Block on the type comparison
        coerce (teleLam tel v) (telePi tel t1) target

    useTargetType tel@(ExtendTel dom (Abs y EmptyTel)) btyp = do
        verboseS "tc.term.lambda" 5 $ tick "lambda-with-target-type"
        reportSLn "tc.term.lambda" 60 $ "useTargetType y  = " ++ show y

        -- merge in the hiding info of the TBind
        let [WithHiding h x] = xs
        info <- return $ mapHiding (mappend h) info
        unless (getHiding dom == getHiding info) $ typeError $ WrongHidingInLambda target
        -- Andreas, 2011-10-01 ignore relevance in lambda if not explicitly given
        info <- lambdaIrrelevanceCheck info dom
        -- Andreas, 2015-05-28 Issue 1523
        -- Ensure we are not stepping under a possibly non-existing size.
        -- TODO: do we need to block checkExpr?
        let a = unDom dom
        checkSizeLtSat $ unEl a
        -- We only need to block the final term on the argument type
        -- comparison. The body will be blocked if necessary. We still want to
        -- compare the argument types first, so we spawn a new problem for that
        -- check.
        (pid, argT) <- newProblem $ isTypeEqualTo typ a
<<<<<<< HEAD
        let info' = setRelevance r' info
        v <- add (notInScopeName y) (defaultArgDom info' argT) $ checkExpr body btyp
        blockTermOnProblem target (Lam info' $ Abs (nameToArgName x) v) pid
      where
        [WithHiding h x] = xs
=======
>>>>>>> f8a24fe9
        -- Andreas, Issue 630: take name from function type if lambda name is "_"
        v <- lambdaAddContext x y (Dom info argT) $ checkExpr body btyp
        blockTermOnProblem target (Lam info $ Abs (nameToArgName x) v) pid

    useTargetType _ _ = __IMPOSSIBLE__

-- | Check that irrelevance info in lambda is compatible with irrelevance
--   coming from the function type.
--   If lambda has no user-given relevance, copy that of function type.
lambdaIrrelevanceCheck :: LensRelevance dom => ArgInfo -> dom -> TCM ArgInfo
lambdaIrrelevanceCheck info dom
    -- Case: no specific user annotation: use relevance of function type
  | isRelevant info = return $ setRelevance (getRelevance dom) info
    -- Case: explicit user annotation is taken seriously
  | otherwise = do
      let rPi  = getRelevance dom  -- relevance of function type
      let rLam = getRelevance info -- relevance of lambda
        -- Andreas, 2017-01-24, issue #2429
        -- we should report an error if we try to check a relevant function
        -- against an irrelevant function type (subtyping violation)
      unless (moreRelevant rPi rLam) $ do
        -- @rLam == Relevant@ is impossible here
        -- @rLam == Irrelevant@ is impossible here (least relevant)
        -- this error can only happen if @rLam == NonStrict@ and @rPi == Irrelevant@
        unless (rLam == NonStrict) __IMPOSSIBLE__  -- separate tests for separate line nums
        unless (rPi == Irrelevant) __IMPOSSIBLE__
        typeError WrongIrrelevanceInLambda
      return info

lambdaAddContext :: Name -> ArgName -> Dom Type -> TCM a -> TCM a
lambdaAddContext x y dom
  | isNoName x = addContext' (notInScopeName y, dom)  -- Note: String instance
  | otherwise  = addContext' (x, dom)                 -- Name instance of addContext'

-- | Checking a lambda whose domain type has already been checked.
checkPostponedLambda :: Arg ([WithHiding Name], Maybe Type) -> A.Expr -> Type -> TCM Term
checkPostponedLambda args@(Arg _    ([]    , _ )) body target = do
  checkExpr body target
checkPostponedLambda args@(Arg info (WithHiding h x : xs, mt)) body target = do
  let postpone _ t = postponeTypeCheckingProblem_ $ CheckLambda args body t
      lamHiding = mappend h $ getHiding info
  insertHiddenLambdas lamHiding target postpone $ \ t@(El _ (Pi dom b)) -> do
    -- Andreas, 2011-10-01 ignore relevance in lambda if not explicitly given
    info' <- setHiding lamHiding <$> lambdaIrrelevanceCheck info dom
    -- We only need to block the final term on the argument type
    -- comparison. The body will be blocked if necessary. We still want to
    -- compare the argument types first, so we spawn a new problem for that
    -- check.
    mpid <- caseMaybe mt (return Nothing) $ \ ascribedType -> Just <$> do
      newProblem_ $ leqType (unDom dom) ascribedType
    -- We type-check the body with the ascribedType given by the user
    -- to get better error messages.
    -- Using the type dom from the usage context would be more precise,
    -- though.
    let dom' = setRelevance (getRelevance info') . setHiding lamHiding $
          maybe dom (dom $>) mt
    v <- lambdaAddContext x (absName b) dom'  $
      checkPostponedLambda (Arg info (xs, mt)) body $ absBody b
    let v' = Lam info' $ Abs (nameToArgName x) v
    maybe (return v') (blockTermOnProblem t v') mpid


-- | Insert hidden lambda until the hiding info of the domain type
--   matches the expected hiding info.
--   Throws 'WrongHidingInLambda'
insertHiddenLambdas
  :: Hiding                       -- ^ Expected hiding.
  -> Type                         -- ^ Expected to be a function type.
  -> (MetaId -> Type -> TCM Term) -- ^ Continuation on blocked type.
  -> (Type -> TCM Term)           -- ^ Continuation when expected hiding found.
                                  --   The continuation may assume that the @Type@
                                  --   is of the form @(El _ (Pi _ _))@.
  -> TCM Term                     -- ^ Term with hidden lambda inserted.
insertHiddenLambdas h target postpone ret = do
  -- If the target type is blocked, we postpone,
  -- because we do not know if a hidden lambda needs to be inserted.
  ifBlockedType target postpone $ \ t0 -> do
    let t = ignoreSharing <$> t0
    case unEl t of

      Pi dom b -> do
        let h' = getHiding dom
        -- Found expected hiding: return function type.
        if h == h' then ret t else do
          -- Found a visible argument but expected a hidden one:
          -- That's an error, as we cannot insert a visible lambda.
          if visible h' then typeError $ WrongHidingInLambda target else do
            -- Otherwise, we found a hidden argument that we can insert.
            let x = absName b
            Lam (domInfo dom) . Abs x <$> do
              addContext' (x, dom) $ insertHiddenLambdas h (absBody b) postpone ret

      _ -> typeError . GenericDocError =<< do
        text "Expected " <+> prettyTCM target <+> text " to be a function type"

-- | @checkAbsurdLambda i h e t@ checks absurd lambda against type @t@.
--   Precondition: @e = AbsurdLam i h@
checkAbsurdLambda :: A.ExprInfo -> Hiding -> A.Expr -> Type -> TCM Term
checkAbsurdLambda i h e t = do
  t <- instantiateFull t
  ifBlockedType t (\ m t' -> postponeTypeCheckingProblem_ $ CheckExpr e t') $ \ t' -> do
    case ignoreSharing $ unEl t' of
      Pi dom@(Dom{domInfo = info', unDom = a}) b
        | h /= getHiding info' -> typeError $ WrongHidingInLambda t'
        | not (null $ allMetas a) ->
            postponeTypeCheckingProblem (CheckExpr e t') $
              null . allMetas <$> instantiateFull a
        | otherwise -> blockTerm t' $ do
          isEmptyType (getRange i) a
          -- Add helper function
          top <- currentModule
          aux <- qualify top <$> freshName_ (getRange i, absurdLambdaName)
          -- if we are in irrelevant position, the helper function
          -- is added as irrelevant
          rel <- asks envRelevance
          reportSDoc "tc.term.absurd" 10 $ vcat
            [ text "Adding absurd function" <+> prettyTCM rel <> prettyTCM aux
            , nest 2 $ text "of type" <+> prettyTCM t'
            ]
          addConstant aux $
            (\ d -> (defaultDefn (setRelevance rel info') aux t' d)
                    { defPolarity       = [Nonvariant]
                    , defArgOccurrences = [Unused] })
            $ emptyFunction
              { funClauses        =
                  [Clause
                    { clauseLHSRange  = getRange e
                    , clauseFullRange = getRange e
                    , clauseTel       = telFromList [fmap ("()",) dom]
                    , namedClausePats = [Arg info' $ Named (Just $ unranged $ absName b) $ debruijnNamedVar "()" 0]
                    , clauseBody      = Nothing
                    , clauseType      = Just $ setRelevance rel $ defaultArg $ absBody b
                    , clauseCatchall  = False
                    }
                  ]
              , funCompiled       = Just Fail
              , funTerminates     = Just True
              }
          -- Andreas 2012-01-30: since aux is lifted to toplevel
          -- it needs to be applied to the current telescope (issue 557)
          tel <- getContextTelescope
          return $ Def aux $ map Apply $ teleArgs tel
      _ -> typeError $ ShouldBePi t'

-- | @checkExtendedLambda i di qname cs e t@ check pattern matching lambda.
-- Precondition: @e = ExtendedLam i di qname cs@
checkExtendedLambda :: A.ExprInfo -> A.DefInfo -> QName -> [A.Clause] ->
                       A.Expr -> Type -> TCM Term
checkExtendedLambda i di qname cs e t = do
   -- Andreas, 2016-06-16 issue #2045
   -- Try to get rid of unsolved size metas before we
   -- fix the type of the extended lambda auxiliary function
   solveSizeConstraints DontDefaultToInfty
   t <- instantiateFull t
   ifBlockedType t (\ m t' -> postponeTypeCheckingProblem_ $ CheckExpr e t') $ \ t -> do
     j   <- currentOrFreshMutualBlock
     rel <- asks envRelevance
     let info = setRelevance rel defaultArgInfo
     -- Andreas, 2016-07-13, issue 2028.
     -- Save the state to rollback the changes to the signature.
     st <- get
     -- Andreas, 2013-12-28: add extendedlambda as @Function@, not as @Axiom@;
     -- otherwise, @addClause@ in @checkFunDef'@ fails (see issue 1009).
     addConstant qname =<< do
       useTerPragma $
         (defaultDefn info qname t emptyFunction) { defMutual = j }
     reportSDoc "tc.term.exlam" 20 $
       text (show $ A.defAbstract di) <+>
       text "extended lambda's implementation \"" <> prettyTCM qname <>
       text "\" has type: " $$ prettyTCM t -- <+> text " where clauses: " <+> text (show cs)
     args     <- getContextArgs
     freevars <- getCurrentModuleFreeVars
     let argsNoParam = genericDrop freevars args -- don't count module parameters
     let (hid, notHid) = partition notVisible argsNoParam
     reportSDoc "tc.term.exlam" 30 $ vcat $
       [ text "dropped args: " <+> prettyTCM (take freevars args)
       , text "hidden  args: " <+> prettyTCM hid
       , text "visible args: " <+> prettyTCM notHid
       ]
     -- Andreas, Ulf, 2016-02-02: We want to postpone type checking an extended lambda
     -- in case the lhs checker failed due to insufficient type info for the patterns.
     -- Issues 480, 1159, 1811.
     mx <- catchIlltypedPatternBlockedOnMeta $ abstract (A.defAbstract di) $
       checkFunDef' t info NotDelayed (Just $ ExtLamInfo (length hid) (length notHid)) Nothing di qname cs
     case mx of
       -- Case: type checking succeeded, so we go ahead.
       Nothing -> return $ Def qname $ map Apply args
       -- Case: we could not check the extended lambda because we are blocked on a meta.
       -- In this case, we want to postpone.
       Just (err, x) -> do
         -- Note that we messed up the state a bit.  We might want to unroll these state changes.
         -- However, they are mostly harmless:
         -- 1. We created a new mutual block id.
         -- 2. We added a constant without definition.

         -- In fact, they are not so harmless, see issue 2028!
         -- Thus, reset the state!
         put st

         -- The meta might not be known in the reset state, as it could have been created
         -- somewhere on the way to the type error.
         mm <- Map.lookup x <$> getMetaStore
         case mvInstantiation <$> mm of
           -- Case: we do not know the meta
           Nothing -> do
             -- TODO: mine for a meta in t
             -- For now, we fail.
             throwError err
           -- Case: we know the meta here.
           Just InstV{} -> __IMPOSSIBLE__  -- It cannot be instantiated yet.
           Just{} -> do
             -- It has to be blocked on some meta, so we can postpone,
             -- being sure it will be retired when a meta is solved
             -- (which might be the blocking meta in which case we actually make progress).
             postponeTypeCheckingProblem (CheckExpr e t) $ isInstantiatedMeta x
  where
    -- Concrete definitions cannot use information about abstract things.
    abstract ConcreteDef = inConcreteMode
    abstract AbstractDef = inAbstractMode

-- | Run a computation.
--
--   * If successful, return Nothing.
--
--   * If @IlltypedPattern p a@ is thrown and type @a@ is blocked on some meta @x@
--     return @Just x@.  Note that the returned meta might only exists in the state
--     where the error was thrown, thus, be an invalid 'MetaId' in the current state.
--
--   * If another error was thrown or the type @a@ is not blocked, reraise the error.
--
catchIlltypedPatternBlockedOnMeta :: TCM () -> TCM (Maybe (TCErr, MetaId))
catchIlltypedPatternBlockedOnMeta m = (Nothing <$ do disableDestructiveUpdate m)
  `catchError` \ err -> do
  let reraise = throwError err
  case err of
    TypeError s cl@Closure{ clValue = IlltypedPattern p a } -> do
      mx <- localState $ do
        put s
        enterClosure cl $ \ _ -> do
          ifBlockedType a (\ x _ -> return $ Just x) $ {- else -} \ _ -> return Nothing
      caseMaybe mx reraise $ \ x -> return $ Just (err, x)
    _ -> reraise

---------------------------------------------------------------------------
-- * Records
---------------------------------------------------------------------------

expandModuleAssigns :: [Either A.Assign A.ModuleName] -> [C.Name] -> TCM A.Assigns
expandModuleAssigns mfs exs = do
  let (fs , ms) = partitionEithers mfs
      exs' = exs \\ map (view nameFieldA) fs
  fs' <- forM exs' $ \ f -> do
    pms <- forM ms $ \ m -> do
       modScope <- getNamedScope m
       let names :: ThingsInScope AbstractName
           names = exportedNamesInScope modScope
       return $
        case Map.lookup f names of
          Just [n] -> Just (m, FieldAssignment f (A.nameExpr n))
          _        -> Nothing

    case catMaybes pms of
      []        -> return Nothing
      [(_, fa)] -> return (Just fa)
      mfas      -> typeError $ GenericError $ "Ambiguity: the field " ++ show f ++ " appears in the following modules " ++ show (map fst mfas)
  return (fs ++ catMaybes fs')

-- | @checkRecordExpression fs e t@ checks record construction against type @t@.
-- Precondition @e = Rec _ fs@.
checkRecordExpression :: A.RecordAssigns  -> A.Expr -> Type -> TCM Term
checkRecordExpression mfs e t = do
  reportSDoc "tc.term.rec" 10 $ sep
    [ text "checking record expression"
    , prettyA e
    ]
  ifBlockedType t (\ _ t -> guessRecordType t) {-else-} $ \ t -> do
  case ignoreSharing $ unEl t of
    -- Case: We know the type of the record already.
    Def r es  -> do
      let ~(Just vs) = allApplyElims es
      reportSDoc "tc.term.rec" 20 $ text $ "  r   = " ++ show r

      reportSDoc "tc.term.rec" 30 $ text "  xs  = " <> do
        text =<< show . map unArg <$> getRecordFieldNames r
      reportSDoc "tc.term.rec" 30 $ text "  ftel= " <> do
        prettyTCM =<< getRecordFieldTypes r
      reportSDoc "tc.term.rec" 30 $ text "  con = " <> do
        text =<< show <$> getRecordConstructor r

      def <- getRecordDef r
      let -- Field names with ArgInfo.
          axs  = recordFieldNames def
          exs  = filter notHidden axs
          -- Just field names.
          xs   = map unArg axs
          -- Record constructor.
          con  = killRange $ recConHead def
      reportSDoc "tc.term.rec" 20 $ vcat
        [ text $ "  xs  = " ++ show xs
        , text   "  ftel= " <> prettyTCM (recTel def)
        , text $ "  con = " ++ show con
        ]

      -- Compute the list of given fields, decorated with the ArgInfo from the record def.
      fs <- expandModuleAssigns mfs (map unArg exs)

      -- Compute a list of metas for the missing visible fields.
      scope <- getScope
      let re = getRange e
          meta x = A.Underscore $ A.MetaInfo re scope Nothing (show x)
      -- In @es@ omitted explicit fields are replaced by underscores.
      -- Omitted implicit or instance fields
      -- are still left out and inserted later by checkArguments_.
      es <- insertMissingFields r meta fs axs

      args <- checkArguments_ ExpandLast re es (recTel def `apply` vs) >>= \case
        (elims, remainingTel) | null remainingTel
                              , Just args <- allApplyElims elims -> return args
        _ -> __IMPOSSIBLE__
      -- Don't need to block here!
      reportSDoc "tc.term.rec" 20 $ text $ "finished record expression"
      return $ Con con ConORec args
    _         -> typeError $ ShouldBeRecordType t

  where
    guessRecordType t = do
      let fields = [ x | Left (FieldAssignment x _) <- mfs ]
      rs <- findPossibleRecords fields
      case rs of
          -- If there are no records with the right fields we might as well fail right away.
        [] -> case fields of
          []  -> typeError $ GenericError "There are no records in scope"
          [f] -> typeError $ GenericError $ "There is no known record with the field " ++ show f
          _   -> typeError $ GenericError $ "There is no known record with the fields " ++ unwords (map show fields)
          -- If there's only one record with the appropriate fields, go with that.
        [r] -> do
          def <- getConstInfo r
          let rt = defType def
          vs  <- newArgsMeta rt
          target <- reduce $ piApply rt vs
          s  <- case ignoreSharing $ unEl target of
                  Level l -> return $ Type l
                  Sort s  -> return s
                  v       -> do
                    reportSDoc "impossible" 10 $ vcat
                      [ text "The impossible happened when checking record expression against meta"
                      , text "Candidate record type r = " <+> prettyTCM r
                      , text "Type of r               = " <+> prettyTCM rt
                      , text "Ends in (should be sort)= " <+> prettyTCM v
                      , text $ "  Raw                   =  " ++ show v
                      ]
                    __IMPOSSIBLE__
          let inferred = El s $ Def r $ map Apply vs
          v <- checkExpr e inferred
          coerce v inferred t
          -- Andreas 2012-04-21: OLD CODE, WRONG DIRECTION, I GUESS:
          -- blockTerm t $ v <$ leqType_ t inferred

          -- If there are more than one possible record we postpone
        _:_:_ -> do
          reportSDoc "tc.term.expr.rec" 10 $ sep
            [ text "Postponing type checking of"
            , nest 2 $ prettyA e <+> text ":" <+> prettyTCM t
            ]
          postponeTypeCheckingProblem_ $ CheckExpr e t


-- | @checkRecordUpdate ei recexpr fs e t@
-- Precondition @e = RecUpdate ei recexpr fs@.
checkRecordUpdate :: A.ExprInfo -> A.Expr -> A.Assigns -> A.Expr -> Type -> TCM Term
checkRecordUpdate ei recexpr fs e t = do
  case ignoreSharing $ unEl t of
    Def r vs  -> do
      v <- checkExpr recexpr t
      name <- freshNoName (getRange recexpr)
      addLetBinding defaultArgInfo name v t $ do
        projs <- recFields <$> getRecordDef r
        axs <- getRecordFieldNames r
        scope <- getScope
        let xs = map unArg axs
        es <- orderFields r Nothing xs $ map (\ (FieldAssignment x e) -> (x, Just e)) fs
        let es' = zipWith (replaceFields name ei) projs es
        checkExpr (A.Rec ei [ Left (FieldAssignment x e) | (x, Just e) <- zip xs es' ]) t
    MetaV _ _ -> do
      inferred <- inferExpr recexpr >>= reduce . snd
      case ignoreSharing $ unEl inferred of
        MetaV _ _ -> postponeTypeCheckingProblem_ $ CheckExpr e t
        _         -> do
          v <- checkExpr e inferred
          coerce v inferred t
    _         -> typeError $ ShouldBeRecordType t
  where
    replaceFields :: Name -> A.ExprInfo -> Arg A.QName -> Maybe A.Expr -> Maybe A.Expr
    replaceFields n ei a@(Arg _ p) Nothing | notHidden a =
        Just $ A.App ei (A.Def p) $ defaultNamedArg $ A.Var n
    replaceFields _ _  (Arg _ _) Nothing  = Nothing
    replaceFields _ _  _         (Just e) = Just $ e

---------------------------------------------------------------------------
-- * Literal
---------------------------------------------------------------------------

checkLiteral :: Literal -> Type -> TCM Term
checkLiteral lit t = do
  t' <- litType lit
  coerce (Lit lit) t' t

---------------------------------------------------------------------------
-- * Terms
---------------------------------------------------------------------------

-- | @checkArguments' exph r args t0 t k@ tries @checkArguments exph args t0 t@.
-- If it succeeds, it continues @k@ with the returned results.  If it fails,
-- it registers a postponed typechecking problem and returns the resulting new
-- meta variable.
--
-- Checks @e := ((_ : t0) args) : t@.
checkArguments' ::
  ExpandHidden -> Range -> [NamedArg A.Expr] -> Type -> Type ->
  (Elims -> Type -> TCM Term) -> TCM Term
checkArguments' exph r args t0 t k = do
  z <- runExceptT $ checkArguments exph r args t0 t
  case z of
    Right (vs, t1) -> k vs t1
      -- vs = evaluated args
      -- t1 = remaining type (needs to be subtype of t)
    Left (us, es, t0) -> do
      reportSDoc "tc.term.expr.args" 80 $
        sep [ text "postponed checking arguments"
            , nest 4 $ prettyList (map (prettyA . namedThing . unArg) args)
            , nest 2 $ text "against"
            , nest 4 $ prettyTCM t0 ] $$
        sep [ text "progress:"
            , nest 2 $ text "checked" <+> prettyList (map prettyTCM us)
            , nest 2 $ text "remaining" <+> sep [ prettyList (map (prettyA . namedThing . unArg) es)
                                                , nest 2 $ text ":" <+> prettyTCM t0 ] ]
      postponeTypeCheckingProblem_ (CheckArgs exph r es t0 t $ \vs t -> k (us ++ vs) t)
      -- if unsuccessful, postpone checking until t0 unblocks


-- | Remove top layers of scope info of expression and set the scope accordingly
--   in the 'TCState'.

scopedExpr :: A.Expr -> TCM A.Expr
scopedExpr (A.ScopedExpr scope e) = setScope scope >> scopedExpr e
scopedExpr e                      = return e

isRestrict :: Type -> TCM Bool
isRestrict t0 = do
  restr <- fmap getPrimName <$> getBuiltin' builtinRestrict
  case unEl t0 of -- reduce?
    Def q [Apply l,Apply phi,Apply a] -> return $ Just q == restr
    _ -> return False

-- | Type check an expression.
checkExpr :: A.Expr -> Type -> TCM Term
checkExpr e t0 = do
  restr <- fmap getPrimName <$> getBuiltin' builtinRestrict
  case unEl t0 of -- reduce?
    Def q [Apply l,Apply phi,Apply a] | Just q == restr -> do
     ifBlocked (unArg phi) (\ m _ -> postponeTypeCheckingProblem (CheckExpr e t0)
                                (isInstantiatedMeta m)) $ \ phi' -> do
         iphi <- intervalView phi'
         case iphi of
          IZero -> checkExpr' e t0
          _ -> do
           gamma <- getContext
           gamma_tel <- getContextTelescope
           ts <- forallFaceMaps phi' (\ _ _ _ -> __IMPOSSIBLE__) $ \ sigma -> do
             gamma' <- getContext
             let (l_sigma, a_sigma) = applySubst sigma (unArg l, unArg a)
             tel <- getContextTelescope
             u <- checkExpr' e =<< (el' (pure l_sigma) $ pure a_sigma <@> primItIsOne)
             tinv <- El (mkType 0) <$> primInterval
             let
                 pats :: [NamedArg DeBruijnPattern]
                 pats = teleNamedArgs gamma_tel
--type DeBruijnPattern = Pattern' DBPatVar

                 mkConP q = ConP (ConHead q Inductive []) (noConPatternInfo { conPType = Just (Arg defaultArgInfo tinv) })
                                                           []
                 adjusted :: [NamedArg DeBruijnPattern]
                 adjusted = map (fmap (fmap (\ p@(VarP v) -> case lookupS sigma (dbPatVarIndex v) of
                                                                      t@(Con q _ []) -> DotP t
                                                                      Var j [] -> VarP (v {dbPatVarIndex = j})
                                                                      _        -> p))) pats
--             reportSDoc "tc.partial" 80 $ text (show adjusted)
             reportSDoc "tc.partial" 50 $ prettyTCM sigma
             ty <- elInf $ primPartialP <#> pure l_sigma <@> primIOne <@> pure a_sigma
             let c = Clause { clauseTel = tel
                          , clauseType = Just $ Arg defaultArgInfo ty
                          , clauseBody = Just $ (Lam defaultArgInfo $ NoAbs "_" $ u) -- is u in the right telescope?
                                  -- foldr (\ nm b -> Bind $ mkAbs nm b) (Body (Lam defaultArgInfo $ NoAbs "_" $ u)) (teleNames tel)
                          , namedClausePats = adjusted
                          , clauseRange = noRange
                          , clauseCatchall = False
                          }

             return (u,c)
           case ts of
             [(_,c)] -> do
               t0 <- elInf $ primPartialP <#> pure (unArg l) <@> pure (unArg phi) <@> pure (unArg a)
               q <- inTopContext $ do
                    bname <- getPrimName <$> primPartial
                    q <- freshAbstractQName noFixity' (A.nameConcrete $ A.qnameName bname)

                    let ty = (abstract gamma_tel t0)
                    reportSDoc "tc.partial" 60 $ prettyTCM ty
                    addConstant q (defaultDefn defaultArgInfo q ty (emptyFunction { funClauses = [c]
                                                                                  -- TODO Andrea: figure out the right numbers.
                                                                                  , funExtLam = Just (ExtLamInfo 0 0)
                                                                                  }))
                    return q
               args <- getContextArgs
               let t = (Def q [] `apply` args)
               reportSDoc "tc.partial" 50 $ text (show c)
--            reportSDoc "tc.partial" 50 $ prettyTCM t
               reportSDoc "tc.partial" 50 $ prettyTCM =<< reduce t
               return t
             _   -> typeError $ GenericError "Each component in a system must be a face map"
    _ -> checkExpr' e t0

-- | Type check an expression.
checkExpr' :: A.Expr -> Type -> TCM Term
checkExpr' e t0 =
  verboseBracket "tc.term.expr.top" 5 "checkExpr" $
  traceCall (CheckExprCall e t0) $ localScope $ doExpandLast $ shared =<< do
    reportSDoc "tc.term.expr.top" 15 $
        text "Checking" <+> sep
          [ fsep [ prettyTCM e, text ":", prettyTCM t0 ]
          , nest 2 $ text "at " <+> (text . show =<< getCurrentRange)
          ]
    reportSDoc "tc.term.expr.top.detailed" 80 $
      text "Checking" <+> fsep [ prettyTCM e, text ":", text (show t0) ]
    t <- reduce t0
    reportSDoc "tc.term.expr.top" 15 $
        text "    --> " <+> prettyTCM t

    e <- scopedExpr e

    tryInsertHiddenLambda e t $ case e of

        A.ScopedExpr scope e -> __IMPOSSIBLE__ -- setScope scope >> checkExpr e t

<<<<<<< HEAD
        -- Insert hidden lambda if all of the following conditions are met:
            -- type is a hidden function type, {x : A} -> B or {{x : A} -> B
        _   | Pi (Dom{domInfo = info}) b <- ignoreSharing $ unEl t
            , let h = getHiding info
            , notVisible h
            -- expression is not a matching hidden lambda or question mark
            , not (hiddenLambdaOrHole h e)
            -> do
                x <- unshadowName <=< freshName rx $ notInScopeName $ absName b
                reportSLn "tc.term.expr.impl" 15 $ "Inserting implicit lambda"
                checkExpr (A.Lam (A.ExprRange re) (domainFree info x) e) t
            where
                re = getRange e
                rx = caseMaybe (rStart re) noRange $ \ pos -> posToRange pos pos

                hiddenLambdaOrHole h e = case e of
                  A.AbsurdLam _ h'        -> h == h'
                  A.ExtendedLam _ _ _ cls -> any hiddenLHS cls
                  A.Lam _ bind _          -> h == getHiding bind
                  A.QuestionMark{}        -> True
                  _                       -> False

                hiddenLHS (A.Clause (A.LHS _ (A.LHSHead _ (a : _)) _) _ _ _ _) = notVisible a
                hiddenLHS _ = False

=======
>>>>>>> f8a24fe9
        -- a meta variable without arguments: type check directly for efficiency
        A.QuestionMark i ii -> checkQuestionMark (newValueMeta' DontRunMetaOccursCheck) t0 i ii
        A.Underscore i -> checkUnderscore t0 i

        A.WithApp _ e es -> typeError $ NotImplemented "type checking of with application"

        -- check |- Set l : t  (requires universe polymorphism)
        A.App i s arg@(Arg ai l)
          | A.Set _ 0 <- unScope s, visible ai ->
          ifNotM hasUniversePolymorphism
              (typeError $ GenericError "Use --universe-polymorphism to enable level arguments to Set")
          $ {- else -} do
            lvl <- levelType
            -- allow NonStrict variables when checking level
            --   Set : (NonStrict) Level -> Set\omega
            n   <- levelView =<< do
              applyRelevanceToContext NonStrict $
                checkNamedArg arg lvl
            -- check that Set (l+1) <= t
            reportSDoc "tc.univ.poly" 10 $
              text "checking Set " <+> prettyTCM n <+>
              text "against" <+> prettyTCM t
            coerce (Sort $ Type n) (sort $ sSuc $ Type n) t

        e0@(A.App i q (Arg ai e))
          | A.Quote _ <- unScope q, visible ai -> do
          let quoted (A.Def x) = return x
              quoted (A.Macro x) = return x
              quoted (A.Proj o (AmbQ [x])) = return x
              quoted (A.Proj o (AmbQ xs))  = typeError $ GenericError $ "quote: Ambigous name: " ++ show xs
              quoted (A.Con (AmbQ [x])) = return x
              quoted (A.Con (AmbQ xs))  = typeError $ GenericError $ "quote: Ambigous name: " ++ show xs
              quoted (A.ScopedExpr _ e) = quoted e
              quoted _                  = typeError $ GenericError $ "quote: not a defined name"
          x <- quoted (namedThing e)
          ty <- qNameType
          coerce (quoteName x) ty t

          | A.QuoteTerm _ <- unScope q ->
             do (et, _)   <- inferExpr (namedThing e)
                et'       <- etaContract =<< instantiateFull et
                let metas = allMetas et'
                case metas of
                  _:_ -> postponeTypeCheckingProblem (CheckExpr e0 t) $ andM $ map isInstantiatedMeta metas
                  []  -> do
                    q  <- quoteTerm et'
                    ty <- el primAgdaTerm
                    coerce q ty t

        A.Quote _ -> typeError $ GenericError "quote must be applied to a defined name"
        A.QuoteTerm _ -> typeError $ GenericError "quoteTerm must be applied to a term"
        A.Unquote _ -> typeError $ GenericError "unquote must be applied to a term"

        A.AbsurdLam i h -> checkAbsurdLambda i h e t

        A.ExtendedLam i di qname cs -> checkExtendedLambda i di qname cs e t

        A.Lam i (A.DomainFull (A.TypedBindings _ b)) e -> checkLambda b e t

        A.Lam i (A.DomainFree info x) e0 -> checkExpr (A.Lam i (domainFree info x) e0) t

        A.Lit lit    -> checkLiteral lit t
        A.Let i ds e -> checkLetBindings ds $ checkExpr e t
        A.Pi _ tel e | null tel -> checkExpr e t
        A.Pi _ tel e -> do
            (t0, t') <- checkPiTelescope tel $ \ tel -> do
                    t0  <- instantiateFull =<< isType_ e
                    tel <- instantiateFull tel
                    return (t0, telePi tel t0)
            noFunctionsIntoSize t0 t'
            let s = getSort t'
                v = unEl t'
            when (s == Inf) $ reportSDoc "tc.term.sort" 20 $
              vcat [ text ("reduced to omega:")
                   , nest 2 $ text "t   =" <+> prettyTCM t'
                   , nest 2 $ text "cxt =" <+> (prettyTCM =<< getContextTelescope)
                   ]
            coerce v (sort s) t
        A.Fun _ (Arg info a) b -> do
            a' <- isType_ a
            b' <- isType_ b
            s <- ptsRule a' b'
            let v = Pi (defaultArgDom info a') (NoAbs underscore b')
            noFunctionsIntoSize b' $ El s v
            coerce v (sort s) t
        A.Set _ n    -> do
          coerce (Sort $ mkType n) (sort $ mkType $ n + 1) t
        A.Prop _     -> do
          typeError $ GenericError "Prop is no longer supported"

        A.Rec _ fs  -> checkRecordExpression fs e t

        A.RecUpdate ei recexpr fs -> checkRecordUpdate ei recexpr fs e t

        A.DontCare e -> -- resurrect vars
          ifM ((Irrelevant ==) <$> asks envRelevance)
            (dontCare <$> do applyRelevanceToContext Irrelevant $ checkExpr e t)
            (internalError "DontCare may only appear in irrelevant contexts")

        e0@(A.QuoteGoal _ x e) -> do
          qg <- quoteGoal t
          case qg of
            Left metas -> postponeTypeCheckingProblem (CheckExpr e0 t) $ andM $ map isInstantiatedMeta metas
            Right quoted -> do
              tmType <- agdaTermType
              (v, ty) <- addLetBinding defaultArgInfo x quoted tmType (inferExpr e)
              coerce v ty t
        e0@(A.QuoteContext _) -> do
          qc <- quoteContext
          case qc of
            Left metas -> postponeTypeCheckingProblem (CheckExpr e0 t) $ andM $ map isInstantiatedMeta metas
            Right quotedContext -> do
              ctxType <- el $ list $ primArg <@> (unEl <$> agdaTypeType)
              coerce quotedContext ctxType t
        e0@(A.Tactic i e xs ys) -> do
          qc <- quoteContext
          qg <- quoteGoal t
          let postpone metas = postponeTypeCheckingProblem (CheckExpr e0 t) $ andM $ map isInstantiatedMeta metas
          case (qc, qg) of
            (Left metas1, Left metas2) -> postpone $ metas1 ++ metas2
            (Left metas , Right _    ) -> postpone $ metas
            (Right _    , Left metas ) -> postpone $ metas
            (Right quotedCtx, Right quotedGoal) -> do
              quotedCtx  <- defaultNamedArg <$> reify quotedCtx
              quotedGoal <- defaultNamedArg <$> reify quotedGoal
              let tac    = foldl (A.App i) (A.App i (A.App i e quotedCtx) quotedGoal) xs
                  result = foldl (A.App i) (A.Unquote i) (defaultNamedArg tac : ys)
              checkExpr result t

        A.ETel _   -> __IMPOSSIBLE__

        A.Dot{} -> typeError $ GenericError $ "Invalid dotted expression"

        -- Application
        _   | Application hd args <- appView e -> checkApplication hd args e t

  where
  -- | Call checkExpr with an hidden lambda inserted if appropriate,
  --   else fallback.
  tryInsertHiddenLambda :: A.Expr -> Type -> TCM Term -> TCM Term
  tryInsertHiddenLambda e t fallback
    -- Insert hidden lambda if all of the following conditions are met:
        -- type is a hidden function type, {x : A} -> B or {{x : A}} -> B
    | Pi (Dom info a) b <- ignoreSharing $ unEl t
        , let h = getHiding info
        , notVisible h
        -- expression is not a matching hidden lambda or question mark
        , not (hiddenLambdaOrHole h e)
        = do
      let proceed = doInsert info $ absName b
      -- If we skip the lambda insertion for an introduction,
      -- we will hit a dead end, so proceed no matter what.
      if definitelyIntroduction then proceed else do
        -- Andreas, 2017-01-19, issue #2412:
        -- We do not want to insert a hidden lambda if A is
        -- possibly empty type of sizes, as this will produce an error.
        reduce a >>= isSizeType >>= \case
          Just (BoundedLt u) -> ifBlocked u (\ _ _ -> fallback) $ \ v -> do
            ifM (checkSizeNeverZero v) proceed fallback
          _ -> proceed

    | otherwise = fallback

    where
    re = getRange e
    rx = caseMaybe (rStart re) noRange $ \ pos -> posToRange pos pos

    doInsert info y = do
      x <- unshadowName <=< freshName rx $ notInScopeName y
      reportSLn "tc.term.expr.impl" 15 $ "Inserting implicit lambda"
      checkExpr (A.Lam (A.ExprRange re) (domainFree info x) e) t

    hiddenLambdaOrHole h e = case e of
      A.AbsurdLam _ h'        -> h == h'
      A.ExtendedLam _ _ _ cls -> any hiddenLHS cls
      A.Lam _ bind _          -> h == getHiding bind
      A.QuestionMark{}        -> True
      _                       -> False

    hiddenLHS (A.Clause (A.LHS _ (A.LHSHead _ (a : _)) _) _ _ _ _) = notVisible a
    hiddenLHS _ = False

    -- Things with are definitely introductions,
    -- thus, cannot be of hidden Pi-type, unless they are hidden lambdas.
    definitelyIntroduction = case e of
      A.Lam{}        -> True
      A.AbsurdLam{}  -> True
      A.Lit{}        -> True
      A.Pi{}         -> True
      A.Fun{}        -> True
      A.Set{}        -> True
      A.Prop{}       -> True
      A.Rec{}        -> True
      A.RecUpdate{}  -> True
      A.ScopedExpr{} -> __IMPOSSIBLE__
      A.ETel{}       -> __IMPOSSIBLE__
      _ -> False
---------------------------------------------------------------------------
-- * Reflection
---------------------------------------------------------------------------

-- | DOCUMENT ME!
quoteGoal :: Type -> TCM (Either [MetaId] Term)
quoteGoal t = do
  t' <- etaContract =<< instantiateFull t
  let metas = allMetas t'
  case metas of
    _:_ -> return $ Left metas
    []  -> do
      quotedGoal <- quoteTerm (unEl t')
      return $ Right quotedGoal

-- | DOCUMENT ME!
quoteContext :: TCM (Either [MetaId] Term)
quoteContext = do
  contextTypes  <- map (fmap snd) <$> getContext
  contextTypes  <- etaContract =<< instantiateFull contextTypes
  let metas = allMetas contextTypes
  case metas of
    _:_ -> return $ Left metas
    []  -> do
      quotedContext <- buildList <*> mapM quoteDom contextTypes
      return $ Right quotedContext

-- | Unquote a TCM computation in a given hole.
unquoteM :: A.Expr -> Term -> Type -> TCM Term -> TCM Term
unquoteM tac hole holeType k = do
  tac <- checkExpr tac =<< (el primAgdaTerm --> el (primAgdaTCM <#> primLevelZero <@> primUnit))
  inFreshModuleIfFreeParams $ unquoteTactic tac hole holeType k

-- | DOCUMENT ME!
unquoteTactic :: Term -> Term -> Type -> TCM Term -> TCM Term
unquoteTactic tac hole goal k = do
  ok  <- runUnquoteM $ unquoteTCM tac hole
  case ok of
    Left (BlockedOnMeta oldState x) -> do
      put oldState
      mi <- Map.lookup x <$> getMetaStore
      (r, unblock) <- case mi of
        Nothing -> do -- fresh meta: need to block on something else!
          otherMetas <- allMetas <$> instantiateFull goal
          case otherMetas of
            []  -> return (noRange,     return False) -- Nothing to block on, leave it yellow. Alternative: fail.
            x:_ -> return (noRange,     isInstantiatedMeta x)  -- range?
        Just mi -> return (getRange mi, isInstantiatedMeta x)
      setCurrentRange r $
        postponeTypeCheckingProblem (UnquoteTactic tac hole goal) unblock
    Left err -> typeError $ UnquoteFailed err
    Right _ -> k

---------------------------------------------------------------------------
-- * Projections
---------------------------------------------------------------------------

-- | Inferring the type of an overloaded projection application.
--   See 'inferOrCheckProjApp'.

inferProjApp :: A.Expr -> ProjOrigin -> [QName] -> A.Args -> TCM (Term, Type)
inferProjApp e o ds args0 = inferOrCheckProjApp e o ds args0 Nothing

-- | Checking the type of an overloaded projection application.
--   See 'inferOrCheckProjApp'.

checkProjApp  :: A.Expr -> ProjOrigin -> [QName] -> A.Args -> Type -> TCM Term
checkProjApp e o ds args0 t = do
  (v, ti) <- inferOrCheckProjApp e o ds args0 (Just t)
  coerce v ti t

-- | Inferring or Checking an overloaded projection application.
--
--   The overloaded projection is disambiguated by inferring the type of its
--   principal argument, which is the first visible argument.

inferOrCheckProjApp
  :: A.Expr
     -- ^ The whole expression which constitutes the application.
  -> ProjOrigin
     -- ^ The origin of the projection involved in this projection application.
  -> [QName]
     -- ^ The projection name (potentially ambiguous).  List must not be empty.
  -> A.Args
     -- ^ The arguments to the projection.
  -> Maybe Type
     -- ^ The expected type of the expression (if 'Nothing', infer it).
  -> TCM (Term, Type)
     -- ^ The type-checked expression and its type (if successful).
inferOrCheckProjApp e o ds args mt = do
  reportSDoc "tc.proj.amb" 20 $ vcat
    [ text "checking ambiguous projection"
    , text $ "  ds   = " ++ show ds
    , text   "  args = " <+> sep (map prettyTCM args)
    , text   "  t    = " <+> caseMaybe mt (text "Nothing") prettyTCM
    ]

  let refuse :: String -> TCM (Term, Type)
      refuse reason = typeError $ GenericError $
        "Cannot resolve overloaded projection "
        ++ show (A.nameConcrete $ A.qnameName $ head ds)
        ++ " because " ++ reason
      refuseNotApplied = refuse "it is not applied to a visible argument"
      refuseNoMatching = refuse "no matching candidate found"
      refuseNotRecordType = refuse "principal argument is not of record type"

      -- Postpone the whole type checking problem
      -- if type of principal argument (or the type where we get it from)
      -- is blocked by meta m.
      postpone m = do
        tc <- caseMaybe mt newTypeMeta_ return
        v <- postponeTypeCheckingProblem (CheckExpr e tc) $ isInstantiatedMeta m
        return (v, tc)

  -- The following cases need to be considered:
  -- 1. No arguments to the projection.
  -- 2. Arguments (parameters), but not the principal argument.
  -- 3. Argument(s) including the principal argument.

  -- For now, we only allow ambiguous projections if the first visible
  -- argument is the record value.

  case filter (visible . getHiding . snd) $ zip [0..] args of

    -- Case: we have no visible argument to the projection.
    -- In inference mode, we really need the visible argument, postponing does not help
    [] -> caseMaybe mt refuseNotApplied $ \ t -> do
      -- If we have the type, we can try to get the type of the principal argument.
      -- It is the first visible argument.
      TelV _ptel core <- telViewUpTo' (-1) (not . visible) t
      ifBlockedType core (\ m _ -> postpone m) $ {-else-} \ core -> do
      ifNotPiType core (\ _ -> refuseNotApplied) $ {-else-} \ dom _b -> do
      ifBlockedType (unDom dom) (\ m _ -> postpone m) $ {-else-} \ ta -> do
      caseMaybeM (isRecordType ta) refuseNotRecordType $ \ (_q, _pars, defn) -> do
      case defn of
        Record { recFields = fs } -> do
          case catMaybes $ for fs $ \ (Arg _ f) -> find (f ==) ds of
            [] -> refuseNoMatching
            [d] -> do
              storeDisambiguatedName d
              (,t) <$> checkHeadApplication e t (A.Proj o $ AmbQ [d]) args
            _ -> __IMPOSSIBLE__
        _ -> __IMPOSSIBLE__

    -- Case: we have a visible argument
    ((k, arg) : _) -> do
      (v0, ta) <- inferExpr $ namedArg arg
      reportSDoc "tc.proj.amb" 25 $ vcat
        [ text "  principal arg " <+> prettyTCM arg
        , text "  has type "      <+> prettyTCM ta
        ]
      -- ta should be a record type (after introducing the hidden args in v0)
      (vargs, ta) <- implicitArgs (-1) (not . visible) ta
      let v = v0 `apply` vargs
      ifBlockedType ta (\ m _ -> postpone m) {-else-} $ \ ta -> do
      caseMaybeM (isRecordType ta) refuseNotRecordType $ \ (q, _pars0, _) -> do

          -- try to project it with all of the possible projections
          let try d = do
              reportSDoc "tc.proj.amb" 30 $ vcat
                [ text $ "trying projection " ++ show d
                , text "  td  = " <+> caseMaybeM (getDefType d ta) (text "Nothing") prettyTCM
                ]

              -- get the original projection name
              isP <- isProjection d
              reportSDoc "tc.proj.amb" 40 $ vcat $
                [ text $ "  isProjection = " ++ caseMaybe isP "no" (const "yes")
                ] ++ caseMaybe isP [] (\ Projection{ projProper = proper, projOrig = orig } ->
                [ text $ "  proper       = " ++ show proper
                , text $ "  orig         = " ++ show orig
                ])

              -- Andreas, 2017-01-21, issue #2422
              -- The scope checker considers inherited projections (from nested records)
              -- as projections and allows overloading.  However, since they are defined
              -- as *composition* of projections, the type checker does *not* recognize them,
              -- and @isP@ will be @Nothing@.
              -- However, we can ignore this, as we only need the @orig@inal projection name
              -- for removing false ambiguity.  Thus, we skip these checks:

              -- Projection{ projProper = proper, projOrig = orig } <- MaybeT $ return isP
              -- guard $ isJust proper
              let orig = caseMaybe isP d projOrig

              -- try to eliminate
              (dom, u, tb) <- MaybeT (projectTyped v ta o d `catchError` \ _ -> return Nothing)
              reportSDoc "tc.proj.amb" 30 $ vcat
                [ text "  dom = " <+> prettyTCM dom
                , text "  u   = " <+> prettyTCM u
                , text "  tb  = " <+> prettyTCM tb
                ]
              (q', pars, _) <- MaybeT $ isRecordType $ unDom dom
              reportSDoc "tc.proj.amb" 30 $ vcat
                [ text "  q   = " <+> prettyTCM q
                , text "  q'  = " <+> prettyTCM q'
                ]
              guard (q == q')
              -- Get the type of the projection and check
              -- that the first visible argument is the record value.
              tfull <- lift $ defType <$> getConstInfo d
              TelV tel _ <- lift $ telViewUpTo' (-1) (not . visible) tfull
              reportSDoc "tc.proj.amb" 30 $ vcat
                [ text $ "  size tel  = " ++ show (size tel)
                , text $ "  size pars = " ++ show (size pars)
                ]
              -- See issue 1960 for when the following assertion fails for
              -- the correct disambiguation.
              -- guard (size tel == size pars)
              return (orig, (d, (pars, (dom, u, tb))))

          cands <- groupOn fst . catMaybes <$> mapM (runMaybeT . try) ds
          case cands of
            [] -> refuseNoMatching
            [[]] -> refuseNoMatching
            (_:_:_) -> refuse $ "several matching candidates found: "
                 ++ show (map (fst . snd) $ concat cands)
            -- case: just one matching projection d
            -- the term u = d v
            -- the type tb is the type of this application
            [ (_orig, (d, (pars, (_dom,u,tb)))) : _ ] -> do
              storeDisambiguatedName d

              -- Check parameters
              tfull <- typeOfConst d
              (_,_) <- checkKnownArguments (take k args) pars tfull

              -- Check remaining arguments
              let tc = fromMaybe typeDontCare mt
              let r  = getRange e
              z <- runExceptT $ checkArguments ExpandLast r (drop (k+1) args) tb tc
              case z of
                Right (us, trest) -> return (u `applyE` us, trest)
                -- We managed to check a part of es and got us1, but es2 remain.
                Left (us1, es2, trest1) -> do
                  -- In the inference case:
                  -- To create a postponed type checking problem,
                  -- we do not use typeDontCare, but create a meta.
                  tc <- caseMaybe mt newTypeMeta_ return
                  v <- postponeTypeCheckingProblem_ $
                    CheckArgs ExpandLast r es2 trest1 tc $ \ us2 trest ->
                      coerce (u `applyE` us1 `applyE` us2) trest tc
                  return (v, tc)


-- | @checkApplication hd args e t@ checks an application.
--   Precondition: @Application hs args = appView e@
--
--   @checkApplication@ disambiguates constructors
--   (and continues to 'checkConstructorApplication')
--   and resolves pattern synonyms.
checkApplication :: A.Expr -> A.Args -> A.Expr -> Type -> TCM Term
checkApplication hd args e t = do
  reportSDoc "tc.check.app" 20 $ vcat
    [ text "checkApplication"
    , nest 2 $ text "hd   = " <+> prettyA hd
    , nest 2 $ text "args = " <+> sep (map prettyA args)
    , nest 2 $ text "e    = " <+> prettyA e
    , nest 2 $ text "t    = " <+> prettyTCM t
    ]
  reportSDoc "tc.check.app" 70 $ vcat
    [ text "checkApplication (raw)"
    , nest 2 $ text $ "hd   = " ++ show hd
    , nest 2 $ text $ "args = " ++ show (deepUnscope args)
    , nest 2 $ text $ "e    = " ++ show (deepUnscope e)
    , nest 2 $ text $ "t    = " ++ show t
    ]
  case unScope hd of
    A.Proj _ (AmbQ []) -> __IMPOSSIBLE__

    -- Subcase: unambiguous projection
    A.Proj _ (AmbQ [_]) -> checkHeadApplication e t hd args

    -- Subcase: ambiguous projection
    A.Proj o (AmbQ ds@(_:_:_)) -> checkProjApp e o ds args t

    -- Subcase: ambiguous constructor
    A.Con (AmbQ cs@(_:_:_)) -> do
      -- First we should figure out which constructor we want.
      reportSLn "tc.check.term" 40 $ "Ambiguous constructor: " ++ show cs

      -- Get the datatypes of the various constructors
      let getData Constructor{conData = d} = d
          getData _                        = __IMPOSSIBLE__
      reportSLn "tc.check.term" 40 $ "  ranges before: " ++ show (getRange cs)
      -- We use the reduced constructor when disambiguating, but
      -- the original constructor for type checking. This is important
      -- since they may have different types (different parameters).
      -- See issue 279.
      cons  <- mapM getConForm cs
      reportSLn "tc.check.term" 40 $ "  reduced: " ++ show cons
      dcs <- zipWithM (\ c con -> (, setConName c con) . getData . theDef <$> getConInfo con) cs cons
      -- Type error
      let badCon t = typeError $ DoesNotConstructAnElementOf (head cs) t
      -- Lets look at the target type at this point
      let getCon :: TCM (Maybe ConHead)
          getCon = do
            TelV tel t1 <- telView t
            addContext tel $ do
             reportSDoc "tc.check.term.con" 40 $ nest 2 $
               text "target type: " <+> prettyTCM t1
             ifBlockedType t1 (\ m t -> return Nothing) $ \ t' ->
               caseMaybeM (isDataOrRecord $ unEl t') (badCon t') $ \ d ->
                 case [ c | (d', c) <- dcs, d == d' ] of
                   [c] -> do
                     reportSLn "tc.check.term" 40 $ "  decided on: " ++ show c
                     storeDisambiguatedName $ conName c
                     return $ Just c
                   []  -> badCon $ t' $> Def d []
                   cs  -> typeError $ CantResolveOverloadedConstructorsTargetingSameDatatype d $ map conName cs
      let unblock = isJust <$> getCon -- to unblock, call getCon later again
      mc <- getCon
      case mc of
        Just c  -> checkConstructorApplication e t c args
        Nothing -> postponeTypeCheckingProblem (CheckExpr e t) unblock

    -- Subcase: non-ambiguous constructor
    A.Con (AmbQ [c]) -> do
      -- augment c with record fields, but do not revert to original name
      con <- getOrigConHead c
      checkConstructorApplication e t con args

    -- Subcase: pattern synonym
    A.PatternSyn n -> do
      (ns, p) <- lookupPatternSyn n
      p <- setRange (getRange n) . killRange <$> expandPatternSynonyms (vacuous p)  -- expand recursive pattern synonyms
      -- Expand the pattern synonym by substituting for
      -- the arguments we have got and lambda-lifting
      -- over the ones we haven't.
      let meta r = A.Underscore $ A.emptyMetaInfo{ A.metaRange = r }   -- TODO: name suggestion
      case A.insertImplicitPatSynArgs meta (getRange n) ns args of
        Nothing      -> typeError $ BadArgumentsToPatternSynonym n
        Just (s, ns) -> do
          let p' = A.patternToExpr p
              e' = A.lambdaLiftExpr (map unArg ns) (A.substExpr s p')
          checkExpr e' t

    -- Subcase: macro
    A.Macro x -> do
      -- First go: no parameters
      TelV tel _ <- telView =<< normalise . defType =<< instantiateDef =<< getConstInfo x

      tTerm <- primAgdaTerm
      tName <- primQName

      let argTel   = init $ telToList tel -- last argument is the hole term

          -- inspect macro type to figure out if arguments need to be wrapped in quote/quoteTerm
          mkArg :: Type -> NamedArg A.Expr -> NamedArg A.Expr
          mkArg t a | unEl t == tTerm =
            (fmap . fmap)
              (A.App (A.ExprRange (getRange a)) (A.QuoteTerm A.exprNoRange) . defaultNamedArg) a
          mkArg t a | unEl t == tName =
            (fmap . fmap)
              (A.App (A.ExprRange (getRange a)) (A.Quote A.exprNoRange) . defaultNamedArg) a
          mkArg t a | otherwise = a

          makeArgs :: [Dom (String, Type)] -> [NamedArg A.Expr] -> ([NamedArg A.Expr], [NamedArg A.Expr])
          makeArgs [] args = ([], args)
          makeArgs _  []   = ([], [])
          makeArgs tel@(d : _) (arg : args) =
            case insertImplicit arg (map (fmap fst . argFromDom) tel) of
              ImpInsert is   -> makeArgs (drop (length is) tel) (arg : args)
              BadImplicits   -> (arg : args, [])  -- fail later in checkHeadApplication
              NoSuchName{}   -> (arg : args, [])  -- ditto
              NoInsertNeeded -> first (mkArg (snd $ unDom d) arg :) $ makeArgs (tail tel) args

          (macroArgs, otherArgs) = makeArgs argTel args
          unq = A.App (A.ExprRange $ fuseRange x args) (A.Unquote A.exprNoRange) . defaultNamedArg

          desugared = A.app (unq $ unAppView $ Application (A.Def x) $ macroArgs) otherArgs

      checkExpr desugared t

    -- Subcase: unquote
    A.Unquote _
      | [arg] <- args -> do
          (_, hole) <- newValueMeta RunMetaOccursCheck t
          unquoteM (namedArg arg) hole t $ return hole
      | arg : args <- args -> do
          -- Example: unquote v a b : A
          --  Create meta H : (x : X) (y : Y x) → Z x y for the hole
          --  Check a : X, b : Y a
          --  Unify Z a b == A
          --  Run the tactic on H
          tel    <- metaTel args                    -- (x : X) (y : Y x)
          target <- addContext' tel newTypeMeta_      -- Z x y
          let holeType = telePi_ tel target         -- (x : X) (y : Y x) → Z x y
          (Just vs, EmptyTel) <- mapFst allApplyElims <$> checkArguments_ ExpandLast (getRange args) args tel
                                                    -- a b : (x : X) (y : Y x)
          let rho = reverse (map unArg vs) ++# IdS  -- [x := a, y := b]
          equalType (applySubst rho target) t       -- Z a b == A
          (_, hole) <- newValueMeta RunMetaOccursCheck holeType
          unquoteM (namedArg arg) hole holeType $ return $ apply hole vs
      where
        metaTel :: [Arg a] -> TCM Telescope
        metaTel []           = pure EmptyTel
        metaTel (arg : args) = do
          a <- newTypeMeta_
          let dom = a <$ domFromArg arg
          ExtendTel dom . Abs "x" <$> addContext' ("x", dom) (metaTel args)

    -- Subcase: defined symbol or variable.
    _ -> do
      v <- checkHeadApplication e t hd args
      reportSDoc "tc.term.app" 30 $ vcat
        [ text "checkApplication: checkHeadApplication returned"
        , nest 2 $ text "v = " <+> prettyTCM v
        ]
      return v

---------------------------------------------------------------------------
-- * Meta variables
---------------------------------------------------------------------------

-- | Check an interaction point without arguments.
checkQuestionMark :: (Type -> TCM (MetaId, Term)) -> Type -> A.MetaInfo -> InteractionId -> TCM Term
checkQuestionMark new t0 i ii = do
  reportSDoc "tc.interaction" 20 $ sep
    [ text "Found interaction point"
    , text (show ii)
    , text ":"
    , prettyTCM t0
    ]
  reportSDoc "tc.interaction" 60 $ sep
    [ text "Raw:"
    , text (show t0)
    ]
  checkMeta (newQuestionMark' new ii) t0 i -- Andreas, 2013-05-22 use unreduced type t0!

-- | Check an underscore without arguments.
checkUnderscore :: Type -> A.MetaInfo -> TCM Term
checkUnderscore = checkMeta (newValueMeta RunMetaOccursCheck)

-- | Type check a meta variable.
checkMeta :: (Type -> TCM (MetaId, Term)) -> Type -> A.MetaInfo -> TCM Term
checkMeta newMeta t i = fst <$> checkOrInferMeta newMeta (Just t) i

-- | Infer the type of a meta variable.
--   If it is a new one, we create a new meta for its type.
inferMeta :: (Type -> TCM (MetaId, Term)) -> A.MetaInfo -> TCM (Elims -> Term, Type)
inferMeta newMeta i = mapFst applyE <$> checkOrInferMeta newMeta Nothing i

-- | Type check a meta variable.
--   If its type is not given, we return its type, or a fresh one, if it is a new meta.
--   If its type is given, we check that the meta has this type, and we return the same
--   type.
checkOrInferMeta :: (Type -> TCM (MetaId, Term)) -> Maybe Type -> A.MetaInfo -> TCM (Term, Type)
checkOrInferMeta newMeta mt i = do
  case A.metaNumber i of
    Nothing -> do
      setScope (A.metaScope i)
      t <- maybe (workOnTypes $ newTypeMeta_) return mt
      (x, v) <- newMeta t
      setMetaNameSuggestion x (A.metaNameSuggestion i)
      return (v, t)
    -- Rechecking an existing metavariable
    Just x -> do
      let v = MetaV x []
      t' <- jMetaType . mvJudgement <$> lookupMeta x
      case mt of
        Nothing -> return (v, t')
        Just t  -> (,t) <$> coerce v t' t

-- | Turn a domain-free binding (e.g. lambda) into a domain-full one,
--   by inserting an underscore for the missing type.
domainFree :: ArgInfo -> A.Name -> A.LamBinding
domainFree info x =
  A.DomainFull $ A.TypedBindings r $ Arg info $ A.TBind r [pure x] $ A.Underscore underscoreInfo
  where
    r = getRange x
    underscoreInfo = A.MetaInfo
      { A.metaRange          = r
      , A.metaScope          = emptyScopeInfo
      , A.metaNumber         = Nothing
      , A.metaNameSuggestion = show $ A.nameConcrete x
      }

---------------------------------------------------------------------------
-- * Applications
---------------------------------------------------------------------------

inferHeadDef :: ProjOrigin -> QName -> TCM (Elims -> Term, Type)
inferHeadDef o x = do
  proj <- isProjection x
  let app =
        case proj of
          Nothing -> \ args -> Def x $ map Apply args
          Just p  -> \ args -> projDropParsApply p o args
  mapFst applyE <$> inferDef app x

-- | Infer the type of a head thing (variable, function symbol, or constructor).
--   We return a function that applies the head to arguments.
--   This is because in case of a constructor we want to drop the parameters.
inferHead :: A.Expr -> TCM (Elims -> Term, Type)
inferHead e = do
  case e of
    (A.Var x) -> do -- traceCall (InferVar x) $ do
      (u, a) <- getVarInfo x
      reportSDoc "tc.term.var" 20 $ hsep
        [ text "variable" , text (show x)
        , text "(" , text (show u) , text ")"
        , text "has type:" , text (show a)
        ]
      when (unusableRelevance $ getRelevance a) $
        typeError $ VariableIsIrrelevant x
      return (applyE u, unDom a)
    (A.Def x) -> inferHeadDef ProjPrefix x
    (A.Proj o (AmbQ [d])) -> inferHeadDef o d
    (A.Proj{}) -> __IMPOSSIBLE__ -- inferHead will only be called on unambiguous projections
    (A.Con (AmbQ [c])) -> do

      -- Constructors are polymorphic internally.
      -- So, when building the constructor term
      -- we should throw away arguments corresponding to parameters.

      -- First, inferDef will try to apply the constructor
      -- to the free parameters of the current context. We ignore that.
      con <- getOrigConHead c
      (u, a) <- inferDef (\ _ -> Con con ConOCon []) c

      -- Next get the number of parameters in the current context.
      Constructor{conPars = n} <- theDef <$> (instantiateDef =<< getConstInfo c)

      reportSLn "tc.term.con" 7 $ unwords [show c, "has", show n, "parameters."]

      -- So when applying the constructor throw away the parameters.
      return (applyE u . genericDrop n, a)
    (A.Con _) -> __IMPOSSIBLE__  -- inferHead will only be called on unambiguous constructors
    (A.QuestionMark i ii) -> inferMeta (newQuestionMark ii) i
    (A.Underscore i)   -> inferMeta (newValueMeta RunMetaOccursCheck) i
    e -> do
      (term, t) <- inferExpr e
      return (applyE term, t)

inferDef :: (Args -> Term) -> QName -> TCM (Term, Type)
inferDef mkTerm x =
    traceCall (InferDef x) $ do
    -- getConstInfo retrieves the *absolute* (closed) type of x
    -- instantiateDef relativizes it to the current context
    d  <- instantiateDef =<< getConstInfo x
    -- irrelevant defs are only allowed in irrelevant position
    let drel = defRelevance d
    when (drel /= Relevant) $ do
      rel <- asks envRelevance
      reportSDoc "tc.irr" 50 $ vcat
        [ text "declaration relevance =" <+> text (show drel)
        , text "context     relevance =" <+> text (show rel)
        ]
      unless (drel `moreRelevant` rel) $ typeError $ DefinitionIsIrrelevant x
    -- since x is considered living in the top-level, we have to
    -- apply it to the current context
    vs <- freeVarsToApply x
    reportSDoc "tc.term.def" 10 $ do
      text "inferred def " <+> prettyTCM x <+> hsep (map prettyTCM vs)
    let t = defType d
    reportSDoc "tc.term.def" 10 $ nest 2 $ text " : " <+> prettyTCM t
    let v = mkTerm vs -- applies x to vs, dropping parameters
    reportSDoc "tc.term.def" 10 $ nest 2 $ text " --> " <+> prettyTCM v
    return (v, t)

-- | Check the type of a constructor application. This is easier than
--   a general application since the implicit arguments can be inserted
--   without looking at the arguments to the constructor.
checkConstructorApplication :: A.Expr -> Type -> ConHead -> [NamedArg A.Expr] -> TCM Term
checkConstructorApplication org t c args = do
  reportSDoc "tc.term.con" 50 $ vcat
    [ text "entering checkConstructorApplication"
    , nest 2 $ vcat
      [ text "org  =" <+> prettyTCM org
      , text "t    =" <+> prettyTCM t
      , text "c    =" <+> prettyTCM c
      , text "args =" <+> prettyTCM args
    ] ]
  let paramsGiven = checkForParams args
  if paramsGiven then fallback else do
    reportSDoc "tc.term.con" 50 $ text "checkConstructorApplication: no parameters explicitly supplied, continuing..."
    cdef  <- getConInfo c
    let Constructor{conData = d, conPars = npars} = theDef cdef
    reportSDoc "tc.term.con" 50 $ nest 2 $ text "d    =" <+> prettyTCM d
    -- Issue 661: t maybe an evaluated form of d .., so we evaluate d
    -- as well and then check wether we deal with the same datatype
    t0 <- reduce (Def d [])
    case (ignoreSharing t0, ignoreSharing $ unEl t) of -- Only fully applied constructors get special treatment
      (Def d0 _, Def d' es) -> do
        let ~(Just vs) = allApplyElims es
        reportSDoc "tc.term.con" 50 $ nest 2 $ text "d0   =" <+> prettyTCM d0
        reportSDoc "tc.term.con" 50 $ nest 2 $ text "d'   =" <+> prettyTCM d'
        reportSDoc "tc.term.con" 50 $ nest 2 $ text "vs   =" <+> prettyTCM vs
        if d' /= d0 then fallback else do
         -- Issue 661: d' may take more parameters than d, in particular
         -- these additional parameters could be a module parameter telescope.
         -- Since we get the constructor type ctype from d but the parameters
         -- from t = Def d' vs, we drop the additional parameters.
         npars' <- getNumberOfParameters d'
         caseMaybe (sequenceA $ List2 (Just npars, npars')) fallback $ \ (List2 (n, n')) -> do
           reportSDoc "tc.term.con" 50 $ nest 2 $ text $ "n    = " ++ show n
           reportSDoc "tc.term.con" 50 $ nest 2 $ text $ "n'   = " ++ show n'
           when (n > n')  -- preprocessor does not like ', so put on next line
             __IMPOSSIBLE__
           let ps    = genericTake n $ genericDrop (n' - n) vs
               ctype = defType cdef
           reportSDoc "tc.term.con" 20 $ vcat
             [ text "special checking of constructor application of" <+> prettyTCM c
             , nest 2 $ vcat [ text "ps     =" <+> prettyTCM ps
                             , text "ctype  =" <+> prettyTCM ctype ] ]
           let ctype' = ctype `piApply` ps
           reportSDoc "tc.term.con" 20 $ nest 2 $ text "ctype' =" <+> prettyTCM ctype'
           -- get the parameter names
           let TelV ptel _ = telView'UpTo n ctype
           let pnames = map (fmap fst) $ telToList ptel
           -- drop the parameter arguments
               args' = dropArgs pnames args
           -- check the non-parameter arguments
           expandLast <- asks envExpandLast
           checkArguments' expandLast (getRange c) args' ctype' t $ \es t' -> do
             let us = fromMaybe __IMPOSSIBLE__ (allApplyElims es)
             reportSDoc "tc.term.con" 20 $ nest 2 $ vcat
               [ text "us     =" <+> prettyTCM us
               , text "t'     =" <+> prettyTCM t' ]
             coerce (Con c ConOCon us) t' t
      _ -> do
        reportSDoc "tc.term.con" 50 $ nest 2 $ text "we are not at a datatype, falling back"
        fallback
  where
    fallback = checkHeadApplication org t (A.Con (AmbQ [conName c])) args

    -- Check if there are explicitly given hidden arguments,
    -- in which case we fall back to default type checking.
    -- We could work harder, but let's not for now.
    --
    -- Andreas, 2012-04-18: if all inital args are underscores, ignore them
    checkForParams args =
      let (hargs, rest) = span (not . visible) args
          notUnderscore A.Underscore{} = False
          notUnderscore _              = True
      in  any notUnderscore $ map (unScope . namedArg) hargs

    -- Drop the constructor arguments that correspond to parameters.
    dropArgs [] args                = args
    dropArgs ps []                  = args
    dropArgs ps args@(arg : args')
      | Just p   <- name,
        Just ps' <- namedPar p ps   = dropArgs ps' args'
      | Nothing  <- name,
        Just ps' <- unnamedPar h ps = dropArgs ps' args'
      | otherwise                   = args
      where
        name = fmap rangedThing . nameOf $ unArg arg
        h    = getHiding arg

        namedPar   x = dropPar ((x ==) . unDom)
        unnamedPar h = dropPar ((h ==) . getHiding)

        dropPar this (p : ps) | this p    = Just ps
                              | otherwise = dropPar this ps
        dropPar _ [] = Nothing


-- | "pathAbs (PathView s _ l a x y) t" builds "(\ t) : pv"
--   Preconditions: PathView is PathType, and t[i0] = x, t[i1] = y
pathAbs :: PathView -> Abs Term -> TCM Term
pathAbs (OType _) t = __IMPOSSIBLE__
pathAbs (PathType s path l a x y) t = do
  return $ Lam defaultArgInfo t

{- UNUSED CODE, BUT DON'T REMOVE (2012-04-18)

    -- Split the arguments to a constructor into those corresponding
    -- to parameters and those that don't. Dummy underscores are inserted
    -- for parameters that are not given explicitly.
    splitArgs [] args = ([], args)
    splitArgs ps []   =
          (map (const dummyUnderscore) ps, args)
    splitArgs ps args@(Arg NotHidden _ _ : _) =
          (map (const dummyUnderscore) ps, args)
    splitArgs (p:ps) (arg : args)
      | elem mname [Nothing, Just p] =
          mapFst (arg :) $ splitArgs ps args
      | otherwise =
          mapFst (dummyUnderscore :) $ splitArgs ps (arg:args)
      where
        mname = nameOf (unArg arg)

    dummyUnderscore = Arg Hidden Relevant (unnamed $ A.Underscore $ A.MetaInfo noRange emptyScopeInfo Nothing)
-}

-- | @checkHeadApplication e t hd args@ checks that @e@ has type @t@,
-- assuming that @e@ has the form @hd args@. The corresponding
-- type-checked term is returned.
--
-- If the head term @hd@ is a coinductive constructor, then a
-- top-level definition @fresh tel = hd args@ (where the clause is
-- delayed) is added, where @tel@ corresponds to the current
-- telescope. The returned term is @fresh tel@.
--
-- Precondition: The head @hd@ has to be unambiguous, and there should
-- not be any need to insert hidden lambdas.
checkHeadApplication :: A.Expr -> Type -> A.Expr -> [NamedArg A.Expr] -> TCM Term
checkHeadApplication e t hd args = do
  kit       <- coinductionKit
  conId     <- fmap getPrimName <$> getBuiltin' builtinConId
  psingl    <- fmap getPrimName <$> getBuiltin' builtinPSingl
  pOr       <- fmap primFunName <$> getPrimitive' "primPOr"
  pComp       <- fmap primFunName <$> getPrimitive' "primComp"
  mglue     <- getPrimitiveName' builtin_glue
  case hd of
    A.Con (AmbQ [c]) | Just c == (nameOfSharp <$> kit) -> do
      -- Type checking # generated #-wrapper. The # that the user can write will be a Def,
      -- but the sharp we generate in the body of the wrapper is a Con.
      defaultResult
    A.Con (AmbQ [c]) -> do
      (f, t0) <- inferHead hd
      reportSDoc "tc.term.con" 5 $ vcat
        [ text "checkHeadApplication inferred" <+>
          prettyTCM c <+> text ":" <+> prettyTCM t0
        ]
      expandLast <- asks envExpandLast
      checkArguments' expandLast (getRange hd) args t0 t $ \vs t1 -> do
        TelV eTel eType <- telView t
        -- If the expected type @eType@ is a metavariable we have to make
        -- sure it's instantiated to the proper pi type
        TelV fTel fType <- telViewUpTo (size eTel) t1
        -- We know that the target type of the constructor (fType)
        -- does not depend on fTel so we can compare fType and eType
        -- first.

        when (size eTel > size fTel) $
          typeError $ UnequalTypes CmpLeq t1 t -- switch because of contravariance
          -- Andreas, 2011-05-10 report error about types rather  telescopes
          -- compareTel CmpLeq eTel fTel >> return () -- This will fail!

        reportSDoc "tc.term.con" 10 $ addContext eTel $ vcat
          [ text "checking" <+>
            prettyTCM fType <+> text "?<=" <+> prettyTCM eType
          ]
        blockTerm t $ f vs <$ workOnTypes (do
          addContext' eTel $ leqType fType eType
          compareTel t t1 CmpLeq eTel fTel)
    (A.Def c) | Just c == pComp -> do
        defaultResult' $ Just $ \ vs t1 -> do
          case vs of
            [l,a,phi,u,a0] -> do
              iz <- Arg defaultArgInfo <$> intervalUnview IZero
              ty <- elInf $ primPartial <#> (pure $ unArg l `apply` [iz]) <@> (pure $ unArg a `apply` [iz]) <@> (pure $ unArg phi)
              equalTerm ty -- (El (getSort t1) (apply (unArg a) [iz]))
                  (Lam defaultArgInfo $ NoAbs "_" $ unArg a0)
                  (apply (unArg u) [iz])
            _ -> typeError $ GenericError $ show c ++ " must be fully applied"


    (A.Def c) | Just c == conId -> do
                    defaultResult' $ Just $ \ vs t1 -> do
                      case vs of
                       [_,_,_,_,phi,p] -> do
                          iv@(PathType s _ l a x y) <- idViewAsPath t1
                          let ty = pathUnview iv
                          -- the following duplicates reduction of phi
                          const_x <- blockTerm ty $ do
                              equalTermOnFace (unArg phi) (El s (unArg a)) (unArg x) (unArg y)
                              pathAbs iv (NoAbs (stringToArgName "_") (unArg x))
                          equalTermOnFace (unArg phi) ty (unArg p) const_x   -- G,phi |- p = \ i . x

                          -- phi <- reduce phi
                          -- forallFaceMaps (unArg phi) $ \ alpha -> do
                          --   iv@(PathType s _ l a x y) <- idViewAsPath (applySubst alpha t1)
                          --   let ty = pathUnview iv
                          --   equalTerm (El s (unArg a)) (unArg x) (unArg y) -- precondition for cx being well-typed at ty
                          --   cx <- pathAbs iv (NoAbs (stringToArgName "_") (applySubst alpha (unArg x)))
                          --   equalTerm ty (applySubst alpha (unArg p)) cx   -- G,phi |- p = \ i . x
                       _ -> typeError $ GenericError $ show c ++ " must be fully applied"
    (A.Def c) | Just c == psingl -> do
       (f, t0) <- inferHead hd
       expandLast <- asks envExpandLast
       checkArguments' expandLast (getRange hd) args t0 t $ \vs t1 ->
                      case allApplyElims vs of
                       Just [_,_,_,v] -> do
                          coerce (unArg v) t1 t
                       _ -> typeError $ GenericError $ show c ++ " must be fully applied"
    (A.Def c) | Just c == pOr -> do
                    defaultResult' $ Just $ \ vs t1 -> do
                      case vs of
                       [l,phi1,phi2,a,u,v] -> do
                          phi <- intervalUnview (IMin phi1 phi2)
                          reportSDoc "tc.term.por" 10 $ text (show phi)
                          -- phi <- reduce phi
                          -- alphas <- toFaceMaps phi
                          -- reportSDoc "tc.term.por" 10 $ text (show alphas)
                          equalTermOnFace phi t1 (unArg u) (unArg v)
                       _ -> typeError $ GenericError $ show c ++ " must be fully applied"
    (A.Def c) | Just c == mglue -> do
                    defaultResult' $ Just $ \ vs t1 -> do
                      case vs of
                       [la,lb,bA,phi,bT,f,pf,t,a] -> do
                          let iinfo = setRelevance Irrelevant defaultArgInfo
                          v <- runNamesT [] $ do
                                [f,t] <- mapM (open . unArg) [f,t]
                                glam iinfo "o" $ \ o -> f <..> o <@> (t <..> o)
                          ty <- runNamesT [] $ do
                                [lb,phi,bA] <- mapM (open . unArg) [lb,phi,bA]
                                elInf $ cl primPartialP <#> lb <@> phi <@> (glam iinfo "o" $ \ _ -> bA)
                          let a' = Lam iinfo (NoAbs "o" $ unArg a)
                          equalTerm ty a' v

                       _ -> typeError $ GenericError $ show c ++ " must be fully applied"

    (A.Def c) | Just c == (nameOfSharp <$> kit) -> do
      arg <- case args of
               [a] | getHiding a == NotHidden -> return $ namedArg a
               _ -> typeError $ GenericError $ show c ++ " must be applied to exactly one argument."

      -- The name of the fresh function.
      i <- fresh :: TCM Int
      let name = filter (/= '_') (show $ A.nameConcrete $ A.qnameName c) ++ "-" ++ show i

      kit <- coinductionKit'
      let flat = nameOfFlat kit
          inf  = nameOfInf  kit

      -- Add the type signature of the fresh function to the
      -- signature.
      -- To make sure we can type check the generated function we have to make
      -- sure that its type is \inf. The reason for this is that we don't yet
      -- postpone checking of patterns when we don't know their types (Issue480).
      forcedType <- do
        lvl <- levelType
        (_, l) <- newValueMeta RunMetaOccursCheck lvl
        lv  <- levelView l
        (_, a) <- newValueMeta RunMetaOccursCheck (sort $ Type lv)
        return $ El (Type lv) $ Def inf [Apply $ setHiding Hidden $ defaultArg l, Apply $ defaultArg a]

      wrapper <- inFreshModuleIfFreeParams $ do
        c' <- setRange (getRange c) <$>
                liftM2 qualify (killRange <$> currentModule)
                               (freshName_ name)

        -- Define and type check the fresh function.
        rel <- asks envRelevance
        abs <- aModeToDef <$> asks envAbstractMode
        let info   = A.mkDefInfo (A.nameConcrete $ A.qnameName c') noFixity'
                                 PublicAccess abs noRange
            core   = A.LHSProj { A.lhsDestructor = AmbQ [flat]
                               , A.lhsFocus      = defaultNamedArg $ A.LHSHead c' []
                               , A.lhsPatsRight  = [] }
            clause = A.Clause (A.LHS (A.LHSRange noRange) core []) []
                              (A.RHS arg Nothing)
                              [] False

        i <- currentOrFreshMutualBlock

        -- If we are in irrelevant position, add definition irrelevantly.
        -- TODO: is this sufficient?
        addConstant c' =<< do
          let ai = setRelevance rel defaultArgInfo
          useTerPragma $
            (defaultDefn ai c' forcedType emptyFunction)
            { defMutual = i }

        checkFunDef NotDelayed info c' [clause]

        reportSDoc "tc.term.expr.coind" 15 $ do
          def <- theDef <$> getConstInfo c'
          vcat $
            [ text "The coinductive wrapper"
            , nest 2 $ prettyTCM rel <> prettyTCM c' <+> text ":"
            , nest 4 $ prettyTCM t
            , nest 2 $ prettyA clause
            , text "The definition is" <+> text (show $ funDelayed def) <>
              text "."
            ]
        return c'

      -- The application of the fresh function to the relevant
      -- arguments.
      e' <- Def wrapper . map Apply <$> getContextArgs

      reportSDoc "tc.term.expr.coind" 15 $ vcat $
          [ text "The coinductive constructor application"
          , nest 2 $ prettyTCM e
          , text "was translated into the application"
          , nest 2 $ prettyTCM e'
          ]

      blockTerm t $ e' <$ workOnTypes (leqType forcedType t)
    A.Con _  -> __IMPOSSIBLE__
    _ -> defaultResult
  where
  defaultResult = defaultResult' Nothing
  defaultResult' mk = do
    (f, t0) <- inferHead hd
    expandLast <- asks envExpandLast
    checkArguments' expandLast (getRange hd) args t0 t $ \vs t1 -> do
      let check = do
           k <- mk
           as <- allApplyElims vs
           pure $ k as t1
      maybe id (\ ck m -> blockTerm t $ ck >> m) check $ coerce (f vs) t1 t

traceCallE ::
#if !MIN_VERSION_transformers(0,4,1)
  Error e =>
#endif
  Call -> ExceptT e TCM r -> ExceptT e TCM r
traceCallE call m = do
  z <- lift $ traceCall call $ runExceptT m
  case z of
    Right e  -> return e
    Left err -> throwError err

-- | Check arguments whose value we already know.
--
--   This function can be used to check user-supplied parameters
--   we have already computed by inference.
--
--   Precondition: The type @t@ of the head has enough domains.

checkKnownArguments
  :: [NamedArg A.Expr]  -- ^ User-supplied arguments (hidden ones may be missing).
  -> Args               -- ^ Inferred arguments (including hidden ones).
  -> Type               -- ^ Type of the head (must be Pi-type with enough domains).
  -> TCM (Args, Type)   -- ^ Remaining inferred arguments, remaining type.
checkKnownArguments []           vs t = return (vs, t)
checkKnownArguments (arg : args) vs t = do
  (vs', t') <- traceCall (SetRange $ getRange arg) $ checkKnownArgument arg vs t
  checkKnownArguments args vs' t'

-- | Check an argument whose value we already know.

checkKnownArgument
  :: NamedArg A.Expr    -- ^ User-supplied argument.
  -> Args               -- ^ Inferred arguments (including hidden ones).
  -> Type               -- ^ Type of the head (must be Pi-type with enough domains).
  -> TCM (Args, Type)   -- ^ Remaining inferred arguments, remaining type.
checkKnownArgument arg [] _ = genericDocError =<< do
  text "Invalid projection parameter " <+> prettyA arg
checkKnownArgument arg@(Arg info e) (Arg _infov v : vs) t = do
  (Dom{domInfo = info',unDom = a}, b) <- mustBePi t
  -- Skip the arguments from vs that do not correspond to e
  if not (getHiding info == getHiding info'
          && (notHidden info || maybe True ((absName b ==) . rangedThing) (nameOf e)))
    -- Continue with the next one
    then checkKnownArgument arg vs (b `absApp` v)
    -- Found the right argument
    else do
      u <- checkNamedArg arg a
      equalTerm a u v
      return (vs, b `absApp` v)

-- | Check a single argument.

checkNamedArg :: NamedArg A.Expr -> Type -> TCM Term
checkNamedArg arg@(Arg info e0) t0 = do
  let e = namedThing e0
  let x = maybe "" rangedThing $ nameOf e0
  traceCall (CheckExprCall e t0) $ do
    reportSDoc "tc.term.args.named" 15 $ do
        text "Checking named arg" <+> sep
          [ fsep [ prettyTCM arg, text ":", prettyTCM t0 ]
          ]
    reportSLn "tc.term.args.named" 75 $ "  arg = " ++ show (deepUnscope arg)
    restrict <- isRestrict t0  -- TODO Andrea: remove, it's a quick hack to keep r[_] working
    let checkU = checkMeta (newMetaArg info x) t0
    let checkQ = checkQuestionMark (newInteractionMetaArg info x) t0
    if (not $ isHole e) || restrict then checkExpr e t0 else localScope $ do
      -- Note: we need localScope here,
      -- as scopedExpr manipulates the scope in the state.
      -- However, we may not pull localScope over checkExpr!
      -- This is why we first test for isHole, and only do
      -- scope manipulations if we actually handle the checking
      -- of e here (and not pass it to checkExpr).
      scopedExpr e >>= \case
        A.Underscore i ->  checkU i
        A.QuestionMark i ii -> checkQ i ii
        _ -> __IMPOSSIBLE__
  where
  isHole A.Underscore{} = True
  isHole A.QuestionMark{} = True
  isHole (A.ScopedExpr _ e) = isHole e
  isHole _ = False

-- | Check a list of arguments: @checkArgs args t0 t1@ checks that
--   @t0 = Delta -> t0'@ and @args : Delta@. Inserts hidden arguments to
--   make this happen.  Returns the evaluated arguments @vs@, the remaining
--   type @t0'@ (which should be a subtype of @t1@) and any constraints @cs@
--   that have to be solved for everything to be well-formed.

checkArguments :: ExpandHidden -> Range -> [NamedArg A.Expr] -> Type -> Type ->
                  ExceptT (Elims, [NamedArg A.Expr], Type) TCM (Elims, Type)

-- Case: no arguments, do not insert trailing hidden arguments: We are done.
checkArguments DontExpandLast _ [] t0 t1 = return ([], t0)

-- Case: no arguments, but need to insert trailing hiddens.
checkArguments exh r [] t0 t1 =
    traceCallE (CheckArguments r [] t0 t1) $ lift $ do
      t1' <- unEl <$> reduce t1
      mapFst (map Apply) <$> implicitArgs (-1) (expand t1') t0
    where
      expand (Pi (Dom{domInfo = info}) _)   Hidden = getHiding info /= Hidden &&
                                            exh == ExpandLast
      expand _                     Hidden = exh == ExpandLast
      expand (Pi (Dom{domInfo = info}) _) Instance = getHiding info /= Instance
      expand _                   Instance = True
      expand _                  NotHidden = False

-- Case: argument given.
checkArguments exh r args0@(arg@(Arg info e) : args) t0 t1 =
    traceCallE (CheckArguments r args0 t0 t1) $ do
      lift $ reportSDoc "tc.term.args" 30 $ sep
        [ text "checkArguments"
--        , text "  args0 =" <+> prettyA args0
        , nest 2 $ vcat
          [ text "e     =" <+> prettyA e
          , text "t0    =" <+> prettyTCM t0
          , text "t1    =" <+> prettyTCM t1
          ]
        ]
      -- First, insert implicit arguments, depending on current argument @arg@.
      let hx = getHiding info  -- hiding of current argument
          mx = fmap rangedThing $ nameOf e -- name of current argument
          -- do not insert visible arguments
          expand NotHidden y = False
          -- insert a hidden argument if arg is not hidden or has different name
          -- insert an instance argument if arg is not instance  or has different name
          expand hy        y = hy /= hx || maybe False (y /=) mx
      (nargs, t) <- lift $ implicitNamedArgs (-1) expand t0
      -- Separate names from args.
      let (mxs, us) = unzip $ map (\ (Arg ai (Named mx u)) -> (mx, Apply $ Arg ai u)) nargs
          xs        = catMaybes mxs
      -- We are done inserting implicit args.  Now, try to check @arg@.
      ifBlockedType t (\ m t -> throwError (us, args0, t)) $ \ t0' -> do

        -- What can go wrong?

        -- 1. We ran out of function types.
        let shouldBePi
              -- a) It is an explicit argument, but we ran out of function types.
              | notHidden info = lift $ typeError $ ShouldBePi t0'
              -- b) It is an implicit argument, and we did not insert any implicits.
              --    Thus, the type was not a function type to start with.
              | null xs        = lift $ typeError $ ShouldBePi t0'
              -- c) We did insert implicits, but we ran out of implicit function types.
              --    Then, we should inform the user that we did not find his one.
              | otherwise      = lift $ typeError $ WrongNamedArgument arg

        -- 2. We have a function type left, but it is the wrong one.
        --    Our argument must be implicit, case a) is impossible.
        --    (Otherwise we would have ran out of function types instead.)
        let wrongPi
              -- b) We have not inserted any implicits.
              | null xs   = lift $ typeError $ WrongHidingInApplication t0'
              -- c) We inserted implicits, but did not find his one.
              | otherwise = lift $ typeError $ WrongNamedArgument arg

        viewPath <- lift pathView'
        -- t0' <- lift $ forcePi (getHiding info) (maybe "_" rangedThing $ nameOf e) t0'
        case ignoreSharing $ unEl t0' of
          Pi (Dom{domInfo = info', unDom = a}) b
            | getHiding info == getHiding info'
              && (notHidden info || maybe True ((absName b ==) . rangedThing) (nameOf e)) -> do
                u <- lift $ applyRelevanceToContext (getRelevance info') $ do
                 -- Andreas, 2014-05-30 experiment to check non-dependent arguments
                 -- after the spine has been processed.  Allows to propagate type info
                 -- from ascribed type into extended-lambdas.  Would solve issue 1159.
                 -- However, leaves unsolved type checking problems in the test suite.
                 -- I do not know what I am doing wrong here.
                 -- Could be extreme order-sensitivity or my abuse of the postponing
                 -- mechanism.
                 -- Andreas, 2016-02-02: Ulf says unless there is actually some meta
                 -- blocking a postponed type checking problem, we might never retry,
                 -- since the trigger for retrying constraints is solving a meta.
                 -- Thus, the following naive use violates some invariant.
                 -- if not $ isBinderUsed b
                 -- then postponeTypeCheckingProblem (CheckExpr (namedThing e) a) (return True) else
                  let e' = e { nameOf = maybe (Just $ unranged $ absName b) Just (nameOf e) }
                  checkNamedArg (Arg info' e') a
                -- save relevance info' from domain in argument
                addCheckedArgs us (Apply $ Arg info' u) $
                  checkArguments exh (fuseRange r e) args (absApp b u) t1
            | otherwise -> do
                reportSDoc "error" 10 $ nest 2 $ vcat
                  [ text $ "info      = " ++ show info
                  , text $ "info'     = " ++ show info'
                  , text $ "absName b = " ++ show (absName b)
                  , text $ "nameOf e  = " ++ show (nameOf e)
                  ]
                wrongPi
          _
            | notHidden info
            , PathType s _ _ bA x y <- viewPath $ ignoreSharingType t0' -> do
                lift $ reportSDoc "tc.term.args" 30 $ text $ show bA
                u <- lift $ checkExpr (namedThing e) =<< elInf primInterval
                addCheckedArgs us (IApply (unArg x) (unArg y) u) $
                  checkArguments exh (fuseRange r e) args (El s $ unArg bA `apply` [argN u]) t1
          _ -> shouldBePi
  where
    addCheckedArgs us u rec =
      (mapFst ((us ++) . (u :)) <$> rec)
        `catchError` \(vs, es, t) ->
          throwError (us ++ u : vs, es, t)

-- | Check that a list of arguments fits a telescope.
--   Inserts hidden arguments as necessary.
--   Returns the type-checked arguments and the remaining telescope.
checkArguments_
  :: ExpandHidden         -- ^ Eagerly insert trailing hidden arguments?
  -> Range                -- ^ Range of application.
  -> [NamedArg A.Expr]    -- ^ Arguments to check.
  -> Telescope            -- ^ Telescope to check arguments against.
  -> TCM (Elims, Telescope)
     -- ^ Checked arguments and remaining telescope if successful.
checkArguments_ exh r args tel = do
    z <- runExceptT $
      checkArguments exh r args (telePi tel typeDontCare) typeDontCare
    case z of
      Right (args, t) -> do
        let TelV tel' _ = telView' t
        return (args, tel')
      Left _ -> __IMPOSSIBLE__  -- type cannot be blocked as it is generated by telePi


-- | Infer the type of an expression. Implemented by checking against a meta
--   variable.  Except for neutrals, for them a polymorphic type is inferred.
inferExpr :: A.Expr -> TCM (Term, Type)
-- inferExpr e = inferOrCheck e Nothing
inferExpr = inferExpr' DontExpandLast

inferExpr' :: ExpandHidden -> A.Expr -> TCM (Term, Type)
inferExpr' exh e = case e of
  _ | Application hd args <- appView e, defOrVar hd -> traceCall (InferExpr e) $ do
    case hd of
      A.Proj o (AmbQ ds@(_:_:_)) -> inferProjApp e o ds args
      _ -> do
        (f, t0) <- inferHead hd
        res <- runExceptT $ checkArguments exh (getRange hd) args t0 (sort Prop)
        case res of
          Right (vs, t1) -> return (f vs, t1)
          Left t1 -> fallback -- blocked on type t1
  _ -> fallback
  where
    fallback = do
      t <- workOnTypes $ newTypeMeta_
      v <- checkExpr e t
      return (v,t)

defOrVar :: A.Expr -> Bool
defOrVar A.Var{} = True
defOrVar A.Def{} = True
defOrVar A.Proj{} = True
defOrVar (A.ScopedExpr _ e) = defOrVar e
defOrVar _     = False

-- | Used to check aliases @f = e@.
--   Switches off 'ExpandLast' for the checking of top-level application.
checkDontExpandLast :: A.Expr -> Type -> TCM Term
checkDontExpandLast e t = case e of
  _ | Application hd args <- appView e,  defOrVar hd ->
    traceCall (CheckExprCall e t) $ localScope $ dontExpandLast $ shared =<< do
      checkApplication hd args e t
  _ -> checkExpr e t -- note that checkExpr always sets ExpandLast

{- Andreas, 2013-03-15 UNUSED, but don't remove
inferOrCheck :: A.Expr -> Maybe Type -> TCM (Term, Type)
inferOrCheck e mt = case e of
  _ | Application hd args <- appView e, defOrVar hd -> traceCall (InferExpr e) $ do
    (f, t0) <- inferHead hd
    res <- runErrorT $ checkArguments DontExpandLast
                                      (getRange hd) args t0 $
                                      maybe (sort Prop) id mt
    case res of
      Right (vs, t1) -> maybe (return (f vs, t1))
                              (\ t -> (,t) <$> coerce (f vs) t1 t)
                              mt
      Left t1        -> fallback -- blocked on type t1
  _ -> fallback
  where
    fallback = do
      t <- maybe (workOnTypes $ newTypeMeta_) return mt
      v <- checkExpr e t
      return (v,t)
-}

-- | Check whether a de Bruijn index is bound by a module telescope.
isModuleFreeVar :: Int -> TCM Bool
isModuleFreeVar i = do
  params <- moduleParamsToApply =<< currentModule
  return $ any ((== Var i []) . unArg) params

-- | Infer the type of an expression, and if it is of the form
--   @{tel} -> D vs@ for some datatype @D@ then insert the hidden
--   arguments.  Otherwise, leave the type polymorphic.
inferExprForWith :: A.Expr -> TCM (Term, Type)
inferExprForWith e = do
  reportSDoc "tc.with.infer" 20 $ text "inferExprforWith " <+> prettyTCM e
  reportSLn  "tc.with.infer" 80 $ "inferExprforWith " ++ show (deepUnscope e)
  traceCall (InferExpr e) $ do
    -- With wants type and term fully instantiated!
    (v, t) <- instantiateFull =<< inferExpr e
    v0 <- reduce v
    -- Andreas 2014-11-06, issue 1342.
    -- Check that we do not `with` on a module parameter!
    case ignoreSharing v0 of
      Var i [] -> whenM (isModuleFreeVar i) $ do
        reportSDoc "tc.with.infer" 80 $ vcat
          [ text $ "with expression is variable " ++ show i
          , text "current modules = " <+> do text . show =<< currentModule
          , text "current module free vars = " <+> do text . show =<< getCurrentModuleFreeVars
          , text "context size = " <+> do text . show =<< getContextSize
          , text "current context = " <+> do prettyTCM =<< getContextTelescope
          ]
        typeError $ WithOnFreeVariable e v0
      _        -> return ()
    -- Possibly insert hidden arguments.
    TelV tel t0 <- telViewUpTo' (-1) ((NotHidden /=) . getHiding) t
    case ignoreSharing $ unEl t0 of
      Def d vs -> do
        res <- isDataOrRecordType d
        case res of
          Nothing -> return (v, t)
          Just{}  -> do
            (args, t1) <- implicitArgs (-1) (NotHidden /=) t
            return (v `apply` args, t1)
      _ -> return (v, t)

---------------------------------------------------------------------------
-- * Let bindings
---------------------------------------------------------------------------

checkLetBindings :: [A.LetBinding] -> TCM a -> TCM a
checkLetBindings = foldr (.) id . map checkLetBinding

checkLetBinding :: A.LetBinding -> TCM a -> TCM a

checkLetBinding b@(A.LetBind i info x t e) ret =
  traceCallCPS_ (CheckLetBinding b) ret $ \ret -> do
    t <- isType_ t
    v <- applyRelevanceToContext (getRelevance info) $ checkDontExpandLast e t
    addLetBinding info x v t ret

checkLetBinding b@(A.LetPatBind i p e) ret =
  traceCallCPS_ (CheckLetBinding b) ret $ \ret -> do
    p <- expandPatternSynonyms p
    (v, t) <- inferExpr' ExpandLast e
    let -- construct a type  t -> dummy  for use in checkLeftHandSide
        t0 = El (getSort t) $ Pi (defaultDom t) (NoAbs underscore typeDontCare)
        p0 = Arg defaultArgInfo (Named Nothing p)
    reportSDoc "tc.term.let.pattern" 10 $ vcat
      [ text "let-binding pattern p at type t"
      , nest 2 $ vcat
        [ text "p (A) =" <+> text (show p) -- prettyTCM p
        , text "t     =" <+> prettyTCM t
        ]
      ]
    fvs <- getContextSize
    checkLeftHandSide (CheckPattern p EmptyTel t) Nothing [p0] t0 Nothing $ \ (LHSResult _ delta0 ps _t _ asb _) -> bindAsPatterns asb $ do
          -- After dropping the free variable patterns there should be a single pattern left.
      let p = case drop fvs ps of [p] -> namedArg p; _ -> __IMPOSSIBLE__
          -- Also strip the context variables from the telescope
          delta = telFromList $ drop fvs $ telToList delta0
      reportSDoc "tc.term.let.pattern" 20 $ nest 2 $ vcat
        [ text "p (I) =" <+> text (show p)
        , text "delta =" <+> text (show delta)
        ]
      -- We translate it into a list of projections.
      fs <- recordPatternToProjections p
      -- We remove the bindings for the pattern variables from the context.
      cxt0 <- getContext
      let (binds, cxt) = splitAt (size delta) cxt0
          toDrop       = length binds

          -- We create a substitution for the let-bound variables
          -- (unfortunately, we cannot refer to x in internal syntax
          -- so we have to copy v).
          sigma = zipWith ($) fs (repeat v)
          -- We apply the types of the let bound-variables to this substitution.
          -- The 0th variable in a context is the last one, so we reverse.
          -- Further, we need to lower all other de Bruijn indices by
          -- the size of delta, so we append the identity substitution.
          sub    = parallelS (reverse sigma)

          -- Outer let-bindings will have been rebound by checkLeftHandSide, so
          -- we need to strenghten those as well. Don't use a strengthening
          -- subsititution since @-patterns in the pattern binding will reference
          -- the pattern variables.
          subLetBind (OpenThing cxt va) = OpenThing (drop toDrop cxt) (applySubst sub va)
      escapeContext toDrop $ updateModuleParameters sub
                           $ locally eLetBindings (fmap subLetBind) $ do
        reportSDoc "tc.term.let.pattern" 20 $ nest 2 $ vcat
          [ text "delta =" <+> prettyTCM delta
          , text "binds =" <+> text (show binds) -- prettyTCM binds
          ]
{- WE CANNOT USE THIS BINDING
       -- We add a first let-binding for the value of e.
       x <- freshNoName (getRange e)
       addLetBinding Relevant x v t $ do
 -}
        let fdelta = flattenTel delta
        reportSDoc "tc.term.let.pattern" 20 $ nest 2 $ vcat
          [ text "fdelta =" <+> text (show fdelta)
          ]
        let tsl  = applySubst sub fdelta
        -- We get a list of types
        let ts   = map unDom tsl
        -- and relevances.
        let infos = map domInfo tsl
        -- We get list of names of the let-bound vars from the context.
        let xs   = map (fst . unDom) (reverse binds)
        -- We add all the bindings to the context.
        foldr (uncurry4 addLetBinding) ret $ zip4 infos xs sigma ts

checkLetBinding (A.LetApply i x modapp copyInfo _adir) ret = do
  -- Any variables in the context that doesn't belong to the current
  -- module should go with the new module.
  -- Example: @f x y = let open M t in u@.
  -- There are 2 @new@ variables, @x@ and @y@, going into the anonynous module
  -- @module _ (x : _) (y : _) = M t@.
  fv   <- getCurrentModuleFreeVars
  n    <- getContextSize
  let new = n - fv
  reportSLn "tc.term.let.apply" 10 $ "Applying " ++ show modapp ++ " with " ++ show new ++ " free variables"
  reportSDoc "tc.term.let.apply" 20 $ vcat
    [ text "context =" <+> (prettyTCM =<< getContextTelescope)
    , text "module  =" <+> (prettyTCM =<< currentModule)
    , text "fv      =" <+> (text $ show fv)
    ]
  checkSectionApplication i x modapp copyInfo
  withAnonymousModule x new ret
-- LetOpen and LetDeclaredVariable are only used for highlighting.
checkLetBinding A.LetOpen{} ret = ret
checkLetBinding (A.LetDeclaredVariable _) ret = ret<|MERGE_RESOLUTION|>--- conflicted
+++ resolved
@@ -407,16 +407,8 @@
         -- compare the argument types first, so we spawn a new problem for that
         -- check.
         (pid, argT) <- newProblem $ isTypeEqualTo typ a
-<<<<<<< HEAD
-        let info' = setRelevance r' info
-        v <- add (notInScopeName y) (defaultArgDom info' argT) $ checkExpr body btyp
-        blockTermOnProblem target (Lam info' $ Abs (nameToArgName x) v) pid
-      where
-        [WithHiding h x] = xs
-=======
->>>>>>> f8a24fe9
         -- Andreas, Issue 630: take name from function type if lambda name is "_"
-        v <- lambdaAddContext x y (Dom info argT) $ checkExpr body btyp
+        v <- lambdaAddContext x y (defaultArgDom info argT) $ checkExpr body btyp
         blockTermOnProblem target (Lam info $ Abs (nameToArgName x) v) pid
 
     useTargetType _ _ = __IMPOSSIBLE__
@@ -909,7 +901,8 @@
                           , clauseBody = Just $ (Lam defaultArgInfo $ NoAbs "_" $ u) -- is u in the right telescope?
                                   -- foldr (\ nm b -> Bind $ mkAbs nm b) (Body (Lam defaultArgInfo $ NoAbs "_" $ u)) (teleNames tel)
                           , namedClausePats = adjusted
-                          , clauseRange = noRange
+                          , clauseFullRange = noRange
+                          , clauseLHSRange = noRange
                           , clauseCatchall = False
                           }
 
@@ -959,34 +952,6 @@
 
         A.ScopedExpr scope e -> __IMPOSSIBLE__ -- setScope scope >> checkExpr e t
 
-<<<<<<< HEAD
-        -- Insert hidden lambda if all of the following conditions are met:
-            -- type is a hidden function type, {x : A} -> B or {{x : A} -> B
-        _   | Pi (Dom{domInfo = info}) b <- ignoreSharing $ unEl t
-            , let h = getHiding info
-            , notVisible h
-            -- expression is not a matching hidden lambda or question mark
-            , not (hiddenLambdaOrHole h e)
-            -> do
-                x <- unshadowName <=< freshName rx $ notInScopeName $ absName b
-                reportSLn "tc.term.expr.impl" 15 $ "Inserting implicit lambda"
-                checkExpr (A.Lam (A.ExprRange re) (domainFree info x) e) t
-            where
-                re = getRange e
-                rx = caseMaybe (rStart re) noRange $ \ pos -> posToRange pos pos
-
-                hiddenLambdaOrHole h e = case e of
-                  A.AbsurdLam _ h'        -> h == h'
-                  A.ExtendedLam _ _ _ cls -> any hiddenLHS cls
-                  A.Lam _ bind _          -> h == getHiding bind
-                  A.QuestionMark{}        -> True
-                  _                       -> False
-
-                hiddenLHS (A.Clause (A.LHS _ (A.LHSHead _ (a : _)) _) _ _ _ _) = notVisible a
-                hiddenLHS _ = False
-
-=======
->>>>>>> f8a24fe9
         -- a meta variable without arguments: type check directly for efficiency
         A.QuestionMark i ii -> checkQuestionMark (newValueMeta' DontRunMetaOccursCheck) t0 i ii
         A.Underscore i -> checkUnderscore t0 i
@@ -1130,7 +1095,7 @@
   tryInsertHiddenLambda e t fallback
     -- Insert hidden lambda if all of the following conditions are met:
         -- type is a hidden function type, {x : A} -> B or {{x : A}} -> B
-    | Pi (Dom info a) b <- ignoreSharing $ unEl t
+    | Pi (Dom{domInfo = info, unDom = a}) b <- ignoreSharing $ unEl t
         , let h = getHiding info
         , notVisible h
         -- expression is not a matching hidden lambda or question mark
