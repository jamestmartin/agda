{-# LANGUAGE NondecreasingIndentation #-}

module Agda.TypeChecking.Rules.Term where

import Prelude hiding ( null )

import Control.Monad.Except
import Control.Monad.Reader

import Data.Maybe
import Data.Either (partitionEithers, lefts)
import qualified Data.List as List
import qualified Data.Map as Map

import Agda.Interaction.Options
import Agda.Interaction.Highlighting.Generate (disambiguateRecordFields)

import Agda.Syntax.Abstract (Binder)
import qualified Agda.Syntax.Abstract as A
import Agda.Syntax.Abstract.Views as A
import qualified Agda.Syntax.Info as A
import Agda.Syntax.Concrete.Pretty () -- only Pretty instances
import Agda.Syntax.Concrete (FieldAssignment'(..), nameFieldA)
import qualified Agda.Syntax.Concrete.Name as C
import Agda.Syntax.Common
import Agda.Syntax.Internal as I
import Agda.Syntax.Internal.MetaVars
import Agda.Syntax.Position
import Agda.Syntax.Literal
import Agda.Syntax.Scope.Base ( ThingsInScope, AbstractName
                              , emptyScopeInfo
                              , exportedNamesInScope)
import Agda.Syntax.Scope.Monad (getNamedScope)

import Agda.TypeChecking.CompiledClause
import Agda.TypeChecking.Constraints
import Agda.TypeChecking.Conversion
import Agda.TypeChecking.Coverage.SplitTree
import Agda.TypeChecking.Datatypes
import Agda.TypeChecking.EtaContract
import Agda.TypeChecking.Generalize
import Agda.TypeChecking.Implicit
import Agda.TypeChecking.Irrelevance
import Agda.TypeChecking.IApplyConfluence
import Agda.TypeChecking.Level
import Agda.TypeChecking.MetaVars
import Agda.TypeChecking.Monad
import Agda.TypeChecking.Patterns.Abstract
import Agda.TypeChecking.Positivity.Occurrence
import Agda.TypeChecking.Pretty
import Agda.TypeChecking.Primitive
import Agda.TypeChecking.Quote
import Agda.TypeChecking.RecordPatterns
import Agda.TypeChecking.Records
import Agda.TypeChecking.Reduce
import Agda.TypeChecking.Rules.LHS
import Agda.TypeChecking.SizedTypes
import Agda.TypeChecking.SizedTypes.Solve
import Agda.TypeChecking.Sort
import Agda.TypeChecking.Substitute
import Agda.TypeChecking.Telescope
import Agda.TypeChecking.Unquote
import Agda.TypeChecking.Warnings

import {-# SOURCE #-} Agda.TypeChecking.Empty ( ensureEmptyType )
import {-# SOURCE #-} Agda.TypeChecking.Rules.Def (checkFunDef', useTerPragma)
import {-# SOURCE #-} Agda.TypeChecking.Rules.Decl (checkSectionApplication)
import {-# SOURCE #-} Agda.TypeChecking.Rules.Application

import Agda.Utils.Functor
import Agda.Utils.Lens
import Agda.Utils.List
import Agda.Utils.List1  ( List1, pattern (:|) )
import qualified Agda.Utils.List1 as List1
import Agda.Utils.Maybe
import Agda.Utils.Monad
import Agda.Utils.Null
import Agda.Utils.Pretty ( prettyShow )
import qualified Agda.Utils.Pretty as P
import Agda.Utils.Singleton
import Agda.Utils.Size
import Agda.Utils.Tuple

import Agda.Utils.Impossible

---------------------------------------------------------------------------
-- * Types
---------------------------------------------------------------------------

-- | Check that an expression is a type.
isType :: A.Expr -> Sort -> TCM Type
isType = isType' CmpLeq

-- | Check that an expression is a type.
--   * If @c == CmpEq@, the given sort must be the minimal sort.
--   * If @c == CmpLeq@, the given sort may be any bigger sort.
isType' :: Comparison -> A.Expr -> Sort -> TCM Type
isType' c e s =
    traceCall (IsTypeCall c e s) $ do
    v <- checkExpr' c e (sort s)
    return $ El s v

-- | Check that an expression is a type and infer its (minimal) sort.
isType_ :: A.Expr -> TCM Type
isType_ e = traceCall (IsType_ e) $ do
  reportResult "tc.term.istype" 15 (\a -> vcat
    [ "isType_" <?> prettyTCM e
    , nest 2 $ "returns" <?> prettyTCM a
    ]) $ do
  let fallback = isType' CmpEq e =<< do workOnTypes $ newSortMeta
  SortKit{..} <- sortKit
  case unScope e of
    A.Fun i (Arg info t) b -> do
      a <- setArgInfo info . defaultDom <$> isType_ t
      b <- isType_ b
      s <- inferFunSort (getSort a) (getSort b)
      let t' = El s $ Pi a $ NoAbs underscore b
      noFunctionsIntoSize b t'
      return t'
    A.Pi _ tel e -> do
      (t0, t') <- checkPiTelescope (List1.toList tel) $ \ tel -> do
        t0  <- instantiateFull =<< isType_ e
        tel <- instantiateFull tel
        return (t0, telePi tel t0)
      checkTelePiSort t'
      noFunctionsIntoSize t0 t'
      return t'

    A.Generalized s e -> do
      (_, t') <- generalizeType s $ isType_ e
      noFunctionsIntoSize t' t'
      return t'

    -- Setᵢ
    A.Def' x suffix | x == nameOfSet -> case suffix of
      NoSuffix -> return $ sort (mkType 0)
      Suffix i -> return $ sort (mkType i)

    -- Propᵢ
    A.Def' x suffix | x == nameOfProp -> do
      unlessM isPropEnabled $ typeError NeedOptionProp
      case suffix of
        NoSuffix -> return $ sort (mkProp 0)
        Suffix i -> return $ sort (mkProp i)

    -- Setωᵢ
    A.Def' x suffix | x == nameOfSetOmega -> case suffix of
      NoSuffix -> return $ sort (Inf 0)
      Suffix i -> return $ sort (Inf i)

    -- Set ℓ
    A.App i s arg
      | visible arg,
        A.Def x <- unScope s,
        x == nameOfSet -> do
      unlessM hasUniversePolymorphism $ genericError
        "Use --universe-polymorphism to enable level arguments to Set"
      -- allow NonStrict variables when checking level
      --   Set : (NonStrict) Level -> Set\omega
      applyRelevanceToContext NonStrict $
        sort . Type <$> checkLevel arg

    -- Prop ℓ
    A.App i s arg
      | visible arg,
        A.Def x <- unScope s,
        x == nameOfProp -> do
      unlessM isPropEnabled $ typeError NeedOptionProp
      unlessM hasUniversePolymorphism $ genericError
        "Use --universe-polymorphism to enable level arguments to Prop"
      applyRelevanceToContext NonStrict $
        sort . Prop <$> checkLevel arg

    -- Issue #707: Check an existing interaction point
    A.QuestionMark minfo ii -> caseMaybeM (lookupInteractionMeta ii) fallback $ \ x -> do
      -- -- | Just x <- A.metaNumber minfo -> do
      reportSDoc "tc.ip" 20 $ fsep
        [ "Rechecking meta "
        , prettyTCM x
        , text $ " for interaction point " ++ show ii
        ]
      mv <- lookupMeta x
      let s0 = jMetaType . mvJudgement $ mv
      -- Andreas, 2016-10-14, issue #2257
      -- The meta was created in a context of length @n@.
      let n  = length . envContext . clEnv . miClosRange . mvInfo $ mv
      (vs, rest) <- splitAt n <$> getContextArgs
      reportSDoc "tc.ip" 20 $ vcat
        [ "  s0   = " <+> prettyTCM s0
        , "  vs   = " <+> prettyTCM vs
        , "  rest = " <+> prettyTCM rest
        ]
      -- We assume the meta variable use here is in an extension of the original context.
      -- If not we revert to the old buggy behavior of #707 (see test/Succeed/Issue2257b).
      if (length vs /= n) then fallback else do
      s1  <- reduce =<< piApplyM s0 vs
      reportSDoc "tc.ip" 20 $ vcat
        [ "  s1   = " <+> prettyTCM s1
        ]
      reportSDoc "tc.ip" 70 $ vcat
        [ "  s1   = " <+> text (show s1)
        ]
      case unEl s1 of
        Sort s -> return $ El s $ MetaV x $ map Apply vs
        _ -> __IMPOSSIBLE__

    _ -> fallback

checkLevel :: NamedArg A.Expr -> TCM Level
checkLevel arg = do
  lvl <- levelType
  levelView =<< checkNamedArg arg lvl

-- | Ensure that a (freshly created) function type does not inhabit 'SizeUniv'.
--   Precondition:  When @noFunctionsIntoSize t tBlame@ is called,
--   we are in the context of @tBlame@ in order to print it correctly.
--   Not being in context of @t@ should not matter, as we are only
--   checking whether its sort reduces to 'SizeUniv'.
noFunctionsIntoSize :: Type -> Type -> TCM ()
noFunctionsIntoSize t tBlame = do
  reportSDoc "tc.fun" 20 $ do
    let El s (Pi dom b) = tBlame
    sep [ "created function type " <+> prettyTCM tBlame
        , "with pts rule (" <+> prettyTCM (getSort dom) <+>
                        "," <+> underAbstraction_ b (prettyTCM . getSort) <+>
                        "," <+> prettyTCM s <+> ")"
        ]
  s <- reduce $ getSort t
  when (s == SizeUniv) $ do
    -- Andreas, 2015-02-14
    -- We have constructed a function type in SizeUniv
    -- which is illegal to prevent issue 1428.
    typeError $ FunctionTypeInSizeUniv $ unEl tBlame

-- | Check that an expression is a type which is equal to a given type.
isTypeEqualTo :: A.Expr -> Type -> TCM Type
isTypeEqualTo e0 t = scopedExpr e0 >>= \case
  A.ScopedExpr{} -> __IMPOSSIBLE__
  A.Underscore i | isNothing (A.metaNumber i) -> return t
  e -> workOnTypes $ do
    t' <- isType e (getSort t)
    t' <$ leqType t t'

leqType_ :: Type -> Type -> TCM ()
leqType_ t t' = workOnTypes $ leqType t t'

---------------------------------------------------------------------------
-- * Telescopes
---------------------------------------------------------------------------

checkGeneralizeTelescope :: A.GeneralizeTelescope -> ([Maybe Name] -> Telescope -> TCM a) -> TCM a
checkGeneralizeTelescope (A.GeneralizeTel vars tel) k =
  generalizeTelescope vars (checkTelescope tel) k

-- | Type check a (module) telescope.
--   Binds the variables defined by the telescope.
checkTelescope :: A.Telescope -> (Telescope -> TCM a) -> TCM a
checkTelescope = checkTelescope' LamNotPi

-- | Type check the telescope of a dependent function type.
--   Binds the resurrected variables defined by the telescope.
--   The returned telescope is unmodified (not resurrected).
checkPiTelescope :: A.Telescope -> (Telescope -> TCM a) -> TCM a
checkPiTelescope = checkTelescope' PiNotLam

-- | Flag to control resurrection on domains.
data LamOrPi
  = LamNotPi -- ^ We are checking a module telescope.
             --   We pass into the type world to check the domain type.
             --   This resurrects the whole context.
  | PiNotLam -- ^ We are checking a telescope in a Pi-type.
             --   We stay in the term world, but add resurrected
             --   domains to the context to check the remaining
             --   domains and codomain of the Pi-type.
  deriving (Eq, Show)

-- | Type check a telescope. Binds the variables defined by the telescope.
checkTelescope' :: LamOrPi -> A.Telescope -> (Telescope -> TCM a) -> TCM a
checkTelescope' lamOrPi []        ret = ret EmptyTel
checkTelescope' lamOrPi (b : tel) ret =
    checkTypedBindings lamOrPi b $ \tel1 ->
    checkTelescope' lamOrPi tel  $ \tel2 ->
        ret $ abstract tel1 tel2

-- | Check a typed binding and extends the context with the bound variables.
--   The telescope passed to the continuation is valid in the original context.
--
--   Parametrized by a flag wether we check a typed lambda or a Pi. This flag
--   is needed for irrelevance.

checkTypedBindings :: LamOrPi -> A.TypedBinding -> (Telescope -> TCM a) -> TCM a
checkTypedBindings lamOrPi (A.TBind r tac xps e) ret = do
    let xs = fmap (updateNamedArg $ A.unBind . A.binderName) xps
    tac <- traverse (checkTacticAttribute lamOrPi) tac
    whenJust tac $ \ t -> reportSDoc "tc.term.tactic" 30 $ "Checked tactic attribute:" <?> prettyTCM t
    -- Andreas, 2011-04-26 irrelevant function arguments may appear
    -- non-strictly in the codomain type
    -- 2011-10-04 if flag --experimental-irrelevance is set
    experimental <- optExperimentalIrrelevance <$> pragmaOptions

    let (c :| cs) = fmap getCohesion xps
    unless (all (c ==) cs) $ __IMPOSSIBLE__

    t <- applyCohesionToContext c $ modEnv lamOrPi $ isType_ e

    -- Andrea TODO: also make sure that LockUniv implies IsLock
    when (any (\ x -> getLock x == IsLock) xs) $
        equalSort (getSort t) LockUniv

    -- Jesper, 2019-02-12, Issue #3534: warn if the type of an
    -- instance argument does not have the right shape
    List1.unlessNull (List1.filter isInstance xps) $ \ ixs -> do
      (tel, target) <- getOutputTypeName t
      case target of
        OutputTypeName{} -> return ()
        OutputTypeVar{}  -> return ()
        OutputTypeVisiblePi{} -> warning . InstanceArgWithExplicitArg =<< prettyTCM (A.mkTBind r ixs e)
        OutputTypeNameNotYetKnown{} -> return ()
        NoOutputTypeName -> warning . InstanceNoOutputTypeName =<< prettyTCM (A.mkTBind r ixs e)

    let setTac tac EmptyTel            = EmptyTel
        setTac tac (ExtendTel dom tel) = ExtendTel dom{ domTactic = tac } $ setTac (raise 1 tac) <$> tel
        xs' = fmap (modMod lamOrPi experimental) xs
    let tel = setTac tac $ namedBindsToTel1 xs t

    addContext (xs', t) $ addTypedPatterns (List1.toList xps) (ret tel)

    where
        -- if we are checking a typed lambda, we resurrect before we check the
        -- types, but do not modify the new context entries
        -- otherwise, if we are checking a pi, we do not resurrect, but
        -- modify the new context entries
        modEnv LamNotPi = workOnTypes
        modEnv _        = id
        modMod PiNotLam xp = (if xp then mapRelevance irrToNonStrict else id)
                           . (setQuantity topQuantity)
        modMod _        _  = id

checkTypedBindings lamOrPi (A.TLet _ lbs) ret = do
    checkLetBindings lbs (ret EmptyTel)

-- | After a typed binding has been checked, add the patterns it binds
addTypedPatterns :: [NamedArg A.Binder] -> TCM a -> TCM a
addTypedPatterns xps ret = do
  let ps  = mapMaybe (A.extractPattern . namedArg) xps
  let lbs = fmap letBinding ps
  checkLetBindings lbs ret

  where

    letBinding :: (A.Pattern, A.BindName) -> A.LetBinding
    letBinding (p, n) = A.LetPatBind (A.LetRange r) p (A.Var $ A.unBind n)
      where r = fuseRange p n

addTypedPatterns1 :: List1 (NamedArg A.Binder) -> TCM a -> TCM a
addTypedPatterns1 = addTypedPatterns . List1.toList

-- | Check a tactic attribute. Should have type Term → TC ⊤.
checkTacticAttribute :: LamOrPi -> A.Expr -> TCM Term
checkTacticAttribute LamNotPi e = genericDocError =<< "The @tactic attribute is not allowed here"
checkTacticAttribute PiNotLam e = do
  expectedType <- el primAgdaTerm --> el (primAgdaTCM <#> primLevelZero <@> primUnit)
  checkExpr e expectedType

ifPath :: Type -> TCM a -> TCM a -> TCM a
ifPath ty fallback work = do
  pv <- pathView ty
  if isPathType pv then work else fallback

checkPath :: A.TypedBinding -> A.Expr -> Type -> TCM Term
checkPath b@(A.TBind _ _ (x':|[]) typ) body ty = do
    let x    = updateNamedArg (A.unBind . A.binderName) x'
        info = getArgInfo x
    PathType s path level typ lhs rhs <- pathView ty
    interval <- elInf primInterval
    v <- addContext ([x], interval) $
           checkExpr body (El (raise 1 s) (raise 1 (unArg typ) `apply` [argN $ var 0]))
    iZero <- primIZero
    iOne  <- primIOne
    let lhs' = subst 0 iZero v
        rhs' = subst 0 iOne  v
    let t = Lam info $ Abs (namedArgName x) v
    let btyp i = El s (unArg typ `apply` [argN i])
    locallyTC eRange (const noRange) $ blockTerm ty $ traceCall (SetRange $ getRange body) $ do
      equalTerm (btyp iZero) lhs' (unArg lhs)
      equalTerm (btyp iOne) rhs' (unArg rhs)
      return t
checkPath b body ty = __IMPOSSIBLE__
---------------------------------------------------------------------------
-- * Lambda abstractions
---------------------------------------------------------------------------

-- | Type check a lambda expression.
--   "checkLambda bs e ty"  means  (\ bs -> e) : ty
checkLambda :: Comparison -> A.TypedBinding -> A.Expr -> Type -> TCM Term
checkLambda cmp (A.TLet _ lbs) body target =
  checkLetBindings lbs (checkExpr body target)
checkLambda cmp b@(A.TBind r tac xps0 typ) body target = do
  reportSDoc "tc.term.lambda" 30 $ vcat
    [ "checkLambda before insertion xs =" <+> prettyA xps0
    ]
  -- Andreas, 2020-03-25, issue #4481: since we have named lambdas now,
  -- we need to insert skipped hidden arguments.
  xps <- insertImplicitBindersT1 xps0 target
  checkLambda' cmp (A.TBind r tac xps typ) xps typ body target

checkLambda'
  :: Comparison          -- ^ @cmp@
  -> A.TypedBinding      -- ^ @TBind _ _ xps typ@
  -> List1 (NamedArg Binder)   -- ^ @xps@
  -> A.Expr              -- ^ @typ@
  -> A.Expr              -- ^ @body@
  -> Type                -- ^ @target@
  -> TCM Term
checkLambda' cmp b xps typ body target = do
  reportSDoc "tc.term.lambda" 30 $ vcat
    [ "checkLambda xs =" <+> prettyA xps
    , "possiblePath   =" <+> prettyTCM possiblePath
    , "numbinds       =" <+> prettyTCM numbinds
    , "typ            =" <+> prettyA   (unScope typ)
    ]
  reportSDoc "tc.term.lambda" 60 $ vcat
    [ "info           =" <+> (text . show) info
    ]
  TelV tel btyp <- telViewUpTo numbinds target
  if size tel < numbinds || numbinds /= 1
    then (if possiblePath then trySeeingIfPath else dontUseTargetType)
    else useTargetType tel btyp

  where

    xs = fmap (updateNamedArg (A.unBind . A.binderName)) xps
    numbinds = length xps
    isUnderscore e = case e of { A.Underscore{} -> True; _ -> False }
    possiblePath = numbinds == 1 && isUnderscore (unScope typ)
                   && isRelevant info && visible info
    info = getArgInfo $ List1.head xs

    trySeeingIfPath = do
      cubical <- optCubical <$> pragmaOptions
      reportSLn "tc.term.lambda" 60 $ "trySeeingIfPath for " ++ show xps
      let postpone' = if cubical then postpone else \ _ _ -> dontUseTargetType
      ifBlocked target postpone' $ \ _ t -> do
        ifPath t dontUseTargetType $ if cubical
          then checkPath b body t
          else genericError "Option --cubical needed to build a path with a lambda abstraction"

    postpone m tgt = postponeTypeCheckingProblem_ $
      CheckExpr cmp (A.Lam A.exprNoRange (A.DomainFull b) body) tgt

    dontUseTargetType = do
      -- Checking λ (xs : argsT) → body : target
      verboseS "tc.term.lambda" 5 $ tick "lambda-no-target-type"

      -- First check that argsT is a valid type
      argsT <- workOnTypes $ isType_ typ
      let tel = namedBindsToTel1 xs argsT
      reportSDoc "tc.term.lambda" 30 $ "dontUseTargetType tel =" <+> pretty tel

      -- Andreas, 2015-05-28 Issue 1523
      -- If argsT is a SizeLt, it must be non-empty to avoid non-termination.
      -- TODO: do we need to block checkExpr?
      checkSizeLtSat $ unEl argsT

      -- Jesper 2019-12-17, #4261: we need to postpone here if
      -- checking of the record pattern fails; if we try to catch
      -- higher up the metas created during checking of @argsT@ are
      -- not available.
      let postponeOnBlockedPattern m = m `catchIlltypedPatternBlockedOnMeta` \(err , x) -> do
            reportSDoc "tc.term" 50 $ vcat $
              [ "checking record pattern stuck on meta: " <+> text (show x) ]
            t1 <- addContext (xs, argsT) $ workOnTypes newTypeMeta_
            let e    = A.Lam A.exprNoRange (A.DomainFull b) body
                tgt' = telePi tel t1
            w <- postponeTypeCheckingProblem (CheckExpr cmp e tgt') $ isInstantiatedMeta x
            return (tgt' , w)

      -- Now check body : ?t₁
      -- DONT USE tel for addContext, as it loses NameIds.
      -- WRONG: v <- addContext tel $ checkExpr body t1
      (target0 , w) <- postponeOnBlockedPattern $
         addContext (xs, argsT) $ addTypedPatterns1 xps $ do
           t1 <- workOnTypes newTypeMeta_
           v  <- checkExpr' cmp body t1
           return (telePi tel t1 , teleLam tel v)

      -- Do not coerce hidden lambdas
      if notVisible info || any notVisible xs then do
        pid <- newProblem_ $ leqType target0 target
        blockTermOnProblem target w pid
      else do
        coerce cmp w target0 target


    useTargetType tel@(ExtendTel dom (Abs y EmptyTel)) btyp = do
        verboseS "tc.term.lambda" 5 $ tick "lambda-with-target-type"
        reportSLn "tc.term.lambda" 30 $ "useTargetType y  = " ++ y

        let (x :| []) = xs
        unless (sameHiding dom info) $ typeError $ WrongHidingInLambda target
        when (isJust $ getNameOf x) $
          -- Andreas, 2020-03-25, issue #4481: check for correct name
          unless (namedSame dom x) $
            setCurrentRange x $ typeError $ WrongHidingInLHS
        -- Andreas, 2011-10-01 ignore relevance in lambda if not explicitly given
        info <- lambdaModalityCheck dom info
        -- Andreas, 2015-05-28 Issue 1523
        -- Ensure we are not stepping under a possibly non-existing size.
        -- TODO: do we need to block checkExpr?
        let a = unDom dom
        checkSizeLtSat $ unEl a
        -- We only need to block the final term on the argument type
        -- comparison. The body will be blocked if necessary. We still want to
        -- compare the argument types first, so we spawn a new problem for that
        -- check.
        (pid, argT) <- newProblem $ isTypeEqualTo typ a
        -- Andreas, Issue 630: take name from function type if lambda name is "_"
        v <- lambdaAddContext (namedArg x) y (defaultArgDom info argT) $
               addTypedPatterns1 xps $ checkExpr' cmp body btyp
        blockTermOnProblem target (Lam info $ Abs (namedArgName x) v) pid

    useTargetType _ _ = __IMPOSSIBLE__

-- | Check that modality info in lambda is compatible with modality
--   coming from the function type.
--   If lambda has no user-given modality, copy that of function type.
<<<<<<< HEAD
lambdaModalityCheck :: (LensModality dom, LensAnnotation dom) => dom -> ArgInfo -> TCM ArgInfo
lambdaModalityCheck dom = lambdaQuantityCheck m <=< lambdaIrrelevanceCheck m
                          <=< lambdaAnnotationCheck (getAnnotation dom)
=======
lambdaModalityCheck :: LensModality dom => dom -> ArgInfo -> TCM ArgInfo
lambdaModalityCheck dom = lambdaCohesionCheck m <=< lambdaQuantityCheck m <=< lambdaIrrelevanceCheck m
>>>>>>> 8255ee2a
  where m = getModality dom

-- | Check that irrelevance info in lambda is compatible with irrelevance
--   coming from the function type.
--   If lambda has no user-given relevance, copy that of function type.
lambdaIrrelevanceCheck :: LensRelevance dom => dom -> ArgInfo -> TCM ArgInfo
lambdaIrrelevanceCheck dom info
    -- Case: no specific user annotation: use relevance of function type
  | getRelevance info == defaultRelevance = return $ setRelevance (getRelevance dom) info
    -- Case: explicit user annotation is taken seriously
  | otherwise = do
      let rPi  = getRelevance dom  -- relevance of function type
      let rLam = getRelevance info -- relevance of lambda
        -- Andreas, 2017-01-24, issue #2429
        -- we should report an error if we try to check a relevant function
        -- against an irrelevant function type (subtyping violation)
      unless (moreRelevant rPi rLam) $ do
        -- @rLam == Relevant@ is impossible here
        -- @rLam == Irrelevant@ is impossible here (least relevant)
        -- this error can only happen if @rLam == NonStrict@ and @rPi == Irrelevant@
        unless (rLam == NonStrict) __IMPOSSIBLE__  -- separate tests for separate line nums
        unless (rPi == Irrelevant) __IMPOSSIBLE__
        typeError WrongIrrelevanceInLambda
      return info

-- | Check that quantity info in lambda is compatible with quantity
--   coming from the function type.
--   If lambda has no user-given quantity, copy that of function type.
lambdaQuantityCheck :: LensQuantity dom => dom -> ArgInfo -> TCM ArgInfo
lambdaQuantityCheck dom info
    -- Case: no specific user annotation: use quantity of function type
  | noUserQuantity info = return $ setQuantity (getQuantity dom) info
    -- Case: explicit user annotation is taken seriously
  | otherwise = do
      let qPi  = getQuantity dom  -- quantity of function type
      let qLam = getQuantity info -- quantity of lambda
      unless (qPi `moreQuantity` qLam) $ do
        typeError WrongQuantityInLambda
      return info

<<<<<<< HEAD
lambdaAnnotationCheck :: LensAnnotation dom => dom -> ArgInfo -> TCM ArgInfo
lambdaAnnotationCheck dom info
    -- Case: no specific user annotation: use annotation of function type
  | getAnnotation info == defaultAnnotation = return $ setAnnotation (getAnnotation dom) info
    -- Case: explicit user annotation is taken seriously
  | otherwise = do
      let aPi  = getAnnotation dom  -- annotation of function type
      let aLam = getAnnotation info -- annotation of lambda
      unless (aPi == aLam) $ do
        typeError $ GenericError $ "Wrong annotation in lambda"
=======
-- | Check that cohesion info in lambda is compatible with cohesion
--   coming from the function type.
--   If lambda has no user-given cohesion, copy that of function type.
lambdaCohesionCheck :: LensCohesion dom => dom -> ArgInfo -> TCM ArgInfo
lambdaCohesionCheck dom info
    -- Case: no specific user annotation: use cohesion of function type
  | getCohesion info == defaultCohesion = return $ setCohesion (getCohesion dom) info
    -- Case: explicit user annotation is taken seriously
  | otherwise = do
      let cPi  = getCohesion dom  -- cohesion of function type
      let cLam = getCohesion info -- cohesion of lambda
      unless (cPi `sameCohesion` cLam) $ do
        -- if there is a cohesion annotation then
        -- it better match the domain.
        typeError WrongCohesionInLambda
>>>>>>> 8255ee2a
      return info

lambdaAddContext :: Name -> ArgName -> Dom Type -> TCM a -> TCM a
lambdaAddContext x y dom
  | isNoName x = addContext (y, dom)                 -- Note: String instance
  | otherwise  = addContext (x, dom)                 -- Name instance of addContext

-- | Checking a lambda whose domain type has already been checked.
checkPostponedLambda :: Comparison -> Arg (List1 (WithHiding Name), Maybe Type) -> A.Expr -> Type -> TCM Term
-- checkPostponedLambda cmp args@(Arg _    ([]    , _ )) body target = do
--   checkExpr' cmp body target
checkPostponedLambda cmp args@(Arg info (WithHiding h x :| xs, mt)) body target = do
  let postpone _ t = postponeTypeCheckingProblem_ $ CheckLambda cmp args body t
      lamHiding = mappend h $ getHiding info
  insertHiddenLambdas lamHiding target postpone $ \ t@(El _ (Pi dom b)) -> do
    -- Andreas, 2011-10-01 ignore relevance in lambda if not explicitly given
    info' <- setHiding lamHiding <$> lambdaModalityCheck dom info
    -- We only need to block the final term on the argument type
    -- comparison. The body will be blocked if necessary. We still want to
    -- compare the argument types first, so we spawn a new problem for that
    -- check.
    mpid <- caseMaybe mt (return Nothing) $ \ ascribedType -> Just <$> do
      newProblem_ $ leqType (unDom dom) ascribedType
    -- We type-check the body with the ascribedType given by the user
    -- to get better error messages.
    -- Using the type dom from the usage context would be more precise,
    -- though.
    -- TODO: quantity
    let dom' = setRelevance (getRelevance info') . setHiding lamHiding $
          maybe dom (dom $>) mt
    v <- lambdaAddContext x (absName b) dom'  $
      checkPostponedLambda0 cmp (Arg info (xs, mt)) body $ absBody b
    let v' = Lam info' $ Abs (nameToArgName x) v
    maybe (return v') (blockTermOnProblem t v') mpid

checkPostponedLambda0 :: Comparison -> Arg ([WithHiding Name], Maybe Type) -> A.Expr -> Type -> TCM Term
checkPostponedLambda0 cmp (Arg _    ([]    , _ )) body target =
  checkExpr' cmp body target
checkPostponedLambda0 cmp (Arg info (x : xs, mt)) body target =
  checkPostponedLambda cmp (Arg info (x :| xs, mt)) body target


-- | Insert hidden lambda until the hiding info of the domain type
--   matches the expected hiding info.
--   Throws 'WrongHidingInLambda'
insertHiddenLambdas
  :: Hiding                       -- ^ Expected hiding.
  -> Type                         -- ^ Expected to be a function type.
  -> (MetaId -> Type -> TCM Term) -- ^ Continuation on blocked type.
  -> (Type -> TCM Term)           -- ^ Continuation when expected hiding found.
                                  --   The continuation may assume that the @Type@
                                  --   is of the form @(El _ (Pi _ _))@.
  -> TCM Term                     -- ^ Term with hidden lambda inserted.
insertHiddenLambdas h target postpone ret = do
  -- If the target type is blocked, we postpone,
  -- because we do not know if a hidden lambda needs to be inserted.
  ifBlocked target postpone $ \ _ t -> do
    case unEl t of

      Pi dom b -> do
        let h' = getHiding dom
        -- Found expected hiding: return function type.
        if sameHiding h h' then ret t else do
          -- Found a visible argument but expected a hidden one:
          -- That's an error, as we cannot insert a visible lambda.
          if visible h' then typeError $ WrongHidingInLambda target else do
            -- Otherwise, we found a hidden argument that we can insert.
            let x    = absName b
            Lam (setOrigin Inserted $ domInfo dom) . Abs x <$> do
              addContext (x, dom) $ insertHiddenLambdas h (absBody b) postpone ret

      _ -> typeError . GenericDocError =<< do
        "Expected " <+> prettyTCM target <+> " to be a function type"

-- | @checkAbsurdLambda i h e t@ checks absurd lambda against type @t@.
--   Precondition: @e = AbsurdLam i h@
checkAbsurdLambda :: Comparison -> A.ExprInfo -> Hiding -> A.Expr -> Type -> TCM Term
checkAbsurdLambda cmp i h e t = localTC (set eQuantity topQuantity) $ do
      -- Andreas, 2019-10-01: check absurd lambdas in non-erased mode.
      -- Otherwise, they are not usable in meta-solutions in the term world.
      -- See test/Succeed/Issue3176.agda for an absurd lambda
      -- created in types.
  t <- instantiateFull t
  ifBlocked t (\ m t' -> postponeTypeCheckingProblem_ $ CheckExpr cmp e t') $ \ _ t' -> do
    case unEl t' of
      Pi dom@(Dom{domInfo = info', unDom = a}) b
        | not (sameHiding h info') -> typeError $ WrongHidingInLambda t'
        | not (noMetas a) ->
            postponeTypeCheckingProblem (CheckExpr cmp e t') $
              noMetas <$> instantiateFull a
        | otherwise -> blockTerm t' $ do
          ensureEmptyType (getRange i) a
          -- Add helper function
          top <- currentModule
          aux <- qualify top <$> freshName_ (getRange i, absurdLambdaName)
          -- if we are in irrelevant / erased position, the helper function
          -- is added as irrelevant / erased
          mod <- asksTC getModality
          reportSDoc "tc.term.absurd" 10 $ vcat
            [ ("Adding absurd function" <+> prettyTCM mod) <> prettyTCM aux
            , nest 2 $ "of type" <+> prettyTCM t'
            ]
          addConstant aux $
            (\ d -> (defaultDefn (setModality mod info') aux t' d)
                    { defPolarity       = [Nonvariant]
                    , defArgOccurrences = [Unused] })
            $ emptyFunction
              { funClauses        =
                  [ Clause
                    { clauseLHSRange  = getRange e
                    , clauseFullRange = getRange e
                    , clauseTel       = telFromList [fmap (absurdPatternName,) dom]
                    , namedClausePats = [Arg info' $ Named (Just $ WithOrigin Inserted $ unranged $ absName b) $ absurdP 0]
                    , clauseBody      = Nothing
                    , clauseType      = Just $ setModality mod $ defaultArg $ absBody b
                    , clauseCatchall  = False
                    , clauseRecursive   = Just False
                    , clauseUnreachable = Just True -- absurd clauses are unreachable
                    , clauseEllipsis  = NoEllipsis
                    }
                  ]
              , funCompiled       = Just Fail
              , funSplitTree      = Just $ SplittingDone 0
              , funMutual         = Just []
              , funTerminates     = Just True
              }
          -- Andreas 2012-01-30: since aux is lifted to toplevel
          -- it needs to be applied to the current telescope (issue 557)
          Def aux . map Apply . teleArgs <$> getContextTelescope
      _ -> typeError $ ShouldBePi t'

-- | @checkExtendedLambda i di qname cs e t@ check pattern matching lambda.
-- Precondition: @e = ExtendedLam i di qname cs@
checkExtendedLambda :: Comparison -> A.ExprInfo -> A.DefInfo -> QName -> List1 A.Clause ->
                       A.Expr -> Type -> TCM Term
checkExtendedLambda cmp i di qname cs e t = localTC (set eQuantity topQuantity) $ do
      -- Andreas, 2019-10-01: check extended lambdas in non-erased mode.
      -- Otherwise, they are not usable in meta-solutions in the term world.
      -- See test/Succeed/Issue{3581}.agda for an extended lambda
      -- created in a type.
   -- Andreas, 2016-06-16 issue #2045
   -- Try to get rid of unsolved size metas before we
   -- fix the type of the extended lambda auxiliary function
   solveSizeConstraints DontDefaultToInfty
   lamMod <- inFreshModuleIfFreeParams currentModule  -- #2883: need a fresh module if refined params
   t <- instantiateFull t
   ifBlocked t (\ m t' -> postponeTypeCheckingProblem_ $ CheckExpr cmp e t') $ \ _ t -> do
     j   <- currentOrFreshMutualBlock
     mod <- asksTC getModality
     let info = setModality mod defaultArgInfo

     reportSDoc "tc.term.exlam" 20 $ vcat
       [ hsep
         [ text $ show $ A.defAbstract di
         , "extended lambda's implementation"
         , doubleQuotes $ prettyTCM qname
         , "has type:"
         ]
       , prettyTCM t -- <+> " where clauses: " <+> text (show cs)
       ]
     args     <- getContextArgs

     -- Andreas, Ulf, 2016-02-02: We want to postpone type checking an extended lambda
     -- in case the lhs checker failed due to insufficient type info for the patterns.
     -- Issues 480, 1159, 1811.
     abstract (A.defAbstract di) $ do
       -- Andreas, 2013-12-28: add extendedlambda as @Function@, not as @Axiom@;
       -- otherwise, @addClause@ in @checkFunDef'@ fails (see issue 1009).
       addConstant qname =<< do
         useTerPragma $
           (defaultDefn info qname t emptyFunction) { defMutual = j }
       checkFunDef' t info NotDelayed (Just $ ExtLamInfo lamMod empty) Nothing di qname $
         List1.toList cs
       whenNothingM (asksTC envMutualBlock) $
         -- Andrea 10-03-2018: Should other checks be performed here too? e.g. termination/positivity/..
         checkIApplyConfluence_ qname
       return $ Def qname $ map Apply args
  where
    -- Concrete definitions cannot use information about abstract things.
    abstract ConcreteDef = inConcreteMode
    abstract AbstractDef = inAbstractMode

-- | Run a computation.
--
--   * If successful, that's it, we are done.
--
--   * If @IlltypedPattern p a@, @NotADatatype a@ or @CannotEliminateWithPattern p a@
--     is thrown and type @a@ is blocked on some meta @x@,
--     reset any changes to the state and pass (the error and) @x@ to the handler.
--
--   * If @SplitError (UnificationStuck c tel us vs _)@ is thrown and the unification
--     problem @us =?= vs : tel@ is blocked on some meta @x@ pass @x@ to the handler.
--
--   * If another error was thrown or the type @a@ is not blocked, reraise the error.
--
--   Note that the returned meta might only exists in the state where the error was
--   thrown, thus, be an invalid 'MetaId' in the current state.
--
catchIlltypedPatternBlockedOnMeta :: TCM a -> ((TCErr, MetaId) -> TCM a) -> TCM a
catchIlltypedPatternBlockedOnMeta m handle = do

  -- Andreas, 2016-07-13, issue 2028.
  -- Save the state to rollback the changes to the signature.
  st <- getTC

  m `catchError` \ err -> do

    let reraise = throwError err

    -- Get the blocking meta responsible for the type error.
    -- If we do not find such a meta or the error should not be handled,
    -- we reraise the error.
    x <- maybe reraise return =<< do
      case err of
        TypeError _ s cl -> localTCState $ do
          putTC s
          enterClosure cl $ \case
            IlltypedPattern p a -> isBlocked a

            SplitError (UnificationStuck c tel us vs _) -> do
              -- Andreas, 2018-11-23, re issue #3403
              -- The following computation of meta-variables and picking
              -- of the first one, seems a bit brittle.
              -- I do not understand why there is a single @reduce@ here
              -- (seems to archieve a bit along @normalize@, but how much??).
              problem <- reduce =<< instantiateFull (flattenTel tel, us, vs)
              -- over-approximating the set of metas actually blocking unification
              return $ firstMeta problem

            SplitError (BlockedType aClosure) ->
              enterClosure aClosure $ \ a -> isBlocked a

            -- Andrea: TODO look for blocking meta in tClosure and its Sort.
            -- SplitError (CannotCreateMissingClause _ _ _ tClosure) ->

            CannotEliminateWithPattern p a -> isBlocked a

            _ -> return Nothing
        _ -> return Nothing

    reportSDoc "tc.postpone" 20 $ vcat $
      [ "checking definition blocked on meta: " <+> prettyTCM x ]

    -- Note that we messed up the state a bit.  We might want to unroll these state changes.
    -- However, they are mostly harmless:
    -- 1. We created a new mutual block id.
    -- 2. We added a constant without definition.
    -- In fact, they are not so harmless, see issue 2028!
    -- Thus, reset the state!
    putTC st

    -- The meta might not be known in the reset state, as it could have been created
    -- somewhere on the way to the type error.
    lookupMeta' x >>= \case
      -- Case: we do not know the meta, so we reraise.
      Nothing -> reraise
      -- Case: we know the meta here.
      -- Andreas, 2018-11-23: I do not understand why @InstV@ is necessarily impossible.
      -- The reasoning is probably that the state @st@ is more advanced that @s@
      -- in which @x@ was blocking, thus metas in @st@ should be more instantiated than
      -- in @s@.  But issue #3403 presents a counterexample, so let's play save and reraise
      -- Just m | InstV{} <- mvInstantiation m -> __IMPOSSIBLE__  -- It cannot be instantiated yet.
      Just m | InstV{} <- mvInstantiation m -> reraise
      -- Case: the meta is frozen (and not an interaction meta).
      -- Postponing doesn't make sense, so we reraise.
      Just m | Frozen  <- mvFrozen m -> isInteractionMeta x >>= \case
        Nothing -> reraise
      -- Remaining cases: the meta is known and can still be instantiated.
        Just{}  -> handle (err, x)
      Just{} -> handle (err, x)

---------------------------------------------------------------------------
-- * Records
---------------------------------------------------------------------------

-- | Picks up record field assignments from modules that export a definition
--   that has the same name as the missing field.

expandModuleAssigns
  :: [Either A.Assign A.ModuleName]  -- ^ Modules and field assignments.
  -> [C.Name]                        -- ^ Names of fields of the record type.
  -> TCM A.Assigns                   -- ^ Completed field assignments from modules.
expandModuleAssigns mfs xs = do
  let (fs , ms) = partitionEithers mfs

  -- The fields of the record that have not been given by field assignments @fs@
  -- are looked up in the given modules @ms@.
  fs' <- forM (xs List.\\ map (view nameFieldA) fs) $ \ f -> do

    -- Get the possible assignments for field f from the modules.
    pms <- forM ms $ \ m -> do
      modScope <- getNamedScope m
      let names :: ThingsInScope AbstractName
          names = exportedNamesInScope modScope
      return $
        case Map.lookup f names of
          Just [n] -> Just (m, FieldAssignment f $ killRange $ A.nameToExpr n)
          _        -> Nothing

    -- If we have several matching assignments, that's an error.
    case catMaybes pms of
      []        -> return Nothing
      [(_, fa)] -> return (Just fa)
      mfas      -> typeError . GenericDocError =<< do
        vcat $
          "Ambiguity: the field" <+> prettyTCM f
            <+> "appears in the following modules: " : map (prettyTCM . fst) mfas
  return (fs ++ catMaybes fs')

-- | @checkRecordExpression fs e t@ checks record construction against type @t@.
-- Precondition @e = Rec _ fs@.
checkRecordExpression
  :: Comparison       -- ^ How do we related the inferred type of the record expression
                      --   to the expected type?  Subtype or equal type?
  -> A.RecordAssigns  -- ^ @mfs@: modules and field assignments.
  -> A.Expr           -- ^ Must be @A.Rec _ mfs@.
  -> Type             -- ^ Expected type of record expression.
  -> TCM Term         -- ^ Record value in internal syntax.
checkRecordExpression cmp mfs e t = do
  reportSDoc "tc.term.rec" 10 $ sep
    [ "checking record expression"
    , prettyA e
    ]
  ifBlocked t (\ _ t -> guessRecordType t) {-else-} $ \ _ t -> do
  case unEl t of
    -- Case: We know the type of the record already.
    Def r es  -> do
      let ~(Just vs) = allApplyElims es
      reportSDoc "tc.term.rec" 20 $ text $ "  r   = " ++ prettyShow r

      reportSDoc "tc.term.rec" 30 $ "  xs  = " <> do
        text =<< prettyShow . map unDom <$> getRecordFieldNames r
      reportSDoc "tc.term.rec" 30 $ "  ftel= " <> do
        prettyTCM =<< getRecordFieldTypes r
      reportSDoc "tc.term.rec" 30 $ "  con = " <> do
        text =<< prettyShow <$> getRecordConstructor r

      def <- getRecordDef r
      let -- Field names (C.Name) with ArgInfo from record type definition.
          cxs  = map argFromDom $ recordFieldNames def
          -- Just field names.
          xs   = map unArg cxs
          -- Record constructor.
          con  = killRange $ recConHead def
      reportSDoc "tc.term.rec" 20 $ vcat
        [ "  xs  = " <> return (P.pretty xs)
        , "  ftel= " <> prettyTCM (recTel def)
        , "  con = " <> return (P.pretty con)
        ]

      -- Andreas, 2018-09-06, issue #3122.
      -- Associate the concrete record field names used in the record expression
      -- to their counterpart in the record type definition.
      disambiguateRecordFields (map _nameFieldA $ lefts mfs) (map unDom $ recFields def)

      -- Compute the list of given fields, decorated with the ArgInfo from the record def.
      -- Andreas, 2019-03-18, issue #3122, also pick up non-visible fields from the modules.
      fs <- expandModuleAssigns mfs (map unArg cxs)

      -- Compute a list of metas for the missing visible fields.
      scope <- getScope
      let re = getRange e
          meta x = A.Underscore $ A.MetaInfo re scope Nothing (prettyShow x)
      -- In @es@ omitted explicit fields are replaced by underscores.
      -- Omitted implicit or instance fields
      -- are still left out and inserted later by checkArguments_.
      es <- insertMissingFieldsWarn r meta fs cxs

      args <- checkArguments_ ExpandLast re es (recTel def `apply` vs) >>= \case
        (elims, remainingTel) | null remainingTel
                              , Just args <- allApplyElims elims -> return args
        _ -> __IMPOSSIBLE__
      -- Don't need to block here!
      reportSDoc "tc.term.rec" 20 $ text $ "finished record expression"
      return $ Con con ConORec (map Apply args)
    _ -> typeError $ ShouldBeRecordType t

  where
    -- Case: We don't know the type of the record.
    guessRecordType t = do
      let fields = [ x | Left (FieldAssignment x _) <- mfs ]
      rs <- findPossibleRecords fields
      case rs of
          -- If there are no records with the right fields we might as well fail right away.
        [] -> case fields of
          []  -> genericError "There are no records in scope"
          [f] -> genericError $ "There is no known record with the field " ++ prettyShow f
          _   -> genericError $ "There is no known record with the fields " ++ unwords (map prettyShow fields)
          -- If there's only one record with the appropriate fields, go with that.
        [r] -> do
          def <- getConstInfo r
          let rt = defType def
          vs  <- newArgsMeta rt
          target <- reduce $ piApply rt vs
          s  <- case unEl target of
                  Sort s  -> return s
                  v       -> do
                    reportSDoc "impossible" 10 $ vcat
                      [ "The impossible happened when checking record expression against meta"
                      , "Candidate record type r = " <+> prettyTCM r
                      , "Type of r               = " <+> prettyTCM rt
                      , "Ends in (should be sort)= " <+> prettyTCM v
                      , text $ "  Raw                   =  " ++ show v
                      ]
                    __IMPOSSIBLE__
          let inferred = El s $ Def r $ map Apply vs
          v <- checkExpr e inferred
          coerce cmp v inferred t
          -- Andreas 2012-04-21: OLD CODE, WRONG DIRECTION, I GUESS:
          -- blockTerm t $ v <$ leqType_ t inferred

          -- If there are more than one possible record we postpone
        _:_:_ -> do
          reportSDoc "tc.term.expr.rec" 10 $ sep
            [ "Postponing type checking of"
            , nest 2 $ prettyA e <+> ":" <+> prettyTCM t
            ]
          postponeTypeCheckingProblem_ $ CheckExpr cmp e t

-- | @checkRecordUpdate cmp ei recexpr fs e t@
--
-- Preconditions: @e = RecUpdate ei recexpr fs@ and @t@ is reduced.
--
checkRecordUpdate
  :: Comparison   -- ^ @cmp@
  -> A.ExprInfo   -- ^ @ei@
  -> A.Expr       -- ^ @recexpr@
  -> A.Assigns    -- ^ @fs@
  -> A.Expr       -- ^ @e = RecUpdate ei recexpr fs@
  -> Type         -- ^ Need not be reduced.
  -> TCM Term
checkRecordUpdate cmp ei recexpr fs eupd t = do
  ifBlocked t (\ _ _ -> tryInfer) $ {-else-} \ _ t' -> do
    caseMaybeM (isRecordType t') should $ \ (r, _pars, defn) -> do
      -- Bind the record value (before update) to a fresh @name@.
      v <- checkExpr' cmp recexpr t'
      name <- freshNoName $ getRange recexpr
      addLetBinding defaultArgInfo name v t' $ do

        let projs = map argFromDom $ recFields defn

        -- Andreas, 2018-09-06, issue #3122.
        -- Associate the concrete record field names used in the record expression
        -- to their counterpart in the record type definition.
        disambiguateRecordFields (map _nameFieldA fs) (map unArg projs)

        -- Desugar record update expression into record expression.
        let fs' = map (\ (FieldAssignment x e) -> (x, Just e)) fs
        axs <- map argFromDom <$> getRecordFieldNames r
        es  <- orderFieldsWarn r (const Nothing) axs fs'
        let es'  = zipWith (replaceFields name ei) projs es
        let erec = A.Rec ei [ Left (FieldAssignment x e) | (Arg _ x, Just e) <- zip axs es' ]
        -- Call the type checker on the desugared syntax.
        checkExpr' cmp erec t
  where
    replaceFields :: Name -> A.ExprInfo -> Arg A.QName -> Maybe A.Expr -> Maybe A.Expr
    replaceFields name ei (Arg ai p) Nothing | visible ai = Just $
      -- omitted visible fields remain unchanged: @{ ...; p = p name; ...}@
      -- (hidden fields are supposed to be inferred)
      A.App
        (A.defaultAppInfo $ getRange ei)
        (A.Proj ProjSystem $ unambiguous p)
        (defaultNamedArg $ A.Var name)
    replaceFields _ _ _ me = me  -- other fields get the user-written updates

    tryInfer = do
      (_, trec) <- inferExpr recexpr
      ifBlocked trec (\ _ _ -> postpone) $ {-else-} \ _ _ -> do
        v <- checkExpr' cmp eupd trec
        coerce cmp v trec t

    postpone = postponeTypeCheckingProblem_ $ CheckExpr cmp eupd t
    should   = typeError $ ShouldBeRecordType t

---------------------------------------------------------------------------
-- * Literal
---------------------------------------------------------------------------

checkLiteral :: Literal -> Type -> TCM Term
checkLiteral lit t = do
  t' <- litType lit
  coerce CmpEq (Lit lit) t' t

---------------------------------------------------------------------------
-- * Terms
---------------------------------------------------------------------------

-- | Remove top layers of scope info of expression and set the scope accordingly
--   in the 'TCState'.

scopedExpr :: A.Expr -> TCM A.Expr
scopedExpr (A.ScopedExpr scope e) = setScope scope >> scopedExpr e
scopedExpr e                      = return e

-- | Type check an expression.
checkExpr :: A.Expr -> Type -> TCM Term
checkExpr = checkExpr' CmpLeq

-- Andreas, 2019-10-13, issue #4125:
-- For the sake of readable types in interactive program construction,
-- avoid unnecessary unfoldings via 'reduce' in the type checker!
checkExpr'
  :: Comparison
  -> A.Expr
  -> Type        -- ^ Unreduced!
  -> TCM Term
checkExpr' cmp e t =
  verboseBracket "tc.term.expr.top" 5 "checkExpr" $
  reportResult "tc.term.expr.top" 15 (\ v -> vcat
                                              [ "checkExpr" <?> fsep [ prettyTCM e, ":", prettyTCM t ]
                                              , "  returns" <?> prettyTCM v ]) $
  traceCall (CheckExprCall cmp e t) $ localScope $ doExpandLast $ unfoldInlined =<< do
    reportSDoc "tc.term.expr.top" 15 $
        "Checking" <+> sep
          [ fsep [ prettyTCM e, ":", prettyTCM t ]
          , nest 2 $ "at " <+> (text . prettyShow =<< getCurrentRange)
          ]
    reportSDoc "tc.term.expr.top.detailed" 80 $
      "Checking" <+> fsep [ prettyTCM e, ":", text (show t) ]
    tReduced <- reduce t
    reportSDoc "tc.term.expr.top" 15 $
        "    --> " <+> prettyTCM tReduced

    e <- scopedExpr e

    irrelevantIfProp <- isPropM t >>= \case
      True  -> do
        let mod = defaultModality { modRelevance = Irrelevant }
        return $ fmap dontCare . applyModalityToContext mod
      False -> return id

    irrelevantIfProp $ tryInsertHiddenLambda e tReduced $ case e of

        A.ScopedExpr scope e -> __IMPOSSIBLE__ -- setScope scope >> checkExpr e t

        -- a meta variable without arguments: type check directly for efficiency
        A.QuestionMark i ii -> checkQuestionMark (newValueMeta' RunMetaOccursCheck) cmp t i ii
        A.Underscore i -> checkUnderscore cmp t i

        A.WithApp _ e es -> typeError $ NotImplemented "type checking of with application"

        e0@(A.App i q (Arg ai e))
          | A.Quote _ <- unScope q, visible ai -> do
          x <- quotedName $ namedThing e
          ty <- qNameType
          coerce cmp (quoteName x) ty t

          | A.QuoteTerm _ <- unScope q -> do
             (et, _) <- inferExpr (namedThing e)
             doQuoteTerm cmp et t

        A.Quote{}     -> genericError "quote must be applied to a defined name"
        A.QuoteTerm{} -> genericError "quoteTerm must be applied to a term"
        A.Unquote{}   -> genericError "unquote must be applied to a term"

        A.AbsurdLam i h -> checkAbsurdLambda cmp i h e t

        A.ExtendedLam i di qname cs -> checkExtendedLambda cmp i di qname cs e t

        A.Lam i (A.DomainFull b) e -> checkLambda cmp b e t

        A.Lam i (A.DomainFree _ x) e0
          | isNothing (nameOf $ unArg x) && isNothing (A.binderPattern $ namedArg x) ->
              checkExpr' cmp (A.Lam i (domainFree (getArgInfo x) $ A.unBind <$> namedArg x) e0) t
          | otherwise -> typeError $ NotImplemented "named arguments in lambdas"

        A.Lit _ lit  -> checkLiteral lit t
        A.Let i ds e -> checkLetBindings ds $ checkExpr' cmp e t
        A.Pi _ tel e -> do
            (t0, t') <- checkPiTelescope (List1.toList tel) $ \ tel -> do
                    t0  <- instantiateFull =<< isType_ e
                    tel <- instantiateFull tel
                    return (t0, telePi tel t0)
            checkTelePiSort t'
            noFunctionsIntoSize t0 t'
            let s = getSort t'
                v = unEl t'
            coerce cmp v (sort s) t

        A.Generalized s e -> do
            (_, t') <- generalizeType s $ isType_ e
            noFunctionsIntoSize t' t'
            let s = getSort t'
                v = unEl t'
            coerce cmp v (sort s) t

        A.Fun _ (Arg info a) b -> do
            a' <- isType_ a
            let adom = defaultArgDom info a'
            b' <- isType_ b
            s  <- inferFunSort (getSort a') (getSort b')
            let v = Pi adom (NoAbs underscore b')
            noFunctionsIntoSize b' $ El s v
            coerce cmp v (sort s) t

        A.Rec _ fs  -> checkRecordExpression cmp fs e t

        A.RecUpdate ei recexpr fs -> checkRecordUpdate cmp ei recexpr fs e t

        A.DontCare e -> -- resurrect vars
          ifM ((Irrelevant ==) <$> asksTC getRelevance)
            (dontCare <$> do applyRelevanceToContext Irrelevant $ checkExpr' cmp e t)
            (internalError "DontCare may only appear in irrelevant contexts")

        A.ETel _   -> __IMPOSSIBLE__

        A.Dot{} -> genericError "Invalid dotted expression"

        -- Application
        _   | Application hd args <- appView e -> checkApplication cmp hd args e t

      `catchIlltypedPatternBlockedOnMeta` \ (err, x) -> do
        -- We could not check the term because the type of some pattern is blocked.
        -- It has to be blocked on some meta, so we can postpone,
        -- being sure it will be retried when a meta is solved
        -- (which might be the blocking meta in which case we actually make progress).
        reportSDoc "tc.term" 50 $ vcat $
          [ "checking pattern got stuck on meta: " <+> text (show x) ]
        postponeTypeCheckingProblem (CheckExpr cmp e t) $ isInstantiatedMeta x

  where
  -- | Call checkExpr with an hidden lambda inserted if appropriate,
  --   else fallback.
  tryInsertHiddenLambda
    :: A.Expr
    -> Type      -- ^ Reduced.
    -> TCM Term
    -> TCM Term
  tryInsertHiddenLambda e tReduced fallback
    -- Insert hidden lambda if all of the following conditions are met:
    -- type is a hidden function type, {x : A} -> B or {{x : A}} -> B
    -- expression is not a lambda with the appropriate hiding yet
    | Pi (Dom{domInfo = info, unDom = a}) b <- unEl tReduced
        , let h = getHiding info
        , notVisible h
        -- expression is not a matching hidden lambda or question mark
        , not (hiddenLambdaOrHole h e)
        = do
      let proceed = doInsert (setOrigin Inserted info) $ absName b
      expandHidden <- asksTC envExpandLast
      -- If we skip the lambda insertion for an introduction,
      -- we will hit a dead end, so proceed no matter what.
      if definitelyIntroduction then proceed else
        -- #3019 and #4170: don't insert implicit lambdas in arguments to existing metas
        if expandHidden == ReallyDontExpandLast then fallback else do
        -- Andreas, 2017-01-19, issue #2412:
        -- We do not want to insert a hidden lambda if A is
        -- possibly empty type of sizes, as this will produce an error.
        reduce a >>= isSizeType >>= \case
          Just (BoundedLt u) -> ifBlocked u (\ _ _ -> fallback) $ \ _ v -> do
            ifM (checkSizeNeverZero v) proceed fallback
            `catchError` \_ -> fallback
          _ -> proceed

    | otherwise = fallback

    where
    re = getRange e
    rx = caseMaybe (rStart re) noRange $ \ pos -> posToRange pos pos

    doInsert info y = do
      x <- C.setNotInScope <$> freshName rx y
      reportSLn "tc.term.expr.impl" 15 $ "Inserting implicit lambda"
      checkExpr' cmp (A.Lam (A.ExprRange re) (domainFree info $ A.mkBinder x) e) tReduced

    hiddenLambdaOrHole h e = case e of
      A.AbsurdLam _ h'        -> sameHiding h h'
      A.ExtendedLam _ _ _ cls -> any hiddenLHS cls
      A.Lam _ bind _          -> sameHiding h bind
      A.QuestionMark{}        -> True
      _                       -> False

    hiddenLHS (A.Clause (A.LHS _ (A.LHSHead _ (a : _))) _ _ _ _) = notVisible a
    hiddenLHS _ = False

    -- Things with are definitely introductions,
    -- thus, cannot be of hidden Pi-type, unless they are hidden lambdas.
    definitelyIntroduction = case e of
      A.Lam{}        -> True
      A.AbsurdLam{}  -> True
      A.Lit{}        -> True
      A.Pi{}         -> True
      A.Fun{}        -> True
      A.Rec{}        -> True
      A.RecUpdate{}  -> True
      A.ScopedExpr{} -> __IMPOSSIBLE__
      A.ETel{}       -> __IMPOSSIBLE__
      _ -> False

---------------------------------------------------------------------------
-- * Reflection
---------------------------------------------------------------------------

doQuoteTerm :: Comparison -> Term -> Type -> TCM Term
doQuoteTerm cmp et t = do
  et'       <- etaContract =<< instantiateFull et
  case allMetasList et' of
    []  -> do
      q  <- quoteTerm et'
      ty <- el primAgdaTerm
      coerce cmp q ty t
    metas -> postponeTypeCheckingProblem (DoQuoteTerm cmp et t) $ andM $ map isInstantiatedMeta metas

-- | Unquote a TCM computation in a given hole.
unquoteM :: A.Expr -> Term -> Type -> TCM ()
unquoteM tacA hole holeType = do
  tac <- checkExpr tacA =<< (el primAgdaTerm --> el (primAgdaTCM <#> primLevelZero <@> primUnit))
  inFreshModuleIfFreeParams $ unquoteTactic tac hole holeType

-- | Run a tactic `tac : Term → TC ⊤` in a hole (second argument) of the type
--   given by the third argument. Runs the continuation if successful.
unquoteTactic :: Term -> Term -> Type -> TCM ()
unquoteTactic tac hole goal = do
  reportSDoc "tc.term.tactic" 40 $ sep
    [ "Running tactic" <+> prettyTCM tac
    , nest 2 $ "on" <+> prettyTCM hole <+> ":" <+> prettyTCM goal ]
  ok  <- runUnquoteM $ unquoteTCM tac hole
  case ok of
    Left (BlockedOnMeta oldState x) -> do
      putTC oldState
      mi <- lookupMeta' x
      (r, meta) <- case mi of
        Nothing -> do -- fresh meta: need to block on something else!
          (noRange,) . firstMeta <$> instantiateFull goal
            -- Remark:
            -- Nothing:  Nothing to block on, leave it yellow. Alternative: fail.
            -- Just x:   range?
        Just mi -> return (getRange mi, Just x)
      setCurrentRange r $
        addConstraint (UnquoteTactic meta tac hole goal)
    Left err -> typeError $ UnquoteFailed err
    Right _ -> return ()

---------------------------------------------------------------------------
-- * Meta variables
---------------------------------------------------------------------------

-- | Check an interaction point without arguments.
checkQuestionMark
  :: (Comparison -> Type -> TCM (MetaId, Term))
  -> Comparison
  -> Type            -- ^ Not reduced!
  -> A.MetaInfo
  -> InteractionId
  -> TCM Term
checkQuestionMark new cmp t0 i ii = do
  reportSDoc "tc.interaction" 20 $ sep
    [ "Found interaction point"
    , text . show =<< asksTC (^. lensIsAbstract)
    , pretty ii
    , ":"
    , prettyTCM t0
    ]
  reportSDoc "tc.interaction" 60 $ sep
    [ "Raw:"
    , text (show t0)
    ]
  checkMeta (newQuestionMark' new ii) cmp t0 i -- Andreas, 2013-05-22 use unreduced type t0!

-- | Check an underscore without arguments.
checkUnderscore :: Comparison -> Type -> A.MetaInfo -> TCM Term
checkUnderscore = checkMeta (newValueMeta RunMetaOccursCheck)

-- | Type check a meta variable.
checkMeta :: (Comparison -> Type -> TCM (MetaId, Term)) -> Comparison -> Type -> A.MetaInfo -> TCM Term
checkMeta newMeta cmp t i = fst <$> checkOrInferMeta newMeta (Just (cmp , t)) i

-- | Infer the type of a meta variable.
--   If it is a new one, we create a new meta for its type.
inferMeta :: (Comparison -> Type -> TCM (MetaId, Term)) -> A.MetaInfo -> TCM (Elims -> Term, Type)
inferMeta newMeta i = mapFst applyE <$> checkOrInferMeta newMeta Nothing i

-- | Type check a meta variable.
--   If its type is not given, we return its type, or a fresh one, if it is a new meta.
--   If its type is given, we check that the meta has this type, and we return the same
--   type.
checkOrInferMeta
  :: (Comparison -> Type -> TCM (MetaId, Term))
  -> Maybe (Comparison , Type)
  -> A.MetaInfo
  -> TCM (Term, Type)
checkOrInferMeta newMeta mt i = do
  case A.metaNumber i of
    Nothing -> do
      setScope (A.metaScope i)
      (cmp , t) <- maybe ((CmpEq,) <$> workOnTypes newTypeMeta_) return mt
      (x, v) <- newMeta cmp t
      setMetaNameSuggestion x (A.metaNameSuggestion i)
      return (v, t)
    -- Rechecking an existing metavariable
    Just x -> do
      let v = MetaV x []
      reportSDoc "tc.meta.check" 20 $
        "checking existing meta " <+> prettyTCM v
      t' <- metaType x
      reportSDoc "tc.meta.check" 20 $
        nest 2 $ "of type " <+> prettyTCM t'
      case mt of
        Nothing -> return (v, t')
        Just (cmp , t) -> (,t) <$> coerce cmp v t' t

-- | Turn a domain-free binding (e.g. lambda) into a domain-full one,
--   by inserting an underscore for the missing type.
domainFree :: ArgInfo -> A.Binder' A.Name -> A.LamBinding
domainFree info x =
  A.DomainFull $ A.mkTBind r (singleton $ unnamedArg info $ fmap A.mkBindName x)
               $ A.Underscore underscoreInfo
  where
    r = getRange x
    underscoreInfo = A.MetaInfo
      { A.metaRange          = r
      , A.metaScope          = emptyScopeInfo
      , A.metaNumber         = Nothing
      , A.metaNameSuggestion = prettyShow $ A.nameConcrete $ A.binderName x
      }


-- | Check arguments whose value we already know.
--
--   This function can be used to check user-supplied parameters
--   we have already computed by inference.
--
--   Precondition: The type @t@ of the head has enough domains.

checkKnownArguments
  :: [NamedArg A.Expr]  -- ^ User-supplied arguments (hidden ones may be missing).
  -> Args               -- ^ Inferred arguments (including hidden ones).
  -> Type               -- ^ Type of the head (must be Pi-type with enough domains).
  -> TCM (Args, Type)   -- ^ Remaining inferred arguments, remaining type.
checkKnownArguments []           vs t = return (vs, t)
checkKnownArguments (arg : args) vs t = do
  (vs', t') <- traceCall (SetRange $ getRange arg) $ checkKnownArgument arg vs t
  checkKnownArguments args vs' t'

-- | Check an argument whose value we already know.

checkKnownArgument
  :: NamedArg A.Expr    -- ^ User-supplied argument.
  -> Args               -- ^ Inferred arguments (including hidden ones).
  -> Type               -- ^ Type of the head (must be Pi-type with enough domains).
  -> TCM (Args, Type)   -- ^ Remaining inferred arguments, remaining type.
checkKnownArgument arg [] _ = genericDocError =<< do
  "Invalid projection parameter " <+> prettyA arg
-- Andreas, 2019-07-22, while #3353: we should use domName, not absName !!
-- WAS:
-- checkKnownArgument arg@(Arg info e) (Arg _infov v : vs) t = do
--   (dom@Dom{domInfo = info',unDom = a}, b) <- mustBePi t
--   -- Skip the arguments from vs that do not correspond to e
--   if not (sameHiding info info'
--           && (visible info || maybe True (absName b ==) (bareNameOf e)))
checkKnownArgument arg (Arg _ v : vs) t = do
  -- Skip the arguments from vs that do not correspond to e
  (dom@Dom{ unDom = a }, b) <- mustBePi t
  if not $ fromMaybe __IMPOSSIBLE__ $ fittingNamedArg arg dom
    -- Continue with the next one
    then checkKnownArgument arg vs (b `absApp` v)
    -- Found the right argument
    else do
      u <- checkNamedArg arg a
      equalTerm a u v
      return (vs, b `absApp` v)

-- | Check a single argument.

checkNamedArg :: NamedArg A.Expr -> Type -> TCM Term
checkNamedArg arg@(Arg info e0) t0 = do
  let e = namedThing e0
  let x = bareNameWithDefault "" e0
  traceCall (CheckExprCall CmpLeq e t0) $ do
    reportSDoc "tc.term.args.named" 15 $ do
        "Checking named arg" <+> sep
          [ fsep [ prettyTCM arg, ":", prettyTCM t0 ]
          ]
    reportSLn "tc.term.args.named" 75 $ "  arg = " ++ show (deepUnscope arg)
    -- Ulf, 2017-03-24: (#2172) Always treat explicit _ and ? as implicit
    -- argument (i.e. solve with unification).
    let checkU = checkMeta (newMetaArg (setHiding Hidden info) x) CmpLeq t0
    let checkQ = checkQuestionMark (newInteractionMetaArg (setHiding Hidden info) x) CmpLeq t0
    if not $ isHole e then checkExpr e t0 else localScope $ do
      -- Note: we need localScope here,
      -- as scopedExpr manipulates the scope in the state.
      -- However, we may not pull localScope over checkExpr!
      -- This is why we first test for isHole, and only do
      -- scope manipulations if we actually handle the checking
      -- of e here (and not pass it to checkExpr).
      scopedExpr e >>= \case
        A.Underscore i ->  checkU i
        A.QuestionMark i ii -> checkQ i ii
        _ -> __IMPOSSIBLE__
  where
  isHole A.Underscore{} = True
  isHole A.QuestionMark{} = True
  isHole (A.ScopedExpr _ e) = isHole e
  isHole _ = False

-- | Infer the type of an expression. Implemented by checking against a meta
--   variable.  Except for neutrals, for them a polymorphic type is inferred.
inferExpr :: A.Expr -> TCM (Term, Type)
-- inferExpr e = inferOrCheck e Nothing
inferExpr = inferExpr' DontExpandLast

inferExpr' :: ExpandHidden -> A.Expr -> TCM (Term, Type)
inferExpr' exh e = traceCall (InferExpr e) $ do
  let Application hd args = appView e
  reportSDoc "tc.infer" 30 $ vcat
    [ "inferExpr': appView of " <+> prettyA e
    , "  hd   = " <+> prettyA hd
    , "  args = " <+> prettyAs args
    ]
  reportSDoc "tc.infer" 60 $ vcat
    [ text $ "  hd (raw) = " ++ show hd
    ]
  inferApplication exh hd args e

defOrVar :: A.Expr -> Bool
defOrVar A.Var{} = True
defOrVar A.Def'{} = True
defOrVar A.Proj{} = True
defOrVar (A.ScopedExpr _ e) = defOrVar e
defOrVar _     = False

-- | Used to check aliases @f = e@.
--   Switches off 'ExpandLast' for the checking of top-level application.
checkDontExpandLast :: Comparison -> A.Expr -> Type -> TCM Term
checkDontExpandLast cmp e t = case e of
  _ | Application hd args <- appView e,  defOrVar hd ->
    traceCall (CheckExprCall cmp e t) $ localScope $ dontExpandLast $ do
      checkApplication cmp hd args e t
  _ -> checkExpr' cmp e t -- note that checkExpr always sets ExpandLast

-- | Check whether a de Bruijn index is bound by a module telescope.
isModuleFreeVar :: Int -> TCM Bool
isModuleFreeVar i = do
  params <- moduleParamsToApply =<< currentModule
  return $ any ((== Var i []) . unArg) params

-- | Infer the type of an expression, and if it is of the form
--   @{tel} -> D vs@ for some datatype @D@ then insert the hidden
--   arguments.  Otherwise, leave the type polymorphic.
inferExprForWith :: A.Expr -> TCM (Term, Type)
inferExprForWith e = do
  reportSDoc "tc.with.infer" 20 $ "inferExprforWith " <+> prettyTCM e
  reportSLn  "tc.with.infer" 80 $ "inferExprforWith " ++ show (deepUnscope e)
  traceCall (InferExpr e) $ do
    -- With wants type and term fully instantiated!
    (v, t) <- instantiateFull =<< inferExpr e
    v0 <- reduce v
    -- Andreas 2014-11-06, issue 1342.
    -- Check that we do not `with` on a module parameter!
    case v0 of
      Var i [] -> whenM (isModuleFreeVar i) $ do
        reportSDoc "tc.with.infer" 80 $ vcat
          [ text $ "with expression is variable " ++ show i
          , "current modules = " <+> do text . show =<< currentModule
          , "current module free vars = " <+> do text . show =<< getCurrentModuleFreeVars
          , "context size = " <+> do text . show =<< getContextSize
          , "current context = " <+> do prettyTCM =<< getContextTelescope
          ]
        typeError $ WithOnFreeVariable e v0
      _        -> return ()
    -- Possibly insert hidden arguments.
    TelV tel t0 <- telViewUpTo' (-1) (not . visible) t
    case unEl t0 of
      Def d vs -> do
        res <- isDataOrRecordType d
        case res of
          Nothing -> return (v, t)
          Just{}  -> do
            (args, t1) <- implicitArgs (-1) notVisible t
            return (v `apply` args, t1)
      _ -> return (v, t)

---------------------------------------------------------------------------
-- * Let bindings
---------------------------------------------------------------------------

checkLetBindings :: [A.LetBinding] -> TCM a -> TCM a
checkLetBindings = foldr ((.) . checkLetBinding) id

checkLetBinding :: A.LetBinding -> TCM a -> TCM a

checkLetBinding b@(A.LetBind i info x t e) ret =
  traceCall (CheckLetBinding b) $ do
    t <- isType_ t
    v <- applyModalityToContext info $ checkDontExpandLast CmpLeq e t
    addLetBinding info (A.unBind x) v t ret

checkLetBinding b@(A.LetPatBind i p e) ret =
  traceCall (CheckLetBinding b) $ do
    p <- expandPatternSynonyms p
    (v, t) <- inferExpr' ExpandLast e
    let -- construct a type  t -> dummy  for use in checkLeftHandSide
        t0 = El (getSort t) $ Pi (defaultDom t) (NoAbs underscore __DUMMY_TYPE__)
        p0 = Arg defaultArgInfo (Named Nothing p)
    reportSDoc "tc.term.let.pattern" 10 $ vcat
      [ "let-binding pattern p at type t"
      , nest 2 $ vcat
        [ "p (A) =" <+> prettyA p
        , "t     =" <+> prettyTCM t
        , "cxtRel=" <+> do pretty =<< asksTC getRelevance
        , "cxtQnt=" <+> do pretty =<< asksTC getQuantity
        ]
      ]
    fvs <- getContextSize
    checkLeftHandSide (CheckPattern p EmptyTel t) Nothing [p0] t0 Nothing [] $ \ (LHSResult _ delta0 ps _ _t _ asb _) -> bindAsPatterns asb $ do
          -- After dropping the free variable patterns there should be a single pattern left.
      let p = case drop fvs ps of [p] -> namedArg p; _ -> __IMPOSSIBLE__
          -- Also strip the context variables from the telescope
          delta = telFromList $ drop fvs $ telToList delta0
      reportSDoc "tc.term.let.pattern" 20 $ nest 2 $ vcat
        [ "p (I) =" <+> prettyTCM p
        , "delta =" <+> prettyTCM delta
        , "cxtRel=" <+> do pretty =<< asksTC getRelevance
        , "cxtQnt=" <+> do pretty =<< asksTC getQuantity
        ]
      reportSDoc "tc.term.let.pattern" 80 $ nest 2 $ vcat
        [ "p (I) =" <+> (text . show) p
        ]
      -- We translate it into a list of projections.
      fs <- recordPatternToProjections p
      -- We remove the bindings for the pattern variables from the context.
      cxt0 <- getContext
      let (binds, cxt) = splitAt (size delta) cxt0
          toDrop       = length binds

          -- We create a substitution for the let-bound variables
          -- (unfortunately, we cannot refer to x in internal syntax
          -- so we have to copy v).
          sigma = map ($ v) fs
          -- We apply the types of the let bound-variables to this substitution.
          -- The 0th variable in a context is the last one, so we reverse.
          -- Further, we need to lower all other de Bruijn indices by
          -- the size of delta, so we append the identity substitution.
          sub    = parallelS (reverse sigma)

      updateContext sub (drop toDrop) $ do
        reportSDoc "tc.term.let.pattern" 20 $ nest 2 $ vcat
          [ "delta =" <+> prettyTCM delta
          , "binds =" <+> prettyTCM binds
          ]
        let fdelta = flattenTel delta
        reportSDoc "tc.term.let.pattern" 20 $ nest 2 $ vcat
          [ "fdelta =" <+> addContext delta (prettyTCM fdelta)
          ]
        let tsl  = applySubst sub fdelta
        -- We get a list of types
        let ts   = map unDom tsl
        -- and relevances.
        let infos = map domInfo tsl
        -- We get list of names of the let-bound vars from the context.
        let xs   = map (fst . unDom) (reverse binds)
        -- We add all the bindings to the context.
        foldr (uncurry4 addLetBinding) ret $ List.zip4 infos xs sigma ts

checkLetBinding (A.LetApply i x modapp copyInfo _adir) ret = do
  -- Any variables in the context that doesn't belong to the current
  -- module should go with the new module.
  -- Example: @f x y = let open M t in u@.
  -- There are 2 @new@ variables, @x@ and @y@, going into the anonynous module
  -- @module _ (x : _) (y : _) = M t@.
  fv   <- getCurrentModuleFreeVars
  n    <- getContextSize
  let new = n - fv
  reportSLn "tc.term.let.apply" 10 $ "Applying " ++ show modapp ++ " with " ++ show new ++ " free variables"
  reportSDoc "tc.term.let.apply" 20 $ vcat
    [ "context =" <+> (prettyTCM =<< getContextTelescope)
    , "module  =" <+> (prettyTCM =<< currentModule)
    , "fv      =" <+> text (show fv)
    ]
  checkSectionApplication i x modapp copyInfo
  withAnonymousModule x new ret
-- LetOpen and LetDeclaredVariable are only used for highlighting.
checkLetBinding A.LetOpen{} ret = ret
checkLetBinding (A.LetDeclaredVariable _) ret = ret<|MERGE_RESOLUTION|>--- conflicted
+++ resolved
@@ -524,14 +524,8 @@
 -- | Check that modality info in lambda is compatible with modality
 --   coming from the function type.
 --   If lambda has no user-given modality, copy that of function type.
-<<<<<<< HEAD
-lambdaModalityCheck :: (LensModality dom, LensAnnotation dom) => dom -> ArgInfo -> TCM ArgInfo
-lambdaModalityCheck dom = lambdaQuantityCheck m <=< lambdaIrrelevanceCheck m
-                          <=< lambdaAnnotationCheck (getAnnotation dom)
-=======
-lambdaModalityCheck :: LensModality dom => dom -> ArgInfo -> TCM ArgInfo
-lambdaModalityCheck dom = lambdaCohesionCheck m <=< lambdaQuantityCheck m <=< lambdaIrrelevanceCheck m
->>>>>>> 8255ee2a
+lambdaModalityCheck :: (LensAnnotation dom, LensModality dom) => dom -> ArgInfo -> TCM ArgInfo
+lambdaModalityCheck dom = lambdaAnnotationCheck (getAnnotation dom) <=< lambdaCohesionCheck m <=< lambdaQuantityCheck m <=< lambdaIrrelevanceCheck m
   where m = getModality dom
 
 -- | Check that irrelevance info in lambda is compatible with irrelevance
@@ -572,7 +566,6 @@
         typeError WrongQuantityInLambda
       return info
 
-<<<<<<< HEAD
 lambdaAnnotationCheck :: LensAnnotation dom => dom -> ArgInfo -> TCM ArgInfo
 lambdaAnnotationCheck dom info
     -- Case: no specific user annotation: use annotation of function type
@@ -583,7 +576,8 @@
       let aLam = getAnnotation info -- annotation of lambda
       unless (aPi == aLam) $ do
         typeError $ GenericError $ "Wrong annotation in lambda"
-=======
+      return info
+
 -- | Check that cohesion info in lambda is compatible with cohesion
 --   coming from the function type.
 --   If lambda has no user-given cohesion, copy that of function type.
@@ -599,7 +593,6 @@
         -- if there is a cohesion annotation then
         -- it better match the domain.
         typeError WrongCohesionInLambda
->>>>>>> 8255ee2a
       return info
 
 lambdaAddContext :: Name -> ArgName -> Dom Type -> TCM a -> TCM a
