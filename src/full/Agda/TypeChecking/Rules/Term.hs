{-# LANGUAGE CPP                   #-}
{-# LANGUAGE FlexibleInstances     #-}
{-# LANGUAGE NamedFieldPuns        #-}
{-# LANGUAGE NondecreasingIndentation #-}
{-# LANGUAGE MultiParamTypeClasses #-}
{-# LANGUAGE PatternGuards         #-}
{-# LANGUAGE ScopedTypeVariables   #-}
{-# LANGUAGE TupleSections         #-}

#if __GLASGOW_HASKELL__ >= 710
{-# LANGUAGE FlexibleContexts #-}
#endif

module Agda.TypeChecking.Rules.Term where

import Control.Arrow ((&&&), (***), first, second)
import Control.Applicative
import Control.Monad.Trans
import Control.Monad.Reader

import Data.Maybe
import Data.Either (partitionEithers)
import Data.Monoid (mappend)
import Data.List hiding (sort)
import qualified Data.Map as Map
import Data.Traversable (sequenceA)

import Agda.Interaction.Options
import Agda.Interaction.Highlighting.Generate (storeDisambiguatedName)

import qualified Agda.Syntax.Abstract as A
import Agda.Syntax.Abstract.Views as A
import qualified Agda.Syntax.Info as A
import Agda.Syntax.Concrete.Pretty () -- only Pretty instances
import Agda.Syntax.Concrete (FieldAssignment'(..), nameFieldA, exprFieldA)
import qualified Agda.Syntax.Concrete.Name as C
import Agda.Syntax.Common
import Agda.Syntax.Fixity
import Agda.Syntax.Internal as I
import Agda.Syntax.Position
import Agda.Syntax.Literal
import qualified Agda.Syntax.Reflected as R
import Agda.Syntax.Scope.Base ( ThingsInScope, AbstractName
                              , emptyScopeInfo
                              , exportedNamesInScope)
import Agda.Syntax.Scope.Monad (getNamedScope)
import Agda.Syntax.Translation.InternalToAbstract (reify)
import Agda.Syntax.Translation.ReflectedToAbstract (toAbstract_)

import Agda.TypeChecking.Monad
import Agda.TypeChecking.Monad.Builtin
import Agda.TypeChecking.CompiledClause
import Agda.TypeChecking.Constraints
import Agda.TypeChecking.Conversion
import Agda.TypeChecking.Datatypes
import Agda.TypeChecking.EtaContract
import Agda.TypeChecking.Free (isBinderUsed)
import Agda.TypeChecking.Implicit
import Agda.TypeChecking.InstanceArguments
import Agda.TypeChecking.Irrelevance
import Agda.TypeChecking.Level
import Agda.TypeChecking.MetaVars
import Agda.TypeChecking.Patterns.Abstract
import Agda.TypeChecking.Positivity.Occurrence
import Agda.TypeChecking.Pretty
import Agda.TypeChecking.Primitive
import Agda.TypeChecking.Quote
import Agda.TypeChecking.Unquote
import Agda.TypeChecking.RecordPatterns
import Agda.TypeChecking.Records
import Agda.TypeChecking.Reduce
import Agda.TypeChecking.SizedTypes
import Agda.TypeChecking.Substitute
import Agda.TypeChecking.Telescope
import Agda.TypeChecking.Rules.LHS (checkLeftHandSide, LHSResult(..))
import Agda.TypeChecking.Unquote

import {-# SOURCE #-} Agda.TypeChecking.Empty (isEmptyType)
import {-# SOURCE #-} Agda.TypeChecking.Rules.Decl (checkSectionApplication)
import {-# SOURCE #-} Agda.TypeChecking.Rules.Def (checkFunDef, checkFunDef', useTerPragma)

import Agda.Utils.Except
  ( Error(noMsg, strMsg)
  , ExceptT
  , MonadError(catchError, throwError)
  , runExceptT
  )

import Agda.Utils.Functor (($>))
import Agda.Utils.Lens
import Agda.Utils.Maybe
import Agda.Utils.Monad
import Agda.Utils.Permutation
import Agda.Utils.Size
import Agda.Utils.Tuple

#include "undefined.h"
import Agda.Utils.Impossible

---------------------------------------------------------------------------
-- * Types
---------------------------------------------------------------------------

-- | Check that an expression is a type.
isType :: A.Expr -> Sort -> TCM Type
isType e s =
    traceCall (IsTypeCall e s) $ do
    v <- checkExpr e (sort s)
    return $ El s v

-- | Check that an expression is a type without knowing the sort.
isType_ :: A.Expr -> TCM Type
isType_ e =
  traceCall (IsType_ e) $ sharedType =<< do
  let fallback = isType e =<< do workOnTypes $ newSortMeta
  case unScope e of
    A.Fun i (Arg info t) b -> do
      a <- Dom info <$> isType_ t
      b <- isType_ b
      s <- ptsRule a b
      let t' = El s $ Pi (convColor a) $ NoAbs underscore b
      noFunctionsIntoSize b t'
      return t'
    A.Pi _ tel e | null tel -> isType_ e
    A.Pi _ tel e -> do
      (t0, t') <- checkPiTelescope tel $ \ tel -> do
        t0  <- instantiateFull =<< isType_ e
        tel <- instantiateFull tel
        return (t0, telePi tel t0)
      noFunctionsIntoSize t0 t'
      return t'
    A.Set _ n    -> do
      n <- ifM typeInType (return 0) (return n)
      return $ sort (mkType n)
    A.App i s (Arg (ArgInfo NotHidden r cs) l)
      | A.Set _ 0 <- unScope s ->
      ifNotM hasUniversePolymorphism
          (typeError $ GenericError "Use --universe-polymorphism to enable level arguments to Set")
      $ {- else -} do
        lvl <- levelType
        -- allow NonStrict variables when checking level
        --   Set : (NonStrict) Level -> Set\omega
        n   <- levelView =<< do
          applyRelevanceToContext NonStrict $
            checkExpr (namedThing l) lvl
        return $ sort (Type n)
    _ -> fallback

ptsRule :: (LensSort a, LensSort b) => a -> b -> TCM Sort
ptsRule a b = pts <$> reduce (getSort a) <*> reduce (getSort b)

-- | Ensure that a (freshly created) function type does not inhabit 'SizeUniv'.
--   Precondition:  When @noFunctionsIntoSize t tBlame@ is called,
--   we are in the context of @tBlame@ in order to print it correctly.
--   Not being in context of @t@ should not matter, as we are only
--   checking whether its sort reduces to 'SizeUniv'.
noFunctionsIntoSize :: Type -> Type -> TCM ()
noFunctionsIntoSize t tBlame = do
  reportSDoc "tc.fun" 20 $ do
    let El s (Pi dom b) = ignoreSharing <$> tBlame
    sep [ text "created function type " <+> prettyTCM tBlame
        , text "with pts rule" <+> prettyTCM (getSort dom, getSort b, s)
        ]
  s <- reduce $ getSort t
  when (s == SizeUniv) $ do
    -- Andreas, 2015-02-14
    -- We have constructed a function type in SizeUniv
    -- which is illegal to prevent issue 1428.
    typeError $ FunctionTypeInSizeUniv $ unEl tBlame

-- | Check that an expression is a type which is equal to a given type.
isTypeEqualTo :: A.Expr -> Type -> TCM Type
isTypeEqualTo e t = case e of
  A.ScopedExpr _ e -> isTypeEqualTo e t
  A.Underscore i | A.metaNumber i == Nothing -> return t
  e -> workOnTypes $ do
    t' <- isType e (getSort t)
    t' <$ leqType t t'

leqType_ :: Type -> Type -> TCM ()
leqType_ t t' = workOnTypes $ leqType t t'

{- UNUSED
-- | Force a type to be a Pi. Instantiates if necessary. The 'Hiding' is only
--   used when instantiating a meta variable.

forcePi :: Hiding -> String -> Type -> TCM Type
forcePi h name (El s t) =
    do  t' <- reduce t
        case t' of
            Pi _ _      -> return $ El s t'
            _           -> do
                sa <- newSortMeta
                sb <- newSortMeta
                let s' = sLub sa sb

                a <- newTypeMeta sa
                x <- freshName_ name
                let arg = setHiding h $ defaultDom a
                b <- addCtx x arg $ newTypeMeta sb
                let ty = El s' $ Pi arg (Abs (show x) b)
                equalType (El s t') ty
                ty' <- reduce ty
                return ty'
-}

---------------------------------------------------------------------------
-- * Telescopes
---------------------------------------------------------------------------

-- | Type check a (module) telescope.
--   Binds the variables defined by the telescope.
checkTelescope :: A.Telescope -> (Telescope -> TCM a) -> TCM a
checkTelescope = checkTelescope' LamNotPi

-- | Type check the telescope of a dependent function type.
--   Binds the resurrected variables defined by the telescope.
--   The returned telescope is unmodified (not resurrected).
checkPiTelescope :: A.Telescope -> (Telescope -> TCM a) -> TCM a
checkPiTelescope = checkTelescope' PiNotLam

-- | Flag to control resurrection on domains.
data LamOrPi
  = LamNotPi -- ^ We are checking a module telescope.
             --   We pass into the type world to check the domain type.
             --   This resurrects the whole context.
  | PiNotLam -- ^ We are checking a telescope in a Pi-type.
             --   We stay in the term world, but add resurrected
             --   domains to the context to check the remaining
             --   domains and codomain of the Pi-type.
  deriving (Eq, Show)

-- | Type check a telescope. Binds the variables defined by the telescope.
checkTelescope' :: LamOrPi -> A.Telescope -> (Telescope -> TCM a) -> TCM a
checkTelescope' lamOrPi []        ret = ret EmptyTel
checkTelescope' lamOrPi (b : tel) ret =
    checkTypedBindings lamOrPi b $ \tel1 ->
    checkTelescope' lamOrPi tel  $ \tel2 ->
        ret $ abstract tel1 tel2

-- | Check a typed binding and extends the context with the bound variables.
--   The telescope passed to the continuation is valid in the original context.
--
--   Parametrized by a flag wether we check a typed lambda or a Pi. This flag
--   is needed for irrelevance.
checkTypedBindings :: LamOrPi -> A.TypedBindings -> (Telescope -> TCM a) -> TCM a
checkTypedBindings lamOrPi (A.TypedBindings i (Arg info b)) ret =
    checkTypedBinding lamOrPi info b $ \ bs ->
    ret $ telFromList bs

checkTypedBinding :: LamOrPi -> A.ArgInfo -> A.TypedBinding -> (ListTel -> TCM a) -> TCM a
checkTypedBinding lamOrPi info (A.TBind i xs e) ret = do
    -- Andreas, 2011-04-26 irrelevant function arguments may appear
    -- non-strictly in the codomain type
    -- 2011-10-04 if flag --experimental-irrelevance is set
    allowed <- optExperimentalIrrelevance <$> pragmaOptions
    t <- modEnv lamOrPi allowed $ isType_ e
    let info' = mapRelevance (modRel lamOrPi allowed) info
    addContext (xs, convColor (Dom info' t) :: I.Dom Type) $
      ret $ bindsWithHidingToTel xs (convColor $ Dom info t)
    where
        -- if we are checking a typed lambda, we resurrect before we check the
        -- types, but do not modify the new context entries
        -- otherwise, if we are checking a pi, we do not resurrect, but
        -- modify the new context entries
        modEnv LamNotPi True = doWorkOnTypes
        modEnv _        _    = id
        modRel PiNotLam True = irrToNonStrict
        modRel _        _    = id
checkTypedBinding lamOrPi info (A.TLet _ lbs) ret = do
    checkLetBindings lbs (ret [])

---------------------------------------------------------------------------
-- * Lambda abstractions
---------------------------------------------------------------------------

-- | Type check a lambda expression.
checkLambda :: I.Arg A.TypedBinding -> A.Expr -> Type -> TCM Term
checkLambda (Arg _ (A.TLet _ lbs)) body target =
  checkLetBindings lbs (checkExpr body target)
checkLambda (Arg info (A.TBind _ xs typ)) body target = do
  reportSLn "tc.term.lambda" 60 $ "checkLambda   xs = " ++ show xs

  let numbinds = length xs
  TelV tel btyp <- telViewUpTo numbinds target
  if size tel < numbinds || numbinds /= 1
    then dontUseTargetType
    else useTargetType tel btyp
  where
    dontUseTargetType = do
      -- Checking λ (xs : argsT) → body : target
      verboseS "tc.term.lambda" 5 $ tick "lambda-no-target-type"

      -- First check that argsT is a valid type
      argsT <- workOnTypes $ Dom info <$> isType_ typ
      -- Andreas, 2015-05-28 Issue 1523
      -- If argsT is a SizeLt, it must be non-empty to avoid non-termination.
      -- TODO: do we need to block checkExpr?
      checkSizeLtSat $ unDom argsT

      -- In order to have as much type information as possible when checking
      -- body, we first unify (xs : argsT) → ?t₁ with the target type. If this
      -- is inconclusive we need to block the resulting term so we create a
      -- fresh problem for the check.
      let tel = telFromList $ bindsWithHidingToTel xs argsT
      reportSLn "tc.term.lambda" 60 $ "dontUseTargetType tel = " ++ show tel
      -- DONT USE tel for addContext, as it loses NameIds.
      -- WRONG: t1 <- addContext tel $ workOnTypes newTypeMeta_
      t1 <- addContext (xs, argsT) $ workOnTypes newTypeMeta_
      -- Do not coerce hidden lambdas
      if notVisible info || any notVisible xs then do
        pid <- newProblem_ $ leqType (telePi tel t1) target
        -- Now check body : ?t₁
        -- WRONG: v <- addContext tel $ checkExpr body t1
        v <- addContext (xs, argsT) $ checkExpr body t1
        -- Block on the type comparison
        blockTermOnProblem target (teleLam tel v) pid
       else do
        -- Now check body : ?t₁
        -- WRONG: v <- addContext tel $ checkExpr body t1
        v <- addContext (xs, argsT) $ checkExpr body t1
        -- Block on the type comparison
        coerce (teleLam tel v) (telePi tel t1) target

    useTargetType tel@(ExtendTel arg (Abs y EmptyTel)) btyp = do
        verboseS "tc.term.lambda" 5 $ tick "lambda-with-target-type"
        reportSLn "tc.term.lambda" 60 $ "useTargetType y  = " ++ show y

        -- merge in the hiding info of the TBind
        info <- return $ mapHiding (mappend h) info
        unless (getHiding arg == getHiding info) $ typeError $ WrongHidingInLambda target
        -- Andreas, 2011-10-01 ignore relevance in lambda if not explicitly given
        let r  = getRelevance info
            r' = getRelevance arg -- relevance of function type
        when (r == Irrelevant && r' /= r) $ typeError $ WrongIrrelevanceInLambda target
        -- Andreas, 2015-05-28 Issue 1523
        -- Ensure we are not stepping under a possibly non-existing size.
        -- TODO: do we need to block checkExpr?
        let a = unDom arg
        checkSizeLtSat a
        -- We only need to block the final term on the argument type
        -- comparison. The body will be blocked if necessary. We still want to
        -- compare the argument types first, so we spawn a new problem for that
        -- check.
        (pid, argT) <- newProblem $ isTypeEqualTo typ a
        v <- add (notInScopeName y) (Dom (setRelevance r' info) argT) $ checkExpr body btyp
        blockTermOnProblem target (Lam info $ Abs (nameToArgName x) v) pid
      where
        [WithHiding h x] = xs
        -- Andreas, Issue 630: take name from function type if lambda name is "_"
        add y dom | isNoName x = addContext (y, dom)
                  | otherwise  = addContext (x, dom)
    useTargetType _ _ = __IMPOSSIBLE__

-- | Checking a lambda whose domain type has already been checked.
checkPostponedLambda :: I.Arg ([WithHiding Name], Maybe Type) -> A.Expr -> Type -> TCM Term
checkPostponedLambda args@(Arg _    ([]    , _ )) body target = do
  checkExpr body target
checkPostponedLambda args@(Arg info (WithHiding h x : xs, mt)) body target = do
  let postpone _ t = postponeTypeCheckingProblem_ $ CheckLambda args body t
      lamHiding = mappend h $ getHiding info
  insertHiddenLambdas lamHiding target postpone $ \ t@(El _ (Pi dom b)) -> do
    -- Andreas, 2011-10-01 ignore relevance in lambda if not explicitly given
    let r     = getRelevance info -- relevance of lambda
        r'    = getRelevance dom  -- relevance of function type
        info' = setHiding lamHiding $ setRelevance r' info
    when (r == Irrelevant && r' /= r) $
      typeError $ WrongIrrelevanceInLambda target
    -- We only need to block the final term on the argument type
    -- comparison. The body will be blocked if necessary. We still want to
    -- compare the argument types first, so we spawn a new problem for that
    -- check.
    mpid <- caseMaybe mt (return Nothing) $ \ ascribedType -> Just <$> do
      newProblem_ $ leqType (unDom dom) ascribedType
    -- We type-check the body with the ascribedType given by the user
    -- to get better error messages.
    -- Using the type dom from the usage context would be more precise,
    -- though.
    let add dom | isNoName x = addContext (absName b, dom)
                | otherwise  = addContext (x, dom)
    v <- add (maybe dom (dom $>) mt) $
      checkPostponedLambda (Arg info (xs, mt)) body $ absBody b
    let v' = Lam info' $ Abs (nameToArgName x) v
    maybe (return v') (blockTermOnProblem t v') mpid


-- | Insert hidden lambda until the hiding info of the domain type
--   matches the expected hiding info.
--   Throws 'WrongHidingInLambda'
insertHiddenLambdas
  :: Hiding                       -- ^ Expected hiding.
  -> Type                         -- ^ Expected to be a function type.
  -> (MetaId -> Type -> TCM Term) -- ^ Continuation on blocked type.
  -> (Type -> TCM Term)           -- ^ Continuation when expected hiding found.
                                  --   The continuation may assume that the @Type@
                                  --   is of the form @(El _ (Pi _ _))@.
  -> TCM Term                     -- ^ Term with hidden lambda inserted.
insertHiddenLambdas h target postpone ret = do
  -- If the target type is blocked, we postpone,
  -- because we do not know if a hidden lambda needs to be inserted.
  ifBlockedType target postpone $ \ t0 -> do
    let t = ignoreSharing <$> t0
    case unEl t of

      Pi dom b -> do
        let h' = getHiding dom
        -- Found expected hiding: return function type.
        if h == h' then ret t else do
          -- Found a visible argument but expected a hidden one:
          -- That's an error, as we cannot insert a visible lambda.
          if visible h' then typeError $ WrongHidingInLambda target else do
            -- Otherwise, we found a hidden argument that we can insert.
            let x = absName b
            Lam (domInfo dom) . Abs x <$> do
              addContext (x, dom) $ insertHiddenLambdas h (absBody b) postpone ret

      _ -> typeError . GenericDocError =<< do
        text "Expected " <+> prettyTCM target <+> text " to be a function type"

-- | @checkAbsurdLambda i h e t@ checks absurd lambda against type @t@.
--   Precondition: @e = AbsurdLam i h@
checkAbsurdLambda :: A.ExprInfo -> Hiding -> A.Expr -> Type -> TCM Term
checkAbsurdLambda i h e t = do
  t <- instantiateFull t
  ifBlockedType t (\ m t' -> postponeTypeCheckingProblem_ $ CheckExpr e t') $ \ t' -> do
    case ignoreSharing $ unEl t' of
      Pi dom@(Dom info' a) b
        | h /= getHiding info' -> typeError $ WrongHidingInLambda t'
        | not (null $ allMetas a) ->
            postponeTypeCheckingProblem (CheckExpr e t') $
              null . allMetas <$> instantiateFull a
        | otherwise -> blockTerm t' $ do
          isEmptyType (getRange i) a
          -- Add helper function
          top <- currentModule
          aux <- qualify top <$> freshName_ (getRange i, absurdLambdaName)
          -- if we are in irrelevant position, the helper function
          -- is added as irrelevant
          rel <- asks envRelevance
          reportSDoc "tc.term.absurd" 10 $ vcat
            [ text "Adding absurd function" <+> prettyTCM rel <> prettyTCM aux
            , nest 2 $ text "of type" <+> prettyTCM t'
            ]
          addConstant aux
            $ Defn (setRelevance rel info') aux t'
                   [Nonvariant] [Unused] (defaultDisplayForm aux)
                   0 noCompiledRep Nothing
            $ Function
              { funClauses        =
                  [Clause
                    { clauseRange     = getRange e
                    , clauseTel       = EmptyTel   -- telFromList [fmap ("()",) dom]
                    , clausePerm      = Perm 1 []  -- Perm 1 [0]
                    , namedClausePats = [Arg info' $ Named (Just $ unranged $ absName b) $ VarP "()"]
                    , clauseBody      = Bind $ NoAbs "()" NoBody
                    , clauseType      = Just $ setRelevance rel $ defaultArg $ absBody b
                    , clauseCatchall  = False
                    }
                  ]
              , funCompiled       = Just Fail
              , funDelayed        = NotDelayed
              , funInv            = NotInjective
              , funAbstr          = ConcreteDef
              , funMutual         = []
              , funProjection     = Nothing
              , funSmashable      = False -- there is no body anyway, smashing doesn't make sense
              , funStatic         = False
              , funCopy           = False
              , funTerminates     = Just True
              , funExtLam         = Nothing
              , funWith           = Nothing
              , funCopatternLHS   = False
              }
          -- Andreas 2012-01-30: since aux is lifted to toplevel
          -- it needs to be applied to the current telescope (issue 557)
          tel <- getContextTelescope
          return $ Def aux $ map Apply $ teleArgs tel
      _ -> typeError $ ShouldBePi t'

-- | @checkExtendedLambda i di qname cs e t@ check pattern matching lambda.
-- Precondition: @e = ExtendedLam i di qname cs@
checkExtendedLambda :: A.ExprInfo -> A.DefInfo -> QName -> [A.Clause] ->
                       A.Expr -> Type -> TCM Term
checkExtendedLambda i di qname cs e t = do
   t <- instantiateFull t
   ifBlockedType t (\ m t' -> postponeTypeCheckingProblem_ $ CheckExpr e t') $ \ t -> do
     j   <- currentOrFreshMutualBlock
     rel <- asks envRelevance
     let info = setRelevance rel defaultArgInfo
     -- Andreas, 2013-12-28: add extendedlambda as @Function@, not as @Axiom@;
     -- otherwise, @addClause@ in @checkFunDef'@ fails (see issue 1009).
     addConstant qname =<< do
       useTerPragma $
         (defaultDefn info qname t emptyFunction) { defMutual = j }
     reportSDoc "tc.term.exlam" 50 $
       text "extended lambda's implementation \"" <> prettyTCM qname <>
       text "\" has type: " $$ prettyTCM t -- <+> text " where clauses: " <+> text (show cs)
     args     <- getContextArgs
     top      <- currentModule
     freevars <- getModuleFreeVars top
     -- freevars <- getSecFreeVars top --Andreas, 2013-02-26 this could be wrong in the presence of module parameters and a where block
     let argsNoParam = genericDrop freevars args -- don't count module parameters
     let (hid, notHid) = partition isHidden argsNoParam
     abstract (A.defAbstract di) $ checkFunDef' t info NotDelayed
                                                (Just (length hid, length notHid)) Nothing di qname cs
     return $ Def qname $ map Apply args
  where
    -- Concrete definitions cannot use information about abstract things.
    abstract ConcreteDef = inConcreteMode
    abstract AbstractDef = inAbstractMode

---------------------------------------------------------------------------
-- * Records
---------------------------------------------------------------------------

expandModuleAssigns :: [Either A.Assign A.ModuleName] -> [C.Name] -> TCM A.Assigns
expandModuleAssigns mfs exs = do
  let (fs , ms) = partitionEithers mfs
      exs' = exs \\ map (view nameFieldA) fs
  fs' <- forM exs' $ \ f -> do
    pms <- forM ms $ \ m -> do
       modScope <- getNamedScope m
       let names :: ThingsInScope AbstractName
           names = exportedNamesInScope modScope
       return $
        case Map.lookup f names of
          Just [n] -> Just (m, FieldAssignment f (A.nameExpr n))
          _        -> Nothing

    case catMaybes pms of
      []        -> return Nothing
      [(_, fa)] -> return (Just fa)
      mfas      -> typeError $ GenericError $ "Ambiguity: the field " ++ show f ++ " appears in the following modules " ++ show (map fst mfas)
  return (fs ++ catMaybes fs')

-- | @checkRecordExpression fs e t@ checks record construction against type @t@.
-- Precondition @e = Rec _ fs@.
checkRecordExpression :: A.RecordAssigns  -> A.Expr -> Type -> TCM Term
checkRecordExpression mfs e t = do
  reportSDoc "tc.term.rec" 10 $ sep
    [ text "checking record expression"
    , prettyA e
    ]
  ifBlockedType t (\ _ t -> guessRecordType t) {-else-} $ \ t -> do
  case ignoreSharing $ unEl t of
    -- Case: We know the type of the record already.
    Def r es  -> do
      let ~(Just vs) = allApplyElims es
      reportSDoc "tc.term.rec" 20 $ text $ "  r   = " ++ show r

      reportSDoc "tc.term.rec" 30 $ text "  xs  = " <> do
        text =<< show . map unArg <$> getRecordFieldNames r
      reportSDoc "tc.term.rec" 30 $ text "  ftel= " <> do
        prettyTCM =<< getRecordFieldTypes r
      reportSDoc "tc.term.rec" 30 $ text "  con = " <> do
        text =<< show <$> getRecordConstructor r

      def <- getRecordDef r
      let -- Field names with ArgInfo.
          axs  = recordFieldNames def
          exs  = filter notHidden axs
          -- Just field names.
          xs   = map unArg axs
          -- Record constructor.
          con  = killRange $ recConHead def
      reportSDoc "tc.term.rec" 20 $ vcat
        [ text $ "  xs  = " ++ show xs
        , text   "  ftel= " <> prettyTCM (recTel def)
        , text $ "  con = " ++ show con
        ]
      -- Compute the list of given fields, decorated with the ArgInfo from the record def.
      fs <- expandModuleAssigns mfs (map unArg exs)
      let arg x e =
            case [ a | a <- axs, unArg a == x ] of
              [a] -> unnamed e <$ a
              _   -> defaultNamedArg e -- we only end up here if the field names are bad
          givenFields = [ (x, Just $ arg x e) | FieldAssignment x e <- fs ]
      -- Compute a list of metas for the missing visible fields.
      scope <- getScope
      let re = getRange e
          meta x = A.Underscore $ A.MetaInfo re scope Nothing (show x)
          missingExplicits = [ (unArg a, Just $ unnamed . meta <$> a)
                             | a <- exs
                             , unArg a `notElem` map (view nameFieldA) fs ]
      -- In es omitted explicit fields are replaced by underscores
      -- (from missingExplicits). Omitted implicit or instance fields
      -- are still left out and inserted later by checkArguments_.
      es   <- catMaybes <$> do
        -- Default value @Nothing@ will only be used for missing hidden fields.
        -- These can be ignored as they will be inserted by @checkArguments_@.
        orderFields r Nothing xs $ givenFields ++ missingExplicits
      args <- checkArguments_ ExpandLast re es $ recTel def `apply` vs
      -- Don't need to block here!
      reportSDoc "tc.term.rec" 20 $ text $ "finished record expression"
      return $ Con con args
    _         -> typeError $ ShouldBeRecordType t

  where
    guessRecordType t = do
      let fields = [ x | Left (FieldAssignment x _) <- mfs ]
      rs <- findPossibleRecords fields
      case rs of
          -- If there are no records with the right fields we might as well fail right away.
        [] -> case fields of
          []  -> typeError $ GenericError "There are no records in scope"
          [f] -> typeError $ GenericError $ "There is no known record with the field " ++ show f
          _   -> typeError $ GenericError $ "There is no known record with the fields " ++ unwords (map show fields)
          -- If there's only one record with the appropriate fields, go with that.
        [r] -> do
          def <- getConstInfo r
          let rt = defType def
          vs  <- newArgsMeta rt
          target <- reduce $ piApply rt vs
          s  <- case ignoreSharing $ unEl target of
                  Level l -> return $ Type l
                  Sort s  -> return s
                  v       -> do
                    reportSDoc "impossible" 10 $ vcat
                      [ text "The impossible happened when checking record expression against meta"
                      , text "Candidate record type r = " <+> prettyTCM r
                      , text "Type of r               = " <+> prettyTCM rt
                      , text "Ends in (should be sort)= " <+> prettyTCM v
                      , text $ "  Raw                   =  " ++ show v
                      ]
                    __IMPOSSIBLE__
          let inferred = El s $ Def r $ map Apply vs
          v <- checkExpr e inferred
          coerce v inferred t
          -- Andreas 2012-04-21: OLD CODE, WRONG DIRECTION, I GUESS:
          -- blockTerm t $ v <$ leqType_ t inferred

          -- If there are more than one possible record we postpone
        _:_:_ -> do
          reportSDoc "tc.term.expr.rec" 10 $ sep
            [ text "Postponing type checking of"
            , nest 2 $ prettyA e <+> text ":" <+> prettyTCM t
            ]
          postponeTypeCheckingProblem_ $ CheckExpr e t


-- | @checkRecordUpdate ei recexpr fs e t@
-- Precondition @e = RecUpdate ei recexpr fs@.
checkRecordUpdate :: A.ExprInfo -> A.Expr -> A.Assigns -> A.Expr -> Type -> TCM Term
checkRecordUpdate ei recexpr fs e t = do
  case ignoreSharing $ unEl t of
    Def r vs  -> do
      v <- checkExpr recexpr t
      name <- freshNoName (getRange recexpr)
      addLetBinding defaultArgInfo name v t $ do
        projs <- recFields <$> getRecordDef r
        axs <- getRecordFieldNames r
        scope <- getScope
        let xs = map unArg axs
        es <- orderFields r Nothing xs $ map (\ (FieldAssignment x e) -> (x, Just e)) fs
        let es' = zipWith (replaceFields name ei) projs es
        checkExpr (A.Rec ei [ Left (FieldAssignment x e) | (x, Just e) <- zip xs es' ]) t
    MetaV _ _ -> do
      inferred <- inferExpr recexpr >>= reduce . snd
      case ignoreSharing $ unEl inferred of
        MetaV _ _ -> postponeTypeCheckingProblem_ $ CheckExpr e t
        _         -> do
          v <- checkExpr e inferred
          coerce v inferred t
    _         -> typeError $ ShouldBeRecordType t
  where
    replaceFields :: Name -> A.ExprInfo -> I.Arg A.QName -> Maybe A.Expr -> Maybe A.Expr
    replaceFields n ei a@(Arg _ p) Nothing | notHidden a =
        Just $ A.App ei (A.Def p) $ defaultNamedArg $ A.Var n
    replaceFields _ _  (Arg _ _) Nothing  = Nothing
    replaceFields _ _  _         (Just e) = Just $ e

---------------------------------------------------------------------------
-- * Literal
---------------------------------------------------------------------------

checkLiteral :: Literal -> Type -> TCM Term
checkLiteral lit t = do
  t' <- litType lit
  coerce (Lit lit) t' t

---------------------------------------------------------------------------
-- * Terms
---------------------------------------------------------------------------

-- | @checkArguments' exph r args t0 t k@ tries @checkArguments exph args t0 t@.
-- If it succeeds, it continues @k@ with the returned results.  If it fails,
-- it registers a postponed typechecking problem and returns the resulting new
-- meta variable.
--
-- Checks @e := ((_ : t0) args) : t@.
checkArguments' ::
  ExpandHidden -> Range -> [I.NamedArg A.Expr] -> Type -> Type ->
  (Args -> Type -> TCM Term) -> TCM Term
checkArguments' exph r args t0 t k = do
  z <- runExceptT $ checkArguments exph r args t0 t
  case z of
    Right (vs, t1) -> k vs t1
      -- vs = evaluated args
      -- t1 = remaining type (needs to be subtype of t)
    Left (us, es, t0) -> do
      reportSDoc "tc.term.expr.args" 80 $
        sep [ text "postponed checking arguments"
            , nest 4 $ prettyList (map (prettyA . namedThing . unArg) args)
            , nest 2 $ text "against"
            , nest 4 $ prettyTCM t0 ] $$
        sep [ text "progress:"
            , nest 2 $ text "checked" <+> prettyList (map prettyTCM us)
            , nest 2 $ text "remaining" <+> sep [ prettyList (map (prettyA . namedThing . unArg) es)
                                                , nest 2 $ text ":" <+> prettyTCM t0 ] ]
      postponeTypeCheckingProblem_ (CheckArgs exph r es t0 t $ \vs t -> k (us ++ vs) t)
      -- if unsuccessful, postpone checking until t0 unblocks

-- | Type check an expression.
checkExpr :: A.Expr -> Type -> TCM Term
checkExpr e t0 =
  verboseBracket "tc.term.expr.top" 5 "checkExpr" $
  traceCall (CheckExprCall e t0) $ localScope $ doExpandLast $ shared =<< do
    reportSDoc "tc.term.expr.top" 15 $
        text "Checking" <+> sep
          [ fsep [ prettyTCM e, text ":", prettyTCM t0 ]
          , nest 2 $ text "at " <+> (text . show =<< getCurrentRange)
          ]
    reportSDoc "tc.term.expr.top.detailed" 80 $
      text "Checking" <+> fsep [ prettyTCM e, text ":", text (show t0) ]
    t <- reduce t0
    reportSDoc "tc.term.expr.top" 15 $
        text "    --> " <+> prettyTCM t

    let scopedExpr (A.ScopedExpr scope e) = setScope scope >> scopedExpr e
        scopedExpr e                      = return e

    e <- scopedExpr e

    case e of

        A.ScopedExpr scope e -> __IMPOSSIBLE__ -- setScope scope >> checkExpr e t

        -- Insert hidden lambda if all of the following conditions are met:
            -- type is a hidden function type, {x : A} -> B or {{x : A} -> B
        _   | Pi (Dom info _) b <- ignoreSharing $ unEl t
            , let h = getHiding info
            , notVisible h
            -- expression is not a matching hidden lambda or question mark
            , not (hiddenLambdaOrHole h e)
            -> do
                x <- freshName rx $ notInScopeName $ absName b
                info <- reify info
                reportSLn "tc.term.expr.impl" 15 $ "Inserting implicit lambda"
                checkExpr (A.Lam (A.ExprRange re) (domainFree info x) e) t
            where
                re = getRange e
                rx = caseMaybe (rStart re) noRange $ \ pos -> posToRange pos pos

                hiddenLambdaOrHole h e = case e of
                  A.AbsurdLam _ h'        -> h == h'
                  A.ExtendedLam _ _ _ cls -> any hiddenLHS cls
                  A.Lam _ bind _          -> h == getHiding bind
                  A.QuestionMark{}        -> True
                  _                       -> False

                hiddenLHS (A.Clause (A.LHS _ (A.LHSHead _ (a : _)) _) _ _ _) = notVisible a
                hiddenLHS _ = False

        -- a meta variable without arguments: type check directly for efficiency
        A.QuestionMark i ii -> do
          reportSDoc "tc.interaction" 20 $ sep
            [ text "Found interaction point"
            , text (show ii)
            , text ":"
            , prettyTCM t0
            ]
          reportSDoc "tc.interaction" 40 $ sep
            [ text "Raw:"
            , text (show t0)
            ]
          checkMeta (newQuestionMark ii) t0 i -- Andreas, 2013-05-22 use unreduced type t0!
        A.Underscore i   -> checkMeta (newValueMeta RunMetaOccursCheck) t0 i

        A.WithApp _ e es -> typeError $ NotImplemented "type checking of with application"

        -- check |- Set l : t  (requires universe polymorphism)
        A.App i s (Arg ai l)
          | A.Set _ 0 <- unScope s, visible ai ->
          ifNotM hasUniversePolymorphism
              (typeError $ GenericError "Use --universe-polymorphism to enable level arguments to Set")
          $ {- else -} do
            lvl <- levelType
            -- allow NonStrict variables when checking level
            --   Set : (NonStrict) Level -> Set\omega
            n   <- levelView =<< do
              applyRelevanceToContext NonStrict $
                checkExpr (namedThing l) lvl
            -- check that Set (l+1) <= t
            reportSDoc "tc.univ.poly" 10 $
              text "checking Set " <+> prettyTCM n <+>
              text "against" <+> prettyTCM t
            coerce (Sort $ Type n) (sort $ sSuc $ Type n) t

        e0@(A.App i q (Arg ai e))
          | A.Quote _ <- unScope q, visible ai -> do
          let quoted (A.Def x) = return x
              quoted (A.Proj x) = return x
              quoted (A.Con (AmbQ [x])) = return x
              quoted (A.Con (AmbQ xs))  = typeError $ GenericError $ "quote: Ambigous name: " ++ show xs
              quoted (A.ScopedExpr _ e) = quoted e
              quoted _                  = typeError $ GenericError $ "quote: not a defined name"
          x <- quoted (namedThing e)
          ty <- qNameType
          coerce (quoteName x) ty t

          | A.QuoteTerm _ <- unScope q ->
             do (et, _)   <- inferExpr (namedThing e)
                et'       <- etaContract =<< normalise et
                let metas = allMetas et'
                case metas of
                  _:_ -> postponeTypeCheckingProblem (CheckExpr e0 t) $ andM $ map isInstantiatedMeta metas
                  []  -> do
                    q  <- quoteTerm et'
                    ty <- el primAgdaTerm
                    coerce q ty t

        A.Quote _ -> typeError $ GenericError "quote must be applied to a defined name"
        A.QuoteTerm _ -> typeError $ GenericError "quoteTerm must be applied to a term"
        A.Unquote _ -> typeError $ GenericError "unquote must be applied to a term"

        A.AbsurdLam i h -> checkAbsurdLambda i h e t

        A.ExtendedLam i di qname cs -> checkExtendedLambda i di qname cs e t

        A.Lam i (A.DomainFull (A.TypedBindings _ b)) e -> checkLambda (convColor b) e t

        A.Lam i (A.DomainFree info x) e0 -> checkExpr (A.Lam i (domainFree info x) e0) t

        A.Lit lit    -> checkLiteral lit t
        A.Let i ds e -> checkLetBindings ds $ checkExpr e t
        A.Pi _ tel e | null tel -> checkExpr e t
        A.Pi _ tel e -> do
            (t0, t') <- checkPiTelescope tel $ \ tel -> do
                    t0  <- instantiateFull =<< isType_ e
                    tel <- instantiateFull tel
                    return (t0, telePi tel t0)
            noFunctionsIntoSize t0 t'
            let s = getSort t'
                v = unEl t'
            when (s == Inf) $ reportSDoc "tc.term.sort" 20 $
              vcat [ text ("reduced to omega:")
                   , nest 2 $ text "t   =" <+> prettyTCM t'
                   , nest 2 $ text "cxt =" <+> (prettyTCM =<< getContextTelescope)
                   ]
            coerce v (sort s) t
        A.Fun _ (Arg info a) b -> do
            a' <- isType_ a
            b' <- isType_ b
            s <- ptsRule a' b'
            let v = Pi (convColor $ Dom info a') (NoAbs underscore b')
            noFunctionsIntoSize b' $ El s v
            coerce v (sort s) t
        A.Set _ n    -> do
          n <- ifM typeInType (return 0) (return n)
          coerce (Sort $ mkType n) (sort $ mkType $ n + 1) t
        A.Prop _     -> do
          typeError $ GenericError "Prop is no longer supported"

        A.Rec _ fs  -> checkRecordExpression fs e t

        A.RecUpdate ei recexpr fs -> checkRecordUpdate ei recexpr fs e t

        A.DontCare e -> -- resurrect vars
          ifM ((Irrelevant ==) <$> asks envRelevance)
            (dontCare <$> do applyRelevanceToContext Irrelevant $ checkExpr e t)
            (internalError "DontCare may only appear in irrelevant contexts")

        e0@(A.QuoteGoal _ x e) -> do
          qg <- quoteGoal t
          case qg of
            Left metas -> postponeTypeCheckingProblem (CheckExpr e0 t) $ andM $ map isInstantiatedMeta metas
            Right quoted -> do
              tmType <- agdaTermType
              (v, ty) <- addLetBinding defaultArgInfo x quoted tmType (inferExpr e)
              coerce v ty t
        e0@(A.QuoteContext _) -> do
          qc <- quoteContext
          case qc of
            Left metas -> postponeTypeCheckingProblem (CheckExpr e0 t) $ andM $ map isInstantiatedMeta metas
            Right quotedContext -> do
              ctxType <- el $ list $ primArg <@> (unEl <$> agdaTypeType)
              coerce quotedContext ctxType t
        e0@(A.Tactic i e xs ys) -> do
          qc <- quoteContext
          qg <- quoteGoal t
          let postpone metas = postponeTypeCheckingProblem (CheckExpr e0 t) $ andM $ map isInstantiatedMeta metas
          case (qc, qg) of
            (Left metas1, Left metas2) -> postpone $ metas1 ++ metas2
            (Left metas , Right _    ) -> postpone $ metas
            (Right _    , Left metas ) -> postpone $ metas
            (Right quotedCtx, Right quotedGoal) -> do
              quotedCtx  <- defaultNamedArg <$> reify quotedCtx
              quotedGoal <- defaultNamedArg <$> reify quotedGoal
              let tac    = foldl (A.App i) (A.App i (A.App i e quotedCtx) quotedGoal) xs
                  result = foldl (A.App i) (A.Unquote i) (defaultNamedArg tac : ys)
              checkExpr result t

        A.ETel _   -> __IMPOSSIBLE__

        -- Application
        _   | Application hd args <- appView e -> checkApplication hd args e t

quoteGoal :: Type -> TCM (Either [MetaId] Term)
quoteGoal t = do
  t' <- etaContract =<< normalise t
  let metas = allMetas t'
  case metas of
    _:_ -> return $ Left metas
    []  -> do
      quotedGoal <- quoteTerm (unEl t')
      return $ Right quotedGoal

quoteContext :: TCM (Either [MetaId] Term)
quoteContext = do
  contextTypes  <- map (fmap snd) <$> getContext
  contextTypes  <- etaContract =<< normalise contextTypes
  let metas = allMetas contextTypes
  case metas of
    _:_ -> return $ Left metas
    []  -> do
      quotedContext <- buildList <*> mapM quoteDom contextTypes
      return $ Right quotedContext

-- | @checkApplication hd args e t@ checks an application.
--   Precondition: @Application hs args = appView e@
--
--   @checkApplication@ disambiguates constructors
--   (and continues to 'checkConstructorApplication')
--   and resolves pattern synonyms.
checkApplication :: A.Expr -> A.Args -> A.Expr -> Type -> TCM Term
checkApplication hd args e t = do
  case hd of

    -- Subcase: ambiguous constructor
    A.Con (AmbQ cs@(_:_:_)) -> do
      -- First we should figure out which constructor we want.
      reportSLn "tc.check.term" 40 $ "Ambiguous constructor: " ++ show cs

      -- Get the datatypes of the various constructors
      let getData Constructor{conData = d} = d
          getData _                        = __IMPOSSIBLE__
      reportSLn "tc.check.term" 40 $ "  ranges before: " ++ show (getRange cs)
      -- We use the reduced constructor when disambiguating, but
      -- the original constructor for type checking. This is important
      -- since they may have different types (different parameters).
      -- See issue 279.
      cons  <- mapM getConForm cs
      reportSLn "tc.check.term" 40 $ "  reduced: " ++ show cons
      dcs <- zipWithM (\ c con -> (, setConName c con) . getData . theDef <$> getConInfo con) cs cons
      -- Type error
      let badCon t = typeError $ DoesNotConstructAnElementOf (head cs) t
      -- Lets look at the target type at this point
      let getCon :: TCM (Maybe ConHead)
          getCon = do
            TelV tel t1 <- telView t
            addCtxTel tel $ do
             reportSDoc "tc.check.term.con" 40 $ nest 2 $
               text "target type: " <+> prettyTCM t1
             ifBlockedType t1 (\ m t -> return Nothing) $ \ t' ->
               caseMaybeM (isDataOrRecord $ unEl t') (badCon t') $ \ d ->
                 case [ c | (d', c) <- dcs, d == d' ] of
                   [c] -> do
                     reportSLn "tc.check.term" 40 $ "  decided on: " ++ show c
                     storeDisambiguatedName $ conName c
                     return $ Just c
                   []  -> badCon $ t' $> Def d []
                   cs  -> typeError $ CantResolveOverloadedConstructorsTargetingSameDatatype d $ map conName cs
      let unblock = isJust <$> getCon -- to unblock, call getCon later again
      mc <- getCon
      case mc of
        Just c  -> checkConstructorApplication e t c $ map convColor args
        Nothing -> postponeTypeCheckingProblem (CheckExpr e t) unblock

    -- Subcase: non-ambiguous constructor
    A.Con (AmbQ [c]) -> do
      -- augment c with record fields, but do not revert to original name
      con <- getOrigConHead c
      checkConstructorApplication e t con $ map convColor args

    -- Subcase: pattern synonym
    A.PatternSyn n -> do
      (ns, p) <- lookupPatternSyn n
      p <- setRange (getRange n) . killRange <$> expandPatternSynonyms p  -- expand recursive pattern synonyms
      -- Expand the pattern synonym by substituting for
      -- the arguments we have got and lambda-lifting
      -- over the ones we haven't.
      let meta r = A.Underscore $ A.emptyMetaInfo{ A.metaRange = r }   -- TODO: name suggestion
      case A.insertImplicitPatSynArgs meta (getRange n) ns args of
        Nothing      -> typeError $ BadArgumentsToPatternSynonym n
        Just (s, ns) -> do
          let p' = A.patternToExpr p
              e' = A.lambdaLiftExpr (map unArg ns) (A.substExpr s p')
          checkExpr e' t

    -- Subcase: macro
    A.Macro x -> do
      -- First go: no parameters
      TelV tel _ <- telView . defType =<< getConstInfo x
      let visibleArgs = length [ arg | arg <- telToList tel, getHiding arg == NotHidden ]
          splitVisible 0 args = ([], args)
          splitVisible n []   = ([], [])
          splitVisible n (arg : args) = first (arg :) $ splitVisible n' args
            where
              n' | getHiding arg == NotHidden = n - 1
                 | otherwise                  = n
          (quotedArgs, otherArgs) = splitVisible visibleArgs args
          unq = A.App (A.ExprRange $ fuseRange x args) (A.Unquote A.exprNoRange) . defaultNamedArg
          q e = A.App (A.ExprRange (getRange e)) (A.QuoteTerm A.exprNoRange) (defaultNamedArg e)
          desugared = A.app (unq $ unAppView $ Application (A.Def x) $ (map . fmap . fmap) q quotedArgs) otherArgs
      unless (length quotedArgs == visibleArgs) $ do
        err <- fsep $ pwords "The macro" ++ [prettyTCM x] ++
                      pwords ("expects " ++ show visibleArgs ++
                              " arguments, but has been given only " ++ show (length quotedArgs))
        typeError $ GenericError $ show err
      checkExpr desugared t

    -- Subcase: unquote
    A.Unquote _
      | [arg] <- args -> do
          unquoteTerm (namedArg arg) $ \e ->
            checkExpr e t
      | arg : args <- args -> do
          unquoteTerm (namedArg arg) $ \e ->
            checkHeadApplication e t e $ map convColor args
      where
        unquoteTerm :: A.Expr -> (A.Expr -> TCM Term) -> TCM Term
        unquoteTerm qv cont = do
          qv <- checkExpr qv =<< el primAgdaTerm
          mv <- runUnquoteM $ unquote qv
          case mv of
            Left (BlockedOnMeta m) -> do
              r <- getRange <$> lookupMeta m
              setCurrentRange r $
                postponeTypeCheckingProblem (CheckExpr e t) (isInstantiatedMeta m)
            Left err -> typeError $ UnquoteFailed err
            Right v  -> do
              e <- toAbstract_ (v :: R.Term)
              reportSDoc "tc.unquote.term" 10 $
                vcat [ text "unquote" <+> prettyTCM qv
                     , nest 2 $ text "-->" <+> prettyA e ]
              cont e

    -- Subcase: defined symbol or variable.
    _ -> checkHeadApplication e t hd $ map convColor args

-- | Turn a domain-free binding (e.g. lambda) into a domain-full one,
--   by inserting an underscore for the missing type.
domainFree :: A.ArgInfo -> A.Name -> A.LamBinding
domainFree info x =
  A.DomainFull $ A.TypedBindings r $ Arg info $ A.TBind r [pure x] $ A.Underscore underscoreInfo
  where
    r = getRange x
    underscoreInfo = A.MetaInfo
      { A.metaRange          = r
      , A.metaScope          = emptyScopeInfo
      , A.metaNumber         = Nothing
      , A.metaNameSuggestion = show $ A.nameConcrete x
      }

---------------------------------------------------------------------------
-- * Meta variables
---------------------------------------------------------------------------

checkMeta :: (Type -> TCM Term) -> Type -> A.MetaInfo -> TCM Term
checkMeta newMeta t i = fst <$> checkOrInferMeta newMeta (Just t) i

inferMeta :: (Type -> TCM Term) -> A.MetaInfo -> TCM (Args -> Term, Type)
inferMeta newMeta i = mapFst apply <$> checkOrInferMeta newMeta Nothing i

-- | Type check a meta variable.
--   If its type is not given, we return its type, or a fresh one, if it is a new meta.
--   If its type is given, we check that the meta has this type, and we return the same
--   type.
checkOrInferMeta :: (Type -> TCM Term) -> Maybe Type -> A.MetaInfo -> TCM (Term, Type)
checkOrInferMeta newMeta mt i = do
  case A.metaNumber i of
    Nothing -> do
      setScope (A.metaScope i)
      t <- maybe (workOnTypes $ newTypeMeta_) return mt
      v <- newMeta t
      setValueMetaName v (A.metaNameSuggestion i)
      return (v, t)
    -- Rechecking an existing metavariable
    Just n -> do
      let v = MetaV (MetaId n) []
      t' <- jMetaType . mvJudgement <$> lookupMeta (MetaId n)
      case mt of
        Nothing -> return (v, t')
        Just t  -> (,t) <$> coerce v t' t

---------------------------------------------------------------------------
-- * Applications
---------------------------------------------------------------------------

inferHeadDef :: QName -> TCM (Args -> Term, Type)
inferHeadDef x = do
  proj <- isProjection x
  let app =
        case proj of
          Nothing -> \ f args -> return $ Def f $ map Apply args
          Just p  -> \ f args -> return $ projDropPars p `apply` args
  mapFst apply <$> inferDef app x

-- | Infer the type of a head thing (variable, function symbol, or constructor).
--   We return a function that applies the head to arguments.
--   This is because in case of a constructor we want to drop the parameters.
inferHead :: A.Expr -> TCM (Args -> Term, Type)
inferHead e = do
  case e of
    (A.Var x) -> do -- traceCall (InferVar x) $ do
      (u, a) <- getVarInfo x
      when (unusableRelevance $ getRelevance a) $
        typeError $ VariableIsIrrelevant x
      return (apply u, unDom a)
    (A.Def x) -> inferHeadDef x
    (A.Proj x) -> inferHeadDef x
    (A.Con (AmbQ [c])) -> do

      -- Constructors are polymorphic internally.
      -- So, when building the constructor term
      -- we should throw away arguments corresponding to parameters.

      -- First, inferDef will try to apply the constructor
      -- to the free parameters of the current context. We ignore that.
      (u, a) <- inferDef (\ c _ -> getOrigConTerm c) c

      -- Next get the number of parameters in the current context.
      Constructor{conPars = n} <- theDef <$> (instantiateDef =<< getConstInfo c)

      reportSLn "tc.term.con" 7 $ unwords [show c, "has", show n, "parameters."]

      -- So when applying the constructor throw away the parameters.
      return (apply u . genericDrop n, a)
    (A.Con _) -> __IMPOSSIBLE__  -- inferHead will only be called on unambiguous constructors
    (A.QuestionMark i ii) -> inferMeta (newQuestionMark ii) i
    (A.Underscore i)   -> inferMeta (newValueMeta RunMetaOccursCheck) i
    e -> do
      (term, t) <- inferExpr e
      return (apply term, t)

inferDef :: (QName -> Args -> TCM Term) -> QName -> TCM (Term, Type)
inferDef mkTerm x =
    traceCall (InferDef (getRange x) x) $ do
    -- getConstInfo retrieves the *absolute* (closed) type of x
    -- instantiateDef relativizes it to the current context
    d  <- instantiateDef =<< getConstInfo x
    -- irrelevant defs are only allowed in irrelevant position
    let drel = defRelevance d
    when (drel /= Relevant) $ do
      rel <- asks envRelevance
      reportSDoc "tc.irr" 50 $ vcat
        [ text "declaration relevance =" <+> text (show drel)
        , text "context     relevance =" <+> text (show rel)
        ]
      unless (drel `moreRelevant` rel) $ typeError $ DefinitionIsIrrelevant x
    -- since x is considered living in the top-level, we have to
    -- apply it to the current context
    vs <- freeVarsToApply x
    reportSDoc "tc.term.def" 10 $ do
      text "inferred def " <+> prettyTCM x <+> hsep (map prettyTCM vs)
    let t = defType d
    reportSDoc "tc.term.def" 10 $ nest 2 $ text " : " <+> prettyTCM t
    v  <- mkTerm x vs
    reportSDoc "tc.term.def" 10 $ nest 2 $ text " --> " <+> prettyTCM v
    return (v, t)

-- | Check the type of a constructor application. This is easier than
--   a general application since the implicit arguments can be inserted
--   without looking at the arguments to the constructor.
checkConstructorApplication :: A.Expr -> Type -> ConHead -> [I.NamedArg A.Expr] -> TCM Term
checkConstructorApplication org t c args = do
  reportSDoc "tc.term.con" 50 $ vcat
    [ text "entering checkConstructorApplication"
    , nest 2 $ vcat
      [ text "org  =" <+> prettyTCM org
      , text "t    =" <+> prettyTCM t
      , text "c    =" <+> prettyTCM c
      , text "args =" <+> prettyTCM args
    ] ]
  let paramsGiven = checkForParams args
  if paramsGiven then fallback else do
    reportSDoc "tc.term.con" 50 $ text "checkConstructorApplication: no parameters explicitly supplied, continuing..."
    cdef  <- getConInfo c
    let Constructor{conData = d} = theDef cdef
    reportSDoc "tc.term.con" 50 $ nest 2 $ text "d    =" <+> prettyTCM d
    -- Issue 661: t maybe an evaluated form of d .., so we evaluate d
    -- as well and then check wether we deal with the same datatype
    t0 <- reduce (Def d [])
    case (ignoreSharing t0, ignoreSharing $ unEl t) of -- Only fully applied constructors get special treatment
      (Def d0 _, Def d' es) -> do
        let ~(Just vs) = allApplyElims es
        reportSDoc "tc.term.con" 50 $ nest 2 $ text "d0   =" <+> prettyTCM d0
        reportSDoc "tc.term.con" 50 $ nest 2 $ text "d'   =" <+> prettyTCM d'
        reportSDoc "tc.term.con" 50 $ nest 2 $ text "vs   =" <+> prettyTCM vs
        if d' /= d0 then fallback else do
         -- Issue 661: d' may take more parameters than d, in particular
         -- these additional parameters could be a module parameter telescope.
         -- Since we get the constructor type ctype from d but the parameters
         -- from t = Def d' vs, we drop the additional parameters.
         npars  <- getNumberOfParameters d
         npars' <- getNumberOfParameters d'
         caseMaybe (sequenceA $ List2 (npars, npars')) fallback $ \ (List2 (n,n')) -> do
           reportSDoc "tc.term.con" 50 $ nest 2 $ text $ "n    = " ++ show n
           reportSDoc "tc.term.con" 50 $ nest 2 $ text $ "n'   = " ++ show n'
           when (n > n')  -- preprocessor does not like ', so put on next line
             __IMPOSSIBLE__
           let ps    = genericTake n $ genericDrop (n' - n) vs
               ctype = defType cdef
           reportSDoc "tc.term.con" 20 $ vcat
             [ text "special checking of constructor application of" <+> prettyTCM c
             , nest 2 $ vcat [ text "ps     =" <+> prettyTCM ps
                             , text "ctype  =" <+> prettyTCM ctype ] ]
           let ctype' = ctype `piApply` ps
           reportSDoc "tc.term.con" 20 $ nest 2 $ text "ctype' =" <+> prettyTCM ctype'
           -- get the parameter names
           TelV ptel _ <- telViewUpTo n ctype
           let pnames = map (fst . unDom) $ telToList ptel
           -- drop the parameter arguments
               args' = dropArgs pnames args
           -- check the non-parameter arguments
           expandLast <- asks envExpandLast
           checkArguments' expandLast (getRange c) args' ctype' t $ \us t' -> do
             reportSDoc "tc.term.con" 20 $ nest 2 $ vcat
               [ text "us     =" <+> prettyTCM us
               , text "t'     =" <+> prettyTCM t' ]
             coerce (Con c us) t' t
      _ -> do
        reportSDoc "tc.term.con" 50 $ nest 2 $ text "we are not at a datatype, falling back"
        fallback
  where
    fallback = checkHeadApplication org t (A.Con (AmbQ [conName c])) args

    -- Check if there are explicitly given hidden arguments,
    -- in which case we fall back to default type checking.
    -- We could work harder, but let's not for now.
    --
    -- Andreas, 2012-04-18: if all inital args are underscores, ignore them
    checkForParams args =
      let (hargs, rest) = span isHidden args
          notUnderscore A.Underscore{} = False
          notUnderscore _              = True
      in  any notUnderscore $ map (unScope . namedArg) hargs

    -- Drop the constructor arguments that correspond to parameters.
    dropArgs [] args                                   = args
    dropArgs ps []                                     = args
    dropArgs ps args@(arg : _) | not (isHidden arg) = args
    dropArgs (p:ps) args@(arg : args')
      | elem name [Nothing, Just p] = dropArgs ps args'
      | otherwise                   = dropArgs ps args
      where
        name = fmap rangedThing . nameOf $ unArg arg


{- UNUSED CODE, BUT DON'T REMOVE (2012-04-18)

    -- Split the arguments to a constructor into those corresponding
    -- to parameters and those that don't. Dummy underscores are inserted
    -- for parameters that are not given explicitly.
    splitArgs [] args = ([], args)
    splitArgs ps []   =
          (map (const dummyUnderscore) ps, args)
    splitArgs ps args@(Arg NotHidden _ _ : _) =
          (map (const dummyUnderscore) ps, args)
    splitArgs (p:ps) (arg : args)
      | elem mname [Nothing, Just p] =
          mapFst (arg :) $ splitArgs ps args
      | otherwise =
          mapFst (dummyUnderscore :) $ splitArgs ps (arg:args)
      where
        mname = nameOf (unArg arg)

    dummyUnderscore = Arg Hidden Relevant (unnamed $ A.Underscore $ A.MetaInfo noRange emptyScopeInfo Nothing)
-}

-- | @checkHeadApplication e t hd args@ checks that @e@ has type @t@,
-- assuming that @e@ has the form @hd args@. The corresponding
-- type-checked term is returned.
--
-- If the head term @hd@ is a coinductive constructor, then a
-- top-level definition @fresh tel = hd args@ (where the clause is
-- delayed) is added, where @tel@ corresponds to the current
-- telescope. The returned term is @fresh tel@.
--
-- Precondition: The head @hd@ has to be unambiguous, and there should
-- not be any need to insert hidden lambdas.
checkHeadApplication :: A.Expr -> Type -> A.Expr -> [I.NamedArg A.Expr] -> TCM Term
checkHeadApplication e t hd args = do
  kit       <- coinductionKit
  case hd of
    A.Con (AmbQ [c]) | Just c == (nameOfSharp <$> kit) -> do
      -- Type checking # generated #-wrapper. The # that the user can write will be a Def,
      -- but the sharp we generate in the body of the wrapper is a Con.
      defaultResult
    A.Con (AmbQ [c]) -> do
      (f, t0) <- inferHead hd
      reportSDoc "tc.term.con" 5 $ vcat
        [ text "checkHeadApplication inferred" <+>
          prettyTCM c <+> text ":" <+> prettyTCM t0
        ]
      expandLast <- asks envExpandLast
      checkArguments' expandLast (getRange hd) args t0 t $ \vs t1 -> do
        TelV eTel eType <- telView t
        -- If the expected type @eType@ is a metavariable we have to make
        -- sure it's instantiated to the proper pi type
        TelV fTel fType <- telViewUpTo (size eTel) t1
        -- We know that the target type of the constructor (fType)
        -- does not depend on fTel so we can compare fType and eType
        -- first.

        when (size eTel > size fTel) $
          typeError $ UnequalTypes CmpLeq t1 t -- switch because of contravariance
          -- Andreas, 2011-05-10 report error about types rather  telescopes
          -- compareTel CmpLeq eTel fTel >> return () -- This will fail!

        reportSDoc "tc.term.con" 10 $ addCtxTel eTel $ vcat
          [ text "checking" <+>
            prettyTCM fType <+> text "?<=" <+> prettyTCM eType
          ]
        blockTerm t $ f vs <$ workOnTypes (do
          addCtxTel eTel $ leqType fType eType
          compareTel t t1 CmpLeq eTel fTel)

    (A.Def c) | Just c == (nameOfSharp <$> kit) -> do
      -- TODO: Handle coinductive constructors under lets.
      lets <- envLetBindings <$> ask
      unless (Map.null lets) $
        typeError $ NotImplemented
          "coinductive constructor in the scope of a let-bound variable"

      arg <- case args of
               [a] | getHiding a == NotHidden -> return $ namedArg a
               _ -> typeError $ GenericError $ show c ++ " must be applied to exactly one argument."

      -- The name of the fresh function.
      i <- fresh :: TCM Int
      let name = filter (/= '_') (show $ A.nameConcrete $ A.qnameName c) ++ "-" ++ show i
      c' <- setRange (getRange c) <$>
              liftM2 qualify (killRange <$> currentModule)
                             (freshName_ name)

      kit <- coinductionKit'
      let flat = nameOfFlat kit
          inf  = nameOfInf  kit

      -- The application of the fresh function to the relevant
      -- arguments.
      e' <- Def c' . map Apply <$> getContextArgs

      -- Add the type signature of the fresh function to the
      -- signature.
      -- To make sure we can type check the generated function we have to make
      -- sure that its type is \inf. The reason for this is that we don't yet
      -- postpone checking of patterns when we don't know their types (Issue480).
      forcedType <- do
        lvl <- levelType
        l   <- newValueMeta RunMetaOccursCheck lvl
        lv  <- levelView l
        a   <- newValueMeta RunMetaOccursCheck (sort $ Type lv)
        return $ El (Type lv) $ Def inf [Apply $ setHiding Hidden $ defaultArg l, Apply $ defaultArg a]

      i   <- currentOrFreshMutualBlock
      tel <- getContextTelescope
      -- If we are in irrelevant position, add definition irrelevantly.
      -- TODO: is this sufficient?
      rel <- asks envRelevance
      addConstant c' =<< do
        let ai = setRelevance rel defaultArgInfo
        useTerPragma $
<<<<<<< HEAD
          Defn ai c' forcedType [] [] (defaultDisplayForm c') i noCompiledRep [] Nothing $
=======
          Defn ai c' t [] [] (defaultDisplayForm c') i noCompiledRep Nothing $
>>>>>>> 5f7963ed
          emptyFunction

      -- Define and type check the fresh function.
      ctx <- getContext >>= mapM (\d -> flip Dom (unDom d) <$> reify (domInfo d))
      let info   = A.mkDefInfo (A.nameConcrete $ A.qnameName c') noFixity'
                               PublicAccess ConcreteDef noRange
          pats   = map (\ (Dom info (n, _)) -> Arg info $ Named Nothing $ A.VarP n) $
                       reverse ctx
          core   = A.LHSProj { A.lhsDestructor = flat
                             , A.lhsPatsLeft   = []
                             , A.lhsFocus      = defaultNamedArg $ A.LHSHead c' pats
                             , A.lhsPatsRight  = [] }
          clause = A.Clause (A.LHS (A.LHSRange noRange) core [])
                            (A.RHS arg)
                            [] False

      reportSDoc "tc.term.expr.coind" 15 $ vcat $
          [ text "The coinductive constructor application"
          , nest 2 $ prettyTCM e
          , text "was translated into the application"
          , nest 2 $ prettyTCM e'
          , text "and the function"
          , nest 2 $ prettyTCM rel <> prettyTCM c' <+> text ":"
          , nest 4 $ prettyTCM (telePi tel t)
          , nest 2 $ prettyA clause <> text "."
          ]

      inTopContext $ checkFunDef NotDelayed info c' [clause]

      reportSDoc "tc.term.expr.coind" 15 $ do
        def <- theDef <$> getConstInfo c'
        text "The definition is" <+> text (show $ funDelayed def) <>
          text "."

      blockTerm t $ e' <$ workOnTypes (leqType forcedType t)
    A.Con _  -> __IMPOSSIBLE__
    _ -> defaultResult
  where
  defaultResult = do
    (f, t0) <- inferHead hd
    expandLast <- asks envExpandLast
    checkArguments' expandLast (getRange hd) args t0 t $ \vs t1 -> do
      coerce (f vs) t1 t

traceCallE :: Error e => (Maybe r -> Call) -> ExceptT e TCM r -> ExceptT e TCM r
traceCallE call m = do
  z <- lift $ traceCall call' $ runExceptT m
  case z of
    Right e  -> return e
    Left err -> throwError err
  where
    call' Nothing          = call Nothing
    call' (Just (Left _))  = call Nothing
    call' (Just (Right x)) = call (Just x)

-- | Check a list of arguments: @checkArgs args t0 t1@ checks that
--   @t0 = Delta -> t0'@ and @args : Delta@. Inserts hidden arguments to
--   make this happen.  Returns the evaluated arguments @vs@, the remaining
--   type @t0'@ (which should be a subtype of @t1@) and any constraints @cs@
--   that have to be solved for everything to be well-formed.
checkArguments :: ExpandHidden -> Range -> [I.NamedArg A.Expr] -> Type -> Type ->
                  ExceptT (Args, [I.NamedArg A.Expr], Type) TCM (Args, Type)

-- Case: no arguments, do not insert trailing hidden arguments: We are done.
checkArguments DontExpandLast _ [] t0 t1 = return ([], t0)

-- Case: no arguments, but need to insert trailing hiddens.
checkArguments exh r [] t0 t1 =
    traceCallE (CheckArguments r [] t0 t1) $ lift $ do
      t1' <- unEl <$> reduce t1
      implicitArgs (-1) (expand t1') t0
    where
      expand (Pi (Dom info _) _)   Hidden = getHiding info /= Hidden &&
                                            exh == ExpandLast
      expand _                     Hidden = exh == ExpandLast
      expand (Pi (Dom info _) _) Instance = getHiding info /= Instance
      expand _                   Instance = True
      expand _                  NotHidden = False

-- Case: argument given.
checkArguments exh r args0@(arg@(Arg info e) : args) t0 t1 =
    traceCallE (CheckArguments r args0 t0 t1) $ do
      lift $ reportSDoc "tc.term.args" 30 $ sep
        [ text "checkArguments"
--        , text "  args0 =" <+> prettyA args0
        , nest 2 $ vcat
          [ text "e     =" <+> prettyA e
          , text "t0    =" <+> prettyTCM t0
          , text "t1    =" <+> prettyTCM t1
          ]
        ]
      -- First, insert implicit arguments, depending on current argument @arg@.
      let hx = getHiding info  -- hiding of current argument
          mx = fmap rangedThing $ nameOf e -- name of current argument
          -- do not insert visible arguments
          expand NotHidden y = False
          -- insert a hidden argument if arg is not hidden or has different name
          -- insert an instance argument if arg is not instance  or has different name
          expand hy        y = hy /= hx || maybe False (y /=) mx
      (nargs, t) <- lift $ implicitNamedArgs (-1) expand t0
      -- Separate names from args.
      let (mxs, us) = unzip $ map (\ (Arg ai (Named mx u)) -> (mx, Arg ai u)) nargs
          xs        = catMaybes mxs
      -- We are done inserting implicit args.  Now, try to check @arg@.
      ifBlockedType t (\ m t -> throwError (us, args0, t)) $ \ t0' -> do

        -- What can go wrong?

        -- 1. We ran out of function types.
        let shouldBePi
              -- a) It is an explicit argument, but we ran out of function types.
              | notHidden info = lift $ typeError $ ShouldBePi t0'
              -- b) It is an implicit argument, and we did not insert any implicits.
              --    Thus, the type was not a function type to start with.
              | null xs        = lift $ typeError $ ShouldBePi t0'
              -- c) We did insert implicits, but we ran out of implicit function types.
              --    Then, we should inform the user that we did not find his one.
              | otherwise      = lift $ typeError $ WrongNamedArgument arg

        -- 2. We have a function type left, but it is the wrong one.
        --    Our argument must be implicit, case a) is impossible.
        --    (Otherwise we would have ran out of function types instead.)
        let wrongPi info'
              -- b) We have not inserted any implicits.
              | null xs   = lift $ typeError $ WrongHidingInApplication t0'
              -- c) We inserted implicits, but did not find his one.
              | otherwise = lift $ typeError $ WrongNamedArgument arg

        -- t0' <- lift $ forcePi (getHiding info) (maybe "_" rangedThing $ nameOf e) t0'
        case ignoreSharing $ unEl t0' of
          Pi (Dom info' a) b
            | getHiding info == getHiding info'
              && (notHidden info || maybe True ((absName b ==) . rangedThing) (nameOf e)) -> do
                u <- lift $ applyRelevanceToContext (getRelevance info') $
                 -- Andreas, 2014-05-30 experiment to check non-dependent arguments
                 -- after the spine has been processed.  Allows to propagate type info
                 -- from ascribed type into extended-lambdas.  Would solve issue 1159.
                 -- However, leaves unsolved type checking problems in the test suite.
                 -- I do not know what I am doing wrong here.
                 -- Could be extreme order-sensitivity or my abuse of the postponing
                 -- mechanism.
                 -- if not $ isBinderUsed b
                 -- then postponeTypeCheckingProblem (CheckExpr (namedThing e) a) (return True) else
                  checkExpr (namedThing e) a
                -- save relevance info' from domain in argument
                addCheckedArgs us (Arg info' u) $
                  checkArguments exh (fuseRange r e) args (absApp b u) t1
            | otherwise -> wrongPi info'
          _ -> shouldBePi
  where
    addCheckedArgs us u rec =
      (mapFst ((us ++) . (u :)) <$> rec)
        `catchError` \(vs, es, t) ->
          throwError (us ++ u : vs, es, t)

-- | Check that a list of arguments fits a telescope.
checkArguments_ :: ExpandHidden -> Range -> [I.NamedArg A.Expr] -> Telescope -> TCM Args
checkArguments_ exh r args tel = do
    z <- runExceptT $ checkArguments exh r args (telePi tel $ sort Prop) (sort Prop)
    case z of
      Right (args, _) -> return args
      Left _          -> __IMPOSSIBLE__


-- | Infer the type of an expression. Implemented by checking against a meta
--   variable.  Except for neutrals, for them a polymorphic type is inferred.
inferExpr :: A.Expr -> TCM (Term, Type)
-- inferExpr e = inferOrCheck e Nothing
inferExpr = inferExpr' DontExpandLast

inferExpr' :: ExpandHidden -> A.Expr -> TCM (Term, Type)
inferExpr' exh e = case e of
  _ | Application hd args <- appView e, defOrVar hd -> traceCall (InferExpr e) $ do
    (f, t0) <- inferHead hd
    res <- runExceptT $ checkArguments exh (getRange hd) (map convColor args) t0 (sort Prop)
    case res of
      Right (vs, t1) -> return (f vs, t1)
      Left t1 -> fallback -- blocked on type t1
  _ -> fallback
  where
    fallback = do
      t <- workOnTypes $ newTypeMeta_
      v <- checkExpr e t
      return (v,t)

defOrVar :: A.Expr -> Bool
defOrVar A.Var{} = True
defOrVar A.Def{} = True
defOrVar A.Proj{} = True
defOrVar (A.ScopedExpr _ e) = defOrVar e
defOrVar _     = False

-- | Used to check aliases @f = e@.
--   Switches off 'ExpandLast' for the checking of top-level application.
checkDontExpandLast :: A.Expr -> Type -> TCM Term
checkDontExpandLast e t = case e of
  _ | Application hd args <- appView e,  defOrVar hd ->
    traceCall (CheckExprCall e t) $ localScope $ dontExpandLast $ shared =<< do
      checkApplication hd args e t
  _ -> checkExpr e t -- note that checkExpr always sets ExpandLast

{- Andreas, 2013-03-15 UNUSED, but don't remove
inferOrCheck :: A.Expr -> Maybe Type -> TCM (Term, Type)
inferOrCheck e mt = case e of
  _ | Application hd args <- appView e, defOrVar hd -> traceCall (InferExpr e) $ do
    (f, t0) <- inferHead hd
    res <- runErrorT $ checkArguments DontExpandLast
                                      (getRange hd) (map convColor args) t0 $
                                      maybe (sort Prop) id mt
    case res of
      Right (vs, t1) -> maybe (return (f vs, t1))
                              (\ t -> (,t) <$> coerce (f vs) t1 t)
                              mt
      Left t1        -> fallback -- blocked on type t1
  _ -> fallback
  where
    fallback = do
      t <- maybe (workOnTypes $ newTypeMeta_) return mt
      v <- checkExpr e t
      return (v,t)
-}

-- | Check whether a de Bruijn index is bound by a module telescope.
isModuleFreeVar :: Int -> TCM Bool
isModuleFreeVar i = do
  nfv <- getModuleFreeVars =<< currentModule
  n   <- getContextSize
  -- The first de Bruijn index that points to a module
  -- free variable.
  let firstModuleVar = n - nfv
  when (firstModuleVar < 0) __IMPOSSIBLE__
  return $ i >= firstModuleVar

-- | Infer the type of an expression, and if it is of the form
--   @{tel} -> D vs@ for some datatype @D@ then insert the hidden
--   arguments.  Otherwise, leave the type polymorphic.
inferExprForWith :: A.Expr -> TCM (Term, Type)
inferExprForWith e = do
  reportSDoc "tc.with.infer" 20 $ text "inferExprforWith " <+> prettyTCM e
  reportSLn  "tc.with.infer" 80 $ "inferExprforWith " ++ show e
  traceCall (InferExpr e) $ do
    -- With wants type and term fully instantiated!
    (v, t) <- instantiateFull =<< inferExpr e
    v0 <- reduce v
    -- Andreas 2014-11-06, issue 1342.
    -- Check that we do not `with` on a module parameter!
    case ignoreSharing v0 of
      Var i [] -> whenM (isModuleFreeVar i) $ typeError $ WithOnFreeVariable e
      _        -> return ()
    -- Possibly insert hidden arguments.
    TelV tel t0 <- telViewUpTo' (-1) ((NotHidden /=) . getHiding) t
    case ignoreSharing $ unEl t0 of
      Def d vs -> do
        res <- isDataOrRecordType d
        case res of
          Nothing -> return (v, t)
          Just{}  -> do
            (args, t1) <- implicitArgs (-1) (NotHidden /=) t
            return (v `apply` args, t1)
      _ -> return (v, t)

---------------------------------------------------------------------------
-- * Let bindings
---------------------------------------------------------------------------

checkLetBindings :: [A.LetBinding] -> TCM a -> TCM a
checkLetBindings = foldr (.) id . map checkLetBinding

checkLetBinding :: A.LetBinding -> TCM a -> TCM a

checkLetBinding b@(A.LetBind i info x t e) ret =
  traceCallCPS_ (CheckLetBinding b) ret $ \ret -> do
    t <- isType_ t
    v <- applyRelevanceToContext (getRelevance info) $ checkDontExpandLast e t
    addLetBinding (convColor info) x v t ret

checkLetBinding b@(A.LetPatBind i p e) ret =
  traceCallCPS_ (CheckLetBinding b) ret $ \ret -> do
    p <- expandPatternSynonyms p
    (v, t) <- inferExpr' ExpandLast e
    let -- construct a type  t -> dummy  for use in checkLeftHandSide
        t0 = El (getSort t) $ Pi (Dom defaultArgInfo t) (NoAbs underscore typeDontCare)
        p0 = Arg defaultArgInfo (Named Nothing p)
    reportSDoc "tc.term.let.pattern" 10 $ vcat
      [ text "let-binding pattern p at type t"
      , nest 2 $ vcat
        [ text "p (A) =" <+> text (show p) -- prettyTCM p
        , text "t     =" <+> prettyTCM t
        ]
      ]
    checkLeftHandSide (CheckPattern p EmptyTel t) Nothing [p0] t0 $ \ (LHSResult delta ps _t _perm) -> do
      -- A single pattern in internal syntax is returned.
      let p = case ps of [p] -> namedArg p; _ -> __IMPOSSIBLE__
      reportSDoc "tc.term.let.pattern" 20 $ nest 2 $ vcat
        [ text "p (I) =" <+> text (show p)
        , text "delta =" <+> text (show delta)
        ]
      -- We translate it into a list of projections.
      fs <- recordPatternToProjections p
      -- We remove the bindings for the pattern variables from the context.
      cxt0 <- getContext
      let (binds, cxt) = splitAt (size delta) cxt0
      escapeContext (length binds) $ do
        reportSDoc "tc.term.let.pattern" 20 $ nest 2 $ vcat
          [ text "delta =" <+> prettyTCM delta
          , text "binds =" <+> text (show binds) -- prettyTCM binds
          ]
{- WE CANNOT USE THIS BINDING
       -- We add a first let-binding for the value of e.
       x <- freshNoName (getRange e)
       addLetBinding Relevant x v t $ do
 -}
        -- We create a substitution for the let-bound variables
        -- (unfortunately, we cannot refer to x in internal syntax
        -- so we have to copy v).
        let sigma = zipWith ($) fs (repeat v)
        -- We apply the types of the let bound-variables to this substitution.
        -- The 0th variable in a context is the last one, so we reverse.
        -- Further, we need to lower all other de Bruijn indices by
        -- the size of delta, so we append the identity substitution.
        let sub    = parallelS (reverse sigma)
        let fdelta = flattenTel delta
        reportSDoc "tc.term.let.pattern" 20 $ nest 2 $ vcat
          [ text "fdelta =" <+> text (show fdelta)
          ]
        let tsl  = applySubst sub fdelta
        -- We get a list of types
        let ts   = map unDom tsl
        -- and relevances.
        let infos = map domInfo tsl
        -- We get list of names of the let-bound vars from the context.
        let xs   = map (fst . unDom) (reverse binds)
        -- We add all the bindings to the context.
        foldr (uncurry4 addLetBinding) ret $ zip4 infos xs sigma ts

checkLetBinding (A.LetApply i x modapp rd rm) ret = do
  -- Any variables in the context that doesn't belong to the current
  -- module should go with the new module.
  fv   <- getModuleFreeVars =<< currentModule
  n    <- getContextSize
  let new = n - fv
  reportSLn "tc.term.let.apply" 10 $ "Applying " ++ show modapp ++ " with " ++ show new ++ " free variables"
  reportSDoc "tc.term.let.apply" 20 $ vcat
    [ text "context =" <+> (prettyTCM =<< getContextTelescope)
    , text "module  =" <+> (prettyTCM =<< currentModule)
    , text "fv      =" <+> (text $ show fv)
    ]
  checkSectionApplication i x modapp rd rm
  withAnonymousModule x new ret
-- LetOpen is only used for highlighting and has no semantics
checkLetBinding A.LetOpen{} ret = ret

class ConvColor a i where
  convColor :: a -> i

instance ConvColor A.ArgInfo I.ArgInfo where
  convColor = mapArgInfoColors $ const [] -- "TODO guilhem 5"

instance ConvColor (A.Arg e) (I.Arg e) where
  convColor = mapArgInfo convColor

instance ConvColor (A.Dom e) (I.Dom e) where
  convColor = mapDomInfo convColor

instance ConvColor a i => ConvColor [a] [i] where
  convColor = map convColor<|MERGE_RESOLUTION|>--- conflicted
+++ resolved
@@ -1372,11 +1372,7 @@
       addConstant c' =<< do
         let ai = setRelevance rel defaultArgInfo
         useTerPragma $
-<<<<<<< HEAD
-          Defn ai c' forcedType [] [] (defaultDisplayForm c') i noCompiledRep [] Nothing $
-=======
-          Defn ai c' t [] [] (defaultDisplayForm c') i noCompiledRep Nothing $
->>>>>>> 5f7963ed
+          Defn ai c' forcedType [] [] (defaultDisplayForm c') i noCompiledRep Nothing $
           emptyFunction
 
       -- Define and type check the fresh function.
