{-# LANGUAGE CPP                   #-}
{-# LANGUAGE FlexibleInstances     #-}
{-# LANGUAGE LambdaCase            #-}
{-# LANGUAGE NamedFieldPuns        #-}
{-# LANGUAGE NondecreasingIndentation #-}
{-# LANGUAGE MultiParamTypeClasses #-}
{-# LANGUAGE PatternGuards         #-}
{-# LANGUAGE ScopedTypeVariables   #-}
{-# LANGUAGE TupleSections         #-}

#if __GLASGOW_HASKELL__ >= 710
{-# LANGUAGE FlexibleContexts #-}
#endif

module Agda.TypeChecking.Rules.Term where

<<<<<<< HEAD
import Control.Arrow ((&&&), (***), first, second)
import Control.Applicative
=======
import Prelude hiding (null)

import Control.Applicative hiding (empty)
>>>>>>> a471c354
import Control.Monad.Trans
import Control.Monad.Reader

import Data.Maybe
import Data.Either (partitionEithers)
import Data.Monoid (mappend)
import Data.List hiding (sort, null)
import qualified Data.Map as Map
import Data.Traversable (sequenceA)
import Data.Void

import Agda.Interaction.Options
import Agda.Interaction.Highlighting.Generate (storeDisambiguatedName)

import qualified Agda.Syntax.Abstract as A
import Agda.Syntax.Abstract.Views as A
import qualified Agda.Syntax.Info as A
import Agda.Syntax.Concrete.Pretty () -- only Pretty instances
import Agda.Syntax.Concrete (FieldAssignment'(..), nameFieldA, exprFieldA)
import qualified Agda.Syntax.Concrete.Name as C
import Agda.Syntax.Common
import Agda.Syntax.Fixity
import Agda.Syntax.Internal as I
import Agda.Syntax.Position
import Agda.Syntax.Literal
import qualified Agda.Syntax.Reflected as R
import Agda.Syntax.Scope.Base ( ThingsInScope, AbstractName
                              , emptyScopeInfo
                              , exportedNamesInScope)
import Agda.Syntax.Scope.Monad (getNamedScope)
import Agda.Syntax.Translation.InternalToAbstract (reify)
import Agda.Syntax.Translation.ReflectedToAbstract (toAbstract_)

import Agda.TypeChecking.Monad
import Agda.TypeChecking.Monad.Builtin
import Agda.TypeChecking.CompiledClause
import Agda.TypeChecking.Constraints
import Agda.TypeChecking.Conversion
import Agda.TypeChecking.Datatypes
import Agda.TypeChecking.EtaContract
import Agda.TypeChecking.Free (isBinderUsed)
import Agda.TypeChecking.Implicit
import Agda.TypeChecking.InstanceArguments
import Agda.TypeChecking.Irrelevance
import Agda.TypeChecking.Level
import Agda.TypeChecking.MetaVars
import Agda.TypeChecking.Patterns.Abstract
import Agda.TypeChecking.Positivity.Occurrence
import Agda.TypeChecking.Pretty
import Agda.TypeChecking.Primitive
import Agda.TypeChecking.Quote
import Agda.TypeChecking.Unquote
import Agda.TypeChecking.RecordPatterns
import Agda.TypeChecking.Records
import Agda.TypeChecking.Reduce
import Agda.TypeChecking.SizedTypes
import Agda.TypeChecking.Substitute
import Agda.TypeChecking.Telescope
import Agda.TypeChecking.Rules.LHS (checkLeftHandSide, LHSResult(..))
import Agda.TypeChecking.Unquote

import {-# SOURCE #-} Agda.TypeChecking.Empty (isEmptyType)
import {-# SOURCE #-} Agda.TypeChecking.Rules.Decl (checkSectionApplication)
import {-# SOURCE #-} Agda.TypeChecking.Rules.Def (checkFunDef, checkFunDef', useTerPragma)

import Agda.Utils.Except
  ( Error(noMsg, strMsg)
  , ExceptT
  , MonadError(catchError, throwError)
  , runExceptT
  )

import Agda.Utils.Functor (($>))
import Agda.Utils.Lens
import Agda.Utils.Maybe
import Agda.Utils.Monad
import Agda.Utils.Null
import Agda.Utils.Permutation
import Agda.Utils.Size
import Agda.Utils.Tuple

#include "undefined.h"
import Agda.Utils.Impossible

---------------------------------------------------------------------------
-- * Types
---------------------------------------------------------------------------

-- | Check that an expression is a type.
isType :: A.Expr -> Sort -> TCM Type
isType e s =
    traceCall (IsTypeCall e s) $ do
    v <- checkExpr e (sort s)
    return $ El s v

-- | Check that an expression is a type without knowing the sort.
isType_ :: A.Expr -> TCM Type
isType_ e =
  traceCall (IsType_ e) $ sharedType =<< do
  let fallback = isType e =<< do workOnTypes $ newSortMeta
  case unScope e of
    A.Fun i (Arg info t) b -> do
      a <- Dom info <$> isType_ t
      b <- isType_ b
      s <- ptsRule a b
      let t' = El s $ Pi a $ NoAbs underscore b
      noFunctionsIntoSize b t'
      return t'
    A.Pi _ tel e | null tel -> isType_ e
    A.Pi _ tel e -> do
      (t0, t') <- checkPiTelescope tel $ \ tel -> do
        t0  <- instantiateFull =<< isType_ e
        tel <- instantiateFull tel
        return (t0, telePi tel t0)
      noFunctionsIntoSize t0 t'
      return t'
    A.Set _ n    -> do
      n <- ifM typeInType (return 0) (return n)
      return $ sort (mkType n)
    A.App i s (Arg (ArgInfo NotHidden r) l)
      | A.Set _ 0 <- unScope s ->
      ifNotM hasUniversePolymorphism
          (typeError $ GenericError "Use --universe-polymorphism to enable level arguments to Set")
      $ {- else -} do
        lvl <- levelType
        -- allow NonStrict variables when checking level
        --   Set : (NonStrict) Level -> Set\omega
        n   <- levelView =<< do
          applyRelevanceToContext NonStrict $
            checkExpr (namedThing l) lvl
        return $ sort (Type n)
    _ -> fallback

ptsRule :: (LensSort a, LensSort b) => a -> b -> TCM Sort
ptsRule a b = pts <$> reduce (getSort a) <*> reduce (getSort b)

-- | Ensure that a (freshly created) function type does not inhabit 'SizeUniv'.
--   Precondition:  When @noFunctionsIntoSize t tBlame@ is called,
--   we are in the context of @tBlame@ in order to print it correctly.
--   Not being in context of @t@ should not matter, as we are only
--   checking whether its sort reduces to 'SizeUniv'.
noFunctionsIntoSize :: Type -> Type -> TCM ()
noFunctionsIntoSize t tBlame = do
  reportSDoc "tc.fun" 20 $ do
    let El s (Pi dom b) = ignoreSharing <$> tBlame
    sep [ text "created function type " <+> prettyTCM tBlame
        , text "with pts rule" <+> prettyTCM (getSort dom, getSort b, s)
        ]
  s <- reduce $ getSort t
  when (s == SizeUniv) $ do
    -- Andreas, 2015-02-14
    -- We have constructed a function type in SizeUniv
    -- which is illegal to prevent issue 1428.
    typeError $ FunctionTypeInSizeUniv $ unEl tBlame

-- | Check that an expression is a type which is equal to a given type.
isTypeEqualTo :: A.Expr -> Type -> TCM Type
isTypeEqualTo e t = case e of
  A.ScopedExpr _ e -> isTypeEqualTo e t
  A.Underscore i | A.metaNumber i == Nothing -> return t
  e -> workOnTypes $ do
    t' <- isType e (getSort t)
    t' <$ leqType t t'

leqType_ :: Type -> Type -> TCM ()
leqType_ t t' = workOnTypes $ leqType t t'

{- UNUSED
-- | Force a type to be a Pi. Instantiates if necessary. The 'Hiding' is only
--   used when instantiating a meta variable.

forcePi :: Hiding -> String -> Type -> TCM Type
forcePi h name (El s t) =
    do  t' <- reduce t
        case t' of
            Pi _ _      -> return $ El s t'
            _           -> do
                sa <- newSortMeta
                sb <- newSortMeta
                let s' = sLub sa sb

                a <- newTypeMeta sa
                x <- freshName_ name
                let arg = setHiding h $ defaultDom a
                b <- addCtx x arg $ newTypeMeta sb
                let ty = El s' $ Pi arg (Abs (show x) b)
                equalType (El s t') ty
                ty' <- reduce ty
                return ty'
-}

---------------------------------------------------------------------------
-- * Telescopes
---------------------------------------------------------------------------

-- | Type check a (module) telescope.
--   Binds the variables defined by the telescope.
checkTelescope :: A.Telescope -> (Telescope -> TCM a) -> TCM a
checkTelescope = checkTelescope' LamNotPi

-- | Type check the telescope of a dependent function type.
--   Binds the resurrected variables defined by the telescope.
--   The returned telescope is unmodified (not resurrected).
checkPiTelescope :: A.Telescope -> (Telescope -> TCM a) -> TCM a
checkPiTelescope = checkTelescope' PiNotLam

-- | Flag to control resurrection on domains.
data LamOrPi
  = LamNotPi -- ^ We are checking a module telescope.
             --   We pass into the type world to check the domain type.
             --   This resurrects the whole context.
  | PiNotLam -- ^ We are checking a telescope in a Pi-type.
             --   We stay in the term world, but add resurrected
             --   domains to the context to check the remaining
             --   domains and codomain of the Pi-type.
  deriving (Eq, Show)

-- | Type check a telescope. Binds the variables defined by the telescope.
checkTelescope' :: LamOrPi -> A.Telescope -> (Telescope -> TCM a) -> TCM a
checkTelescope' lamOrPi []        ret = ret EmptyTel
checkTelescope' lamOrPi (b : tel) ret =
    checkTypedBindings lamOrPi b $ \tel1 ->
    checkTelescope' lamOrPi tel  $ \tel2 ->
        ret $ abstract tel1 tel2

-- | Check a typed binding and extends the context with the bound variables.
--   The telescope passed to the continuation is valid in the original context.
--
--   Parametrized by a flag wether we check a typed lambda or a Pi. This flag
--   is needed for irrelevance.
checkTypedBindings :: LamOrPi -> A.TypedBindings -> (Telescope -> TCM a) -> TCM a
checkTypedBindings lamOrPi (A.TypedBindings i (Arg info b)) ret =
    checkTypedBinding lamOrPi info b $ \ bs ->
    ret $ telFromList bs

checkTypedBinding :: LamOrPi -> ArgInfo -> A.TypedBinding -> (ListTel -> TCM a) -> TCM a
checkTypedBinding lamOrPi info (A.TBind i xs e) ret = do
    -- Andreas, 2011-04-26 irrelevant function arguments may appear
    -- non-strictly in the codomain type
    -- 2011-10-04 if flag --experimental-irrelevance is set
    allowed <- optExperimentalIrrelevance <$> pragmaOptions
    t <- modEnv lamOrPi allowed $ isType_ e
    let info' = mapRelevance (modRel lamOrPi allowed) info
    addContext (xs, Dom info' t) $
      ret $ bindsWithHidingToTel xs (Dom info t)
    where
        -- if we are checking a typed lambda, we resurrect before we check the
        -- types, but do not modify the new context entries
        -- otherwise, if we are checking a pi, we do not resurrect, but
        -- modify the new context entries
        modEnv LamNotPi True = doWorkOnTypes
        modEnv _        _    = id
        modRel PiNotLam True = irrToNonStrict
        modRel _        _    = id
checkTypedBinding lamOrPi info (A.TLet _ lbs) ret = do
    checkLetBindings lbs (ret [])

---------------------------------------------------------------------------
-- * Lambda abstractions
---------------------------------------------------------------------------

-- | Type check a lambda expression.
checkLambda :: Arg A.TypedBinding -> A.Expr -> Type -> TCM Term
checkLambda (Arg _ (A.TLet _ lbs)) body target =
  checkLetBindings lbs (checkExpr body target)
checkLambda (Arg info (A.TBind _ xs typ)) body target = do
  reportSLn "tc.term.lambda" 60 $ "checkLambda   xs = " ++ show xs

  let numbinds = length xs
  TelV tel btyp <- telViewUpTo numbinds target
  if size tel < numbinds || numbinds /= 1
    then dontUseTargetType
    else useTargetType tel btyp
  where
    dontUseTargetType = do
      -- Checking λ (xs : argsT) → body : target
      verboseS "tc.term.lambda" 5 $ tick "lambda-no-target-type"

      -- First check that argsT is a valid type
      argsT <- workOnTypes $ Dom info <$> isType_ typ
      -- Andreas, 2015-05-28 Issue 1523
      -- If argsT is a SizeLt, it must be non-empty to avoid non-termination.
      -- TODO: do we need to block checkExpr?
      checkSizeLtSat $ unDom argsT

      -- In order to have as much type information as possible when checking
      -- body, we first unify (xs : argsT) → ?t₁ with the target type. If this
      -- is inconclusive we need to block the resulting term so we create a
      -- fresh problem for the check.
      let tel = telFromList $ bindsWithHidingToTel xs argsT
      reportSLn "tc.term.lambda" 60 $ "dontUseTargetType tel = " ++ show tel
      -- DONT USE tel for addContext, as it loses NameIds.
      -- WRONG: t1 <- addContext tel $ workOnTypes newTypeMeta_
      t1 <- addContext (xs, argsT) $ workOnTypes newTypeMeta_
      -- Do not coerce hidden lambdas
      if notVisible info || any notVisible xs then do
        pid <- newProblem_ $ leqType (telePi tel t1) target
        -- Now check body : ?t₁
        -- WRONG: v <- addContext tel $ checkExpr body t1
        v <- addContext (xs, argsT) $ checkExpr body t1
        -- Block on the type comparison
        blockTermOnProblem target (teleLam tel v) pid
       else do
        -- Now check body : ?t₁
        -- WRONG: v <- addContext tel $ checkExpr body t1
        v <- addContext (xs, argsT) $ checkExpr body t1
        -- Block on the type comparison
        coerce (teleLam tel v) (telePi tel t1) target

    useTargetType tel@(ExtendTel arg (Abs y EmptyTel)) btyp = do
        verboseS "tc.term.lambda" 5 $ tick "lambda-with-target-type"
        reportSLn "tc.term.lambda" 60 $ "useTargetType y  = " ++ show y

        -- merge in the hiding info of the TBind
        info <- return $ mapHiding (mappend h) info
        unless (getHiding arg == getHiding info) $ typeError $ WrongHidingInLambda target
        -- Andreas, 2011-10-01 ignore relevance in lambda if not explicitly given
        let r  = getRelevance info
            r' = getRelevance arg -- relevance of function type
        when (r == Irrelevant && r' /= r) $ typeError $ WrongIrrelevanceInLambda target
        -- Andreas, 2015-05-28 Issue 1523
        -- Ensure we are not stepping under a possibly non-existing size.
        -- TODO: do we need to block checkExpr?
        let a = unDom arg
        checkSizeLtSat a
        -- We only need to block the final term on the argument type
        -- comparison. The body will be blocked if necessary. We still want to
        -- compare the argument types first, so we spawn a new problem for that
        -- check.
        (pid, argT) <- newProblem $ isTypeEqualTo typ a
        v <- add (notInScopeName y) (Dom (setRelevance r' info) argT) $ checkExpr body btyp
        blockTermOnProblem target (Lam info $ Abs (nameToArgName x) v) pid
      where
        [WithHiding h x] = xs
        -- Andreas, Issue 630: take name from function type if lambda name is "_"
        add y dom | isNoName x = addContext (y, dom)
                  | otherwise  = addContext (x, dom)
    useTargetType _ _ = __IMPOSSIBLE__

-- | Checking a lambda whose domain type has already been checked.
checkPostponedLambda :: Arg ([WithHiding Name], Maybe Type) -> A.Expr -> Type -> TCM Term
checkPostponedLambda args@(Arg _    ([]    , _ )) body target = do
  checkExpr body target
checkPostponedLambda args@(Arg info (WithHiding h x : xs, mt)) body target = do
  let postpone _ t = postponeTypeCheckingProblem_ $ CheckLambda args body t
      lamHiding = mappend h $ getHiding info
  insertHiddenLambdas lamHiding target postpone $ \ t@(El _ (Pi dom b)) -> do
    -- Andreas, 2011-10-01 ignore relevance in lambda if not explicitly given
    let r     = getRelevance info -- relevance of lambda
        r'    = getRelevance dom  -- relevance of function type
        info' = setHiding lamHiding $ setRelevance r' info
    when (r == Irrelevant && r' /= r) $
      typeError $ WrongIrrelevanceInLambda target
    -- We only need to block the final term on the argument type
    -- comparison. The body will be blocked if necessary. We still want to
    -- compare the argument types first, so we spawn a new problem for that
    -- check.
    mpid <- caseMaybe mt (return Nothing) $ \ ascribedType -> Just <$> do
      newProblem_ $ leqType (unDom dom) ascribedType
    -- We type-check the body with the ascribedType given by the user
    -- to get better error messages.
    -- Using the type dom from the usage context would be more precise,
    -- though.
    let add dom | isNoName x = addContext (absName b, dom)
                | otherwise  = addContext (x, dom)
    v <- add (maybe dom (dom $>) mt) $
      checkPostponedLambda (Arg info (xs, mt)) body $ absBody b
    let v' = Lam info' $ Abs (nameToArgName x) v
    maybe (return v') (blockTermOnProblem t v') mpid


-- | Insert hidden lambda until the hiding info of the domain type
--   matches the expected hiding info.
--   Throws 'WrongHidingInLambda'
insertHiddenLambdas
  :: Hiding                       -- ^ Expected hiding.
  -> Type                         -- ^ Expected to be a function type.
  -> (MetaId -> Type -> TCM Term) -- ^ Continuation on blocked type.
  -> (Type -> TCM Term)           -- ^ Continuation when expected hiding found.
                                  --   The continuation may assume that the @Type@
                                  --   is of the form @(El _ (Pi _ _))@.
  -> TCM Term                     -- ^ Term with hidden lambda inserted.
insertHiddenLambdas h target postpone ret = do
  -- If the target type is blocked, we postpone,
  -- because we do not know if a hidden lambda needs to be inserted.
  ifBlockedType target postpone $ \ t0 -> do
    let t = ignoreSharing <$> t0
    case unEl t of

      Pi dom b -> do
        let h' = getHiding dom
        -- Found expected hiding: return function type.
        if h == h' then ret t else do
          -- Found a visible argument but expected a hidden one:
          -- That's an error, as we cannot insert a visible lambda.
          if visible h' then typeError $ WrongHidingInLambda target else do
            -- Otherwise, we found a hidden argument that we can insert.
            let x = absName b
            Lam (domInfo dom) . Abs x <$> do
              addContext (x, dom) $ insertHiddenLambdas h (absBody b) postpone ret

      _ -> typeError . GenericDocError =<< do
        text "Expected " <+> prettyTCM target <+> text " to be a function type"

-- | @checkAbsurdLambda i h e t@ checks absurd lambda against type @t@.
--   Precondition: @e = AbsurdLam i h@
checkAbsurdLambda :: A.ExprInfo -> Hiding -> A.Expr -> Type -> TCM Term
checkAbsurdLambda i h e t = do
  t <- instantiateFull t
  ifBlockedType t (\ m t' -> postponeTypeCheckingProblem_ $ CheckExpr e t') $ \ t' -> do
    case ignoreSharing $ unEl t' of
      Pi dom@(Dom info' a) b
        | h /= getHiding info' -> typeError $ WrongHidingInLambda t'
        | not (null $ allMetas a) ->
            postponeTypeCheckingProblem (CheckExpr e t') $
              null . allMetas <$> instantiateFull a
        | otherwise -> blockTerm t' $ do
          isEmptyType (getRange i) a
          -- Add helper function
          top <- currentModule
          aux <- qualify top <$> freshName_ (getRange i, absurdLambdaName)
          -- if we are in irrelevant position, the helper function
          -- is added as irrelevant
          rel <- asks envRelevance
          reportSDoc "tc.term.absurd" 10 $ vcat
            [ text "Adding absurd function" <+> prettyTCM rel <> prettyTCM aux
            , nest 2 $ text "of type" <+> prettyTCM t'
            ]
          addConstant aux
            $ Defn (setRelevance rel info') aux t'
                   [Nonvariant] [Unused] (defaultDisplayForm aux)
                   0 noCompiledRep Nothing
            $ Function
              { funClauses        =
                  [Clause
                    { clauseRange     = getRange e
                    , clauseTel       = telFromList [fmap ("()",) dom]
                    , namedClausePats = [Arg info' $ Named (Just $ unranged $ absName b) $ VarP (0,"()")]
                    , clauseBody      = Bind $ NoAbs "()" NoBody
                    , clauseType      = Just $ setRelevance rel $ defaultArg $ absBody b
                    , clauseCatchall  = False
                    }
                  ]
              , funCompiled       = Just Fail
              , funTreeless       = Nothing
              , funDelayed        = NotDelayed
              , funInv            = NotInjective
              , funAbstr          = ConcreteDef
              , funMutual         = []
              , funProjection     = Nothing
              , funSmashable      = False -- there is no body anyway, smashing doesn't make sense
              , funStatic         = False
              , funInline         = False
              , funCopy           = False
              , funTerminates     = Just True
              , funExtLam         = Nothing
              , funWith           = Nothing
              , funCopatternLHS   = False
              }
          -- Andreas 2012-01-30: since aux is lifted to toplevel
          -- it needs to be applied to the current telescope (issue 557)
          tel <- getContextTelescope
          return $ Def aux $ map Apply $ teleArgs tel
      _ -> typeError $ ShouldBePi t'

-- | @checkExtendedLambda i di qname cs e t@ check pattern matching lambda.
-- Precondition: @e = ExtendedLam i di qname cs@
checkExtendedLambda :: A.ExprInfo -> A.DefInfo -> QName -> [A.Clause] ->
                       A.Expr -> Type -> TCM Term
checkExtendedLambda i di qname cs e t = do
   t <- instantiateFull t
   ifBlockedType t (\ m t' -> postponeTypeCheckingProblem_ $ CheckExpr e t') $ \ t -> do
     j   <- currentOrFreshMutualBlock
     rel <- asks envRelevance
     let info = setRelevance rel defaultArgInfo
     -- Andreas, 2013-12-28: add extendedlambda as @Function@, not as @Axiom@;
     -- otherwise, @addClause@ in @checkFunDef'@ fails (see issue 1009).
     addConstant qname =<< do
       useTerPragma $
         (defaultDefn info qname t emptyFunction) { defMutual = j }
     reportSDoc "tc.term.exlam" 20 $
       text (show $ A.defAbstract di) <+>
       text "extended lambda's implementation \"" <> prettyTCM qname <>
       text "\" has type: " $$ prettyTCM t -- <+> text " where clauses: " <+> text (show cs)
     args     <- getContextArgs
     top      <- currentModule
     freevars <- getModuleFreeVars top
     -- freevars <- getSecFreeVars top --Andreas, 2013-02-26 this could be wrong in the presence of module parameters and a where block
     let argsNoParam = genericDrop freevars args -- don't count module parameters
     let (hid, notHid) = partition isHidden argsNoParam
     reportSDoc "tc.term.exlam" 30 $ vcat $
       [ text "dropped args: " <+> prettyTCM (take freevars args)
       , text "hidden  args: " <+> prettyTCM hid
       , text "visible args: " <+> prettyTCM notHid
       ]
     abstract (A.defAbstract di) $
       checkFunDef' t info NotDelayed (Just $ ExtLamInfo (length hid) (length notHid)) Nothing di qname cs
     return $ Def qname $ map Apply args
  where
    -- Concrete definitions cannot use information about abstract things.
    abstract ConcreteDef = inConcreteMode
    abstract AbstractDef = inAbstractMode

---------------------------------------------------------------------------
-- * Records
---------------------------------------------------------------------------

expandModuleAssigns :: [Either A.Assign A.ModuleName] -> [C.Name] -> TCM A.Assigns
expandModuleAssigns mfs exs = do
  let (fs , ms) = partitionEithers mfs
      exs' = exs \\ map (view nameFieldA) fs
  fs' <- forM exs' $ \ f -> do
    pms <- forM ms $ \ m -> do
       modScope <- getNamedScope m
       let names :: ThingsInScope AbstractName
           names = exportedNamesInScope modScope
       return $
        case Map.lookup f names of
          Just [n] -> Just (m, FieldAssignment f (A.nameExpr n))
          _        -> Nothing

    case catMaybes pms of
      []        -> return Nothing
      [(_, fa)] -> return (Just fa)
      mfas      -> typeError $ GenericError $ "Ambiguity: the field " ++ show f ++ " appears in the following modules " ++ show (map fst mfas)
  return (fs ++ catMaybes fs')

-- | @checkRecordExpression fs e t@ checks record construction against type @t@.
-- Precondition @e = Rec _ fs@.
checkRecordExpression :: A.RecordAssigns  -> A.Expr -> Type -> TCM Term
checkRecordExpression mfs e t = do
  reportSDoc "tc.term.rec" 10 $ sep
    [ text "checking record expression"
    , prettyA e
    ]
  ifBlockedType t (\ _ t -> guessRecordType t) {-else-} $ \ t -> do
  case ignoreSharing $ unEl t of
    -- Case: We know the type of the record already.
    Def r es  -> do
      let ~(Just vs) = allApplyElims es
      reportSDoc "tc.term.rec" 20 $ text $ "  r   = " ++ show r

      reportSDoc "tc.term.rec" 30 $ text "  xs  = " <> do
        text =<< show . map unArg <$> getRecordFieldNames r
      reportSDoc "tc.term.rec" 30 $ text "  ftel= " <> do
        prettyTCM =<< getRecordFieldTypes r
      reportSDoc "tc.term.rec" 30 $ text "  con = " <> do
        text =<< show <$> getRecordConstructor r

      def <- getRecordDef r
      let -- Field names with ArgInfo.
          axs  = recordFieldNames def
          exs  = filter notHidden axs
          -- Just field names.
          xs   = map unArg axs
          -- Record constructor.
          con  = killRange $ recConHead def
      reportSDoc "tc.term.rec" 20 $ vcat
        [ text $ "  xs  = " ++ show xs
        , text   "  ftel= " <> prettyTCM (recTel def)
        , text $ "  con = " ++ show con
        ]
      -- Compute the list of given fields, decorated with the ArgInfo from the record def.
      fs <- expandModuleAssigns mfs (map unArg exs)
      let arg x e =
            case [ a | a <- axs, unArg a == x ] of
              [a] -> unnamed e <$ a
              _   -> defaultNamedArg e -- we only end up here if the field names are bad
          givenFields = [ (x, Just $ arg x e) | FieldAssignment x e <- fs ]
      -- Compute a list of metas for the missing visible fields.
      scope <- getScope
      let re = getRange e
          meta x = A.Underscore $ A.MetaInfo re scope Nothing (show x)
          missingExplicits = [ (unArg a, Just $ unnamed . meta <$> a)
                             | a <- exs
                             , unArg a `notElem` map (view nameFieldA) fs ]
      -- In es omitted explicit fields are replaced by underscores
      -- (from missingExplicits). Omitted implicit or instance fields
      -- are still left out and inserted later by checkArguments_.
      es   <- catMaybes <$> do
        -- Default value @Nothing@ will only be used for missing hidden fields.
        -- These can be ignored as they will be inserted by @checkArguments_@.
        orderFields r Nothing xs $ givenFields ++ missingExplicits
      args <- checkArguments_ ExpandLast re es (recTel def `apply` vs) >>= \case
        (args, remainingTel) | null remainingTel -> return args
        _ -> __IMPOSSIBLE__
      -- Don't need to block here!
      reportSDoc "tc.term.rec" 20 $ text $ "finished record expression"
      return $ Con con args
    _         -> typeError $ ShouldBeRecordType t

  where
    guessRecordType t = do
      let fields = [ x | Left (FieldAssignment x _) <- mfs ]
      rs <- findPossibleRecords fields
      case rs of
          -- If there are no records with the right fields we might as well fail right away.
        [] -> case fields of
          []  -> typeError $ GenericError "There are no records in scope"
          [f] -> typeError $ GenericError $ "There is no known record with the field " ++ show f
          _   -> typeError $ GenericError $ "There is no known record with the fields " ++ unwords (map show fields)
          -- If there's only one record with the appropriate fields, go with that.
        [r] -> do
          def <- getConstInfo r
          let rt = defType def
          vs  <- newArgsMeta rt
          target <- reduce $ piApply rt vs
          s  <- case ignoreSharing $ unEl target of
                  Level l -> return $ Type l
                  Sort s  -> return s
                  v       -> do
                    reportSDoc "impossible" 10 $ vcat
                      [ text "The impossible happened when checking record expression against meta"
                      , text "Candidate record type r = " <+> prettyTCM r
                      , text "Type of r               = " <+> prettyTCM rt
                      , text "Ends in (should be sort)= " <+> prettyTCM v
                      , text $ "  Raw                   =  " ++ show v
                      ]
                    __IMPOSSIBLE__
          let inferred = El s $ Def r $ map Apply vs
          v <- checkExpr e inferred
          coerce v inferred t
          -- Andreas 2012-04-21: OLD CODE, WRONG DIRECTION, I GUESS:
          -- blockTerm t $ v <$ leqType_ t inferred

          -- If there are more than one possible record we postpone
        _:_:_ -> do
          reportSDoc "tc.term.expr.rec" 10 $ sep
            [ text "Postponing type checking of"
            , nest 2 $ prettyA e <+> text ":" <+> prettyTCM t
            ]
          postponeTypeCheckingProblem_ $ CheckExpr e t


-- | @checkRecordUpdate ei recexpr fs e t@
-- Precondition @e = RecUpdate ei recexpr fs@.
checkRecordUpdate :: A.ExprInfo -> A.Expr -> A.Assigns -> A.Expr -> Type -> TCM Term
checkRecordUpdate ei recexpr fs e t = do
  case ignoreSharing $ unEl t of
    Def r vs  -> do
      v <- checkExpr recexpr t
      name <- freshNoName (getRange recexpr)
      addLetBinding defaultArgInfo name v t $ do
        projs <- recFields <$> getRecordDef r
        axs <- getRecordFieldNames r
        scope <- getScope
        let xs = map unArg axs
        es <- orderFields r Nothing xs $ map (\ (FieldAssignment x e) -> (x, Just e)) fs
        let es' = zipWith (replaceFields name ei) projs es
        checkExpr (A.Rec ei [ Left (FieldAssignment x e) | (x, Just e) <- zip xs es' ]) t
    MetaV _ _ -> do
      inferred <- inferExpr recexpr >>= reduce . snd
      case ignoreSharing $ unEl inferred of
        MetaV _ _ -> postponeTypeCheckingProblem_ $ CheckExpr e t
        _         -> do
          v <- checkExpr e inferred
          coerce v inferred t
    _         -> typeError $ ShouldBeRecordType t
  where
    replaceFields :: Name -> A.ExprInfo -> Arg A.QName -> Maybe A.Expr -> Maybe A.Expr
    replaceFields n ei a@(Arg _ p) Nothing | notHidden a =
        Just $ A.App ei (A.Def p) $ defaultNamedArg $ A.Var n
    replaceFields _ _  (Arg _ _) Nothing  = Nothing
    replaceFields _ _  _         (Just e) = Just $ e

---------------------------------------------------------------------------
-- * Literal
---------------------------------------------------------------------------

checkLiteral :: Literal -> Type -> TCM Term
checkLiteral lit t = do
  t' <- litType lit
  coerce (Lit lit) t' t

---------------------------------------------------------------------------
-- * Terms
---------------------------------------------------------------------------

-- | @checkArguments' exph r args t0 t k@ tries @checkArguments exph args t0 t@.
-- If it succeeds, it continues @k@ with the returned results.  If it fails,
-- it registers a postponed typechecking problem and returns the resulting new
-- meta variable.
--
-- Checks @e := ((_ : t0) args) : t@.
checkArguments' ::
  ExpandHidden -> Range -> [NamedArg A.Expr] -> Type -> Type ->
  (Args -> Type -> TCM Term) -> TCM Term
checkArguments' exph r args t0 t k = do
  z <- runExceptT $ checkArguments exph r args t0 t
  case z of
    Right (vs, t1) -> k vs t1
      -- vs = evaluated args
      -- t1 = remaining type (needs to be subtype of t)
    Left (us, es, t0) -> do
      reportSDoc "tc.term.expr.args" 80 $
        sep [ text "postponed checking arguments"
            , nest 4 $ prettyList (map (prettyA . namedThing . unArg) args)
            , nest 2 $ text "against"
            , nest 4 $ prettyTCM t0 ] $$
        sep [ text "progress:"
            , nest 2 $ text "checked" <+> prettyList (map prettyTCM us)
            , nest 2 $ text "remaining" <+> sep [ prettyList (map (prettyA . namedThing . unArg) es)
                                                , nest 2 $ text ":" <+> prettyTCM t0 ] ]
      postponeTypeCheckingProblem_ (CheckArgs exph r es t0 t $ \vs t -> k (us ++ vs) t)
      -- if unsuccessful, postpone checking until t0 unblocks

-- | Type check an expression.
checkExpr :: A.Expr -> Type -> TCM Term
checkExpr e t0 =
  verboseBracket "tc.term.expr.top" 5 "checkExpr" $
  traceCall (CheckExprCall e t0) $ localScope $ doExpandLast $ shared =<< do
    reportSDoc "tc.term.expr.top" 15 $
        text "Checking" <+> sep
          [ fsep [ prettyTCM e, text ":", prettyTCM t0 ]
          , nest 2 $ text "at " <+> (text . show =<< getCurrentRange)
          ]
    reportSDoc "tc.term.expr.top.detailed" 80 $
      text "Checking" <+> fsep [ prettyTCM e, text ":", text (show t0) ]
    t <- reduce t0
    reportSDoc "tc.term.expr.top" 15 $
        text "    --> " <+> prettyTCM t

    let scopedExpr (A.ScopedExpr scope e) = setScope scope >> scopedExpr e
        scopedExpr e                      = return e

    e <- scopedExpr e

    case e of

        A.ScopedExpr scope e -> __IMPOSSIBLE__ -- setScope scope >> checkExpr e t

        -- Insert hidden lambda if all of the following conditions are met:
            -- type is a hidden function type, {x : A} -> B or {{x : A} -> B
        _   | Pi (Dom info _) b <- ignoreSharing $ unEl t
            , let h = getHiding info
            , notVisible h
            -- expression is not a matching hidden lambda or question mark
            , not (hiddenLambdaOrHole h e)
            -> do
                x <- freshName rx $ notInScopeName $ absName b
                reportSLn "tc.term.expr.impl" 15 $ "Inserting implicit lambda"
                checkExpr (A.Lam (A.ExprRange re) (domainFree info x) e) t
            where
                re = getRange e
                rx = caseMaybe (rStart re) noRange $ \ pos -> posToRange pos pos

                hiddenLambdaOrHole h e = case e of
                  A.AbsurdLam _ h'        -> h == h'
                  A.ExtendedLam _ _ _ cls -> any hiddenLHS cls
                  A.Lam _ bind _          -> h == getHiding bind
                  A.QuestionMark{}        -> True
                  _                       -> False

                hiddenLHS (A.Clause (A.LHS _ (A.LHSHead _ (a : _)) _) _ _ _) = notVisible a
                hiddenLHS _ = False

        -- a meta variable without arguments: type check directly for efficiency
        A.QuestionMark i ii -> do
          reportSDoc "tc.interaction" 20 $ sep
            [ text "Found interaction point"
            , text (show ii)
            , text ":"
            , prettyTCM t0
            ]
          reportSDoc "tc.interaction" 40 $ sep
            [ text "Raw:"
            , text (show t0)
            ]
          checkMeta (newQuestionMark ii) t0 i -- Andreas, 2013-05-22 use unreduced type t0!
        A.Underscore i   -> checkMeta (newValueMeta RunMetaOccursCheck) t0 i

        A.WithApp _ e es -> typeError $ NotImplemented "type checking of with application"

        -- check |- Set l : t  (requires universe polymorphism)
        A.App i s (Arg ai l)
          | A.Set _ 0 <- unScope s, visible ai ->
          ifNotM hasUniversePolymorphism
              (typeError $ GenericError "Use --universe-polymorphism to enable level arguments to Set")
          $ {- else -} do
            lvl <- levelType
            -- allow NonStrict variables when checking level
            --   Set : (NonStrict) Level -> Set\omega
            n   <- levelView =<< do
              applyRelevanceToContext NonStrict $
                checkExpr (namedThing l) lvl
            -- check that Set (l+1) <= t
            reportSDoc "tc.univ.poly" 10 $
              text "checking Set " <+> prettyTCM n <+>
              text "against" <+> prettyTCM t
            coerce (Sort $ Type n) (sort $ sSuc $ Type n) t

        e0@(A.App i q (Arg ai e))
          | A.Quote _ <- unScope q, visible ai -> do
          let quoted (A.Def x) = return x
              quoted (A.Proj x) = return x
              quoted (A.Con (AmbQ [x])) = return x
              quoted (A.Con (AmbQ xs))  = typeError $ GenericError $ "quote: Ambigous name: " ++ show xs
              quoted (A.ScopedExpr _ e) = quoted e
              quoted _                  = typeError $ GenericError $ "quote: not a defined name"
          x <- quoted (namedThing e)
          ty <- qNameType
          coerce (quoteName x) ty t

          | A.QuoteTerm _ <- unScope q ->
             do (et, _)   <- inferExpr (namedThing e)
                et'       <- etaContract =<< normalise et
                let metas = allMetas et'
                case metas of
                  _:_ -> postponeTypeCheckingProblem (CheckExpr e0 t) $ andM $ map isInstantiatedMeta metas
                  []  -> do
                    q  <- quoteTerm et'
                    ty <- el primAgdaTerm
                    coerce q ty t

        A.Quote _ -> typeError $ GenericError "quote must be applied to a defined name"
        A.QuoteTerm _ -> typeError $ GenericError "quoteTerm must be applied to a term"
        A.Unquote _ -> typeError $ GenericError "unquote must be applied to a term"

        A.AbsurdLam i h -> checkAbsurdLambda i h e t

        A.ExtendedLam i di qname cs -> checkExtendedLambda i di qname cs e t

        A.Lam i (A.DomainFull (A.TypedBindings _ b)) e -> checkLambda b e t

        A.Lam i (A.DomainFree info x) e0 -> checkExpr (A.Lam i (domainFree info x) e0) t

        A.Lit lit    -> checkLiteral lit t
        A.Let i ds e -> checkLetBindings ds $ checkExpr e t
        A.Pi _ tel e | null tel -> checkExpr e t
        A.Pi _ tel e -> do
            (t0, t') <- checkPiTelescope tel $ \ tel -> do
                    t0  <- instantiateFull =<< isType_ e
                    tel <- instantiateFull tel
                    return (t0, telePi tel t0)
            noFunctionsIntoSize t0 t'
            let s = getSort t'
                v = unEl t'
            when (s == Inf) $ reportSDoc "tc.term.sort" 20 $
              vcat [ text ("reduced to omega:")
                   , nest 2 $ text "t   =" <+> prettyTCM t'
                   , nest 2 $ text "cxt =" <+> (prettyTCM =<< getContextTelescope)
                   ]
            coerce v (sort s) t
        A.Fun _ (Arg info a) b -> do
            a' <- isType_ a
            b' <- isType_ b
            s <- ptsRule a' b'
            let v = Pi (Dom info a') (NoAbs underscore b')
            noFunctionsIntoSize b' $ El s v
            coerce v (sort s) t
        A.Set _ n    -> do
          n <- ifM typeInType (return 0) (return n)
          coerce (Sort $ mkType n) (sort $ mkType $ n + 1) t
        A.Prop _     -> do
          typeError $ GenericError "Prop is no longer supported"

        A.Rec _ fs  -> checkRecordExpression fs e t

        A.RecUpdate ei recexpr fs -> checkRecordUpdate ei recexpr fs e t

        A.DontCare e -> -- resurrect vars
          ifM ((Irrelevant ==) <$> asks envRelevance)
            (dontCare <$> do applyRelevanceToContext Irrelevant $ checkExpr e t)
            (internalError "DontCare may only appear in irrelevant contexts")

        e0@(A.QuoteGoal _ x e) -> do
          qg <- quoteGoal t
          case qg of
            Left metas -> postponeTypeCheckingProblem (CheckExpr e0 t) $ andM $ map isInstantiatedMeta metas
            Right quoted -> do
              tmType <- agdaTermType
              (v, ty) <- addLetBinding defaultArgInfo x quoted tmType (inferExpr e)
              coerce v ty t
        e0@(A.QuoteContext _) -> do
          qc <- quoteContext
          case qc of
            Left metas -> postponeTypeCheckingProblem (CheckExpr e0 t) $ andM $ map isInstantiatedMeta metas
            Right quotedContext -> do
              ctxType <- el $ list $ primArg <@> (unEl <$> agdaTypeType)
              coerce quotedContext ctxType t
        e0@(A.Tactic i e xs ys) -> do
          qc <- quoteContext
          qg <- quoteGoal t
          let postpone metas = postponeTypeCheckingProblem (CheckExpr e0 t) $ andM $ map isInstantiatedMeta metas
          case (qc, qg) of
            (Left metas1, Left metas2) -> postpone $ metas1 ++ metas2
            (Left metas , Right _    ) -> postpone $ metas
            (Right _    , Left metas ) -> postpone $ metas
            (Right quotedCtx, Right quotedGoal) -> do
              quotedCtx  <- defaultNamedArg <$> reify quotedCtx
              quotedGoal <- defaultNamedArg <$> reify quotedGoal
              let tac    = foldl (A.App i) (A.App i (A.App i e quotedCtx) quotedGoal) xs
                  result = foldl (A.App i) (A.Unquote i) (defaultNamedArg tac : ys)
              checkExpr result t

        A.ETel _   -> __IMPOSSIBLE__

        -- Application
        _   | Application hd args <- appView e -> checkApplication hd args e t

quoteGoal :: Type -> TCM (Either [MetaId] Term)
quoteGoal t = do
  t' <- etaContract =<< normalise t
  let metas = allMetas t'
  case metas of
    _:_ -> return $ Left metas
    []  -> do
      quotedGoal <- quoteTerm (unEl t')
      return $ Right quotedGoal

quoteContext :: TCM (Either [MetaId] Term)
quoteContext = do
  contextTypes  <- map (fmap snd) <$> getContext
  contextTypes  <- etaContract =<< normalise contextTypes
  let metas = allMetas contextTypes
  case metas of
    _:_ -> return $ Left metas
    []  -> do
      quotedContext <- buildList <*> mapM quoteDom contextTypes
      return $ Right quotedContext

-- | @checkApplication hd args e t@ checks an application.
--   Precondition: @Application hs args = appView e@
--
--   @checkApplication@ disambiguates constructors
--   (and continues to 'checkConstructorApplication')
--   and resolves pattern synonyms.
checkApplication :: A.Expr -> A.Args -> A.Expr -> Type -> TCM Term
checkApplication hd args e t = do
  case hd of

    -- Subcase: ambiguous constructor
    A.Con (AmbQ cs@(_:_:_)) -> do
      -- First we should figure out which constructor we want.
      reportSLn "tc.check.term" 40 $ "Ambiguous constructor: " ++ show cs

      -- Get the datatypes of the various constructors
      let getData Constructor{conData = d} = d
          getData _                        = __IMPOSSIBLE__
      reportSLn "tc.check.term" 40 $ "  ranges before: " ++ show (getRange cs)
      -- We use the reduced constructor when disambiguating, but
      -- the original constructor for type checking. This is important
      -- since they may have different types (different parameters).
      -- See issue 279.
      cons  <- mapM getConForm cs
      reportSLn "tc.check.term" 40 $ "  reduced: " ++ show cons
      dcs <- zipWithM (\ c con -> (, setConName c con) . getData . theDef <$> getConInfo con) cs cons
      -- Type error
      let badCon t = typeError $ DoesNotConstructAnElementOf (head cs) t
      -- Lets look at the target type at this point
      let getCon :: TCM (Maybe ConHead)
          getCon = do
            TelV tel t1 <- telView t
            addCtxTel tel $ do
             reportSDoc "tc.check.term.con" 40 $ nest 2 $
               text "target type: " <+> prettyTCM t1
             ifBlockedType t1 (\ m t -> return Nothing) $ \ t' ->
               caseMaybeM (isDataOrRecord $ unEl t') (badCon t') $ \ d ->
                 case [ c | (d', c) <- dcs, d == d' ] of
                   [c] -> do
                     reportSLn "tc.check.term" 40 $ "  decided on: " ++ show c
                     storeDisambiguatedName $ conName c
                     return $ Just c
                   []  -> badCon $ t' $> Def d []
                   cs  -> typeError $ CantResolveOverloadedConstructorsTargetingSameDatatype d $ map conName cs
      let unblock = isJust <$> getCon -- to unblock, call getCon later again
      mc <- getCon
      case mc of
        Just c  -> checkConstructorApplication e t c args
        Nothing -> postponeTypeCheckingProblem (CheckExpr e t) unblock

    -- Subcase: non-ambiguous constructor
    A.Con (AmbQ [c]) -> do
      -- augment c with record fields, but do not revert to original name
      con <- getOrigConHead c
      checkConstructorApplication e t con args

    -- Subcase: pattern synonym
    A.PatternSyn n -> do
      (ns, p) <- lookupPatternSyn n
      p <- setRange (getRange n) . killRange <$> expandPatternSynonyms (vacuous p)  -- expand recursive pattern synonyms
      -- Expand the pattern synonym by substituting for
      -- the arguments we have got and lambda-lifting
      -- over the ones we haven't.
      let meta r = A.Underscore $ A.emptyMetaInfo{ A.metaRange = r }   -- TODO: name suggestion
      case A.insertImplicitPatSynArgs meta (getRange n) ns args of
        Nothing      -> typeError $ BadArgumentsToPatternSynonym n
        Just (s, ns) -> do
          let p' = A.patternToExpr p
              e' = A.lambdaLiftExpr (map unArg ns) (A.substExpr s p')
          checkExpr e' t

    -- Subcase: macro
    A.Macro x -> do
      -- First go: no parameters
      TelV tel _ <- telView =<< normalise . defType =<< getConstInfo x

      tTerm <- primAgdaTerm
      tName <- primQName

      let tel' = map (snd . unDom) $ telToList tel
          (macroArgs, otherArgs) = splitAt (length tel') args
          -- inspect macro type to figure out if arguments need to be wrapped in quote/quoteTerm
          mkArg :: Type -> NamedArg A.Expr -> NamedArg A.Expr
          mkArg t a | unEl t == tTerm =
            (fmap . fmap)
              (A.App (A.ExprRange (getRange a)) (A.QuoteTerm A.exprNoRange) . defaultNamedArg) a
          mkArg t a | unEl t == tName =
            (fmap . fmap)
              (A.App (A.ExprRange (getRange a)) (A.Quote A.exprNoRange) . defaultNamedArg) a
          mkArg t a | otherwise = a
          unq = A.App (A.ExprRange $ fuseRange x args) (A.Unquote A.exprNoRange) . defaultNamedArg

      when (length args < length tel') $ do
        err <- fsep $ pwords "The macro" ++ [prettyTCM x] ++
                      pwords ("expects " ++ show (length tel') ++
                              " arguments, but has been given only " ++ show (length args))
        typeError $ GenericError $ show err

      let macroArgs' = zipWith mkArg tel' macroArgs
          desugared = A.app (unq $ unAppView $ Application (A.Def x) $ macroArgs') otherArgs
      checkExpr desugared t

    -- Subcase: unquote
    A.Unquote _
      | [arg] <- args -> do
          unquoteTerm (namedArg arg) $ \e ->
            checkExpr e t
      | arg : args <- args -> do
          unquoteTerm (namedArg arg) $ \e ->
            checkHeadApplication e t e args
      where
        unquoteTerm :: A.Expr -> (A.Expr -> TCM Term) -> TCM Term
        unquoteTerm qv cont = do
          qv <- checkExpr qv =<< el primAgdaTerm
          mv <- runUnquoteM $ unquote qv
          case mv of
            Left (BlockedOnMeta m) -> do
              r <- getRange <$> lookupMeta m
              setCurrentRange r $
                postponeTypeCheckingProblem (CheckExpr e t) (isInstantiatedMeta m)
            Left err -> typeError $ UnquoteFailed err
            Right v  -> do
              e <- toAbstract_ (v :: R.Term)
              reportSDoc "tc.unquote.term" 10 $
                vcat [ text "unquote" <+> prettyTCM qv
                     , nest 2 $ text "-->" <+> prettyA e ]
              cont e

    -- Subcase: defined symbol or variable.
    _ -> checkHeadApplication e t hd args

-- | Turn a domain-free binding (e.g. lambda) into a domain-full one,
--   by inserting an underscore for the missing type.
domainFree :: ArgInfo -> A.Name -> A.LamBinding
domainFree info x =
  A.DomainFull $ A.TypedBindings r $ Arg info $ A.TBind r [pure x] $ A.Underscore underscoreInfo
  where
    r = getRange x
    underscoreInfo = A.MetaInfo
      { A.metaRange          = r
      , A.metaScope          = emptyScopeInfo
      , A.metaNumber         = Nothing
      , A.metaNameSuggestion = show $ A.nameConcrete x
      }

---------------------------------------------------------------------------
-- * Meta variables
---------------------------------------------------------------------------

checkMeta :: (Type -> TCM Term) -> Type -> A.MetaInfo -> TCM Term
checkMeta newMeta t i = fst <$> checkOrInferMeta newMeta (Just t) i

inferMeta :: (Type -> TCM Term) -> A.MetaInfo -> TCM (Args -> Term, Type)
inferMeta newMeta i = mapFst apply <$> checkOrInferMeta newMeta Nothing i

-- | Type check a meta variable.
--   If its type is not given, we return its type, or a fresh one, if it is a new meta.
--   If its type is given, we check that the meta has this type, and we return the same
--   type.
checkOrInferMeta :: (Type -> TCM Term) -> Maybe Type -> A.MetaInfo -> TCM (Term, Type)
checkOrInferMeta newMeta mt i = do
  case A.metaNumber i of
    Nothing -> do
      setScope (A.metaScope i)
      t <- maybe (workOnTypes $ newTypeMeta_) return mt
      v <- newMeta t
      setValueMetaName v (A.metaNameSuggestion i)
      return (v, t)
    -- Rechecking an existing metavariable
    Just n -> do
      let v = MetaV (MetaId n) []
      t' <- jMetaType . mvJudgement <$> lookupMeta (MetaId n)
      case mt of
        Nothing -> return (v, t')
        Just t  -> (,t) <$> coerce v t' t

---------------------------------------------------------------------------
-- * Applications
---------------------------------------------------------------------------

inferHeadDef :: QName -> TCM (Args -> Term, Type)
inferHeadDef x = do
  proj <- isProjection x
  let app =
        case proj of
          Nothing -> \ f args -> return $ Def f $ map Apply args
          Just p  -> \ f args -> return $ projDropPars p `apply` args
  mapFst apply <$> inferDef app x

-- | Infer the type of a head thing (variable, function symbol, or constructor).
--   We return a function that applies the head to arguments.
--   This is because in case of a constructor we want to drop the parameters.
inferHead :: A.Expr -> TCM (Args -> Term, Type)
inferHead e = do
  case e of
    (A.Var x) -> do -- traceCall (InferVar x) $ do
      (u, a) <- getVarInfo x
      when (unusableRelevance $ getRelevance a) $
        typeError $ VariableIsIrrelevant x
      return (apply u, unDom a)
    (A.Def x) -> inferHeadDef x
    (A.Proj x) -> inferHeadDef x
    (A.Con (AmbQ [c])) -> do

      -- Constructors are polymorphic internally.
      -- So, when building the constructor term
      -- we should throw away arguments corresponding to parameters.

      -- First, inferDef will try to apply the constructor
      -- to the free parameters of the current context. We ignore that.
      (u, a) <- inferDef (\ c _ -> getOrigConTerm c) c

      -- Next get the number of parameters in the current context.
      Constructor{conPars = n} <- theDef <$> (instantiateDef =<< getConstInfo c)

      reportSLn "tc.term.con" 7 $ unwords [show c, "has", show n, "parameters."]

      -- So when applying the constructor throw away the parameters.
      return (apply u . genericDrop n, a)
    (A.Con _) -> __IMPOSSIBLE__  -- inferHead will only be called on unambiguous constructors
    (A.QuestionMark i ii) -> inferMeta (newQuestionMark ii) i
    (A.Underscore i)   -> inferMeta (newValueMeta RunMetaOccursCheck) i
    e -> do
      (term, t) <- inferExpr e
      return (apply term, t)

inferDef :: (QName -> Args -> TCM Term) -> QName -> TCM (Term, Type)
inferDef mkTerm x =
    traceCall (InferDef (getRange x) x) $ do
    -- getConstInfo retrieves the *absolute* (closed) type of x
    -- instantiateDef relativizes it to the current context
    d  <- instantiateDef =<< getConstInfo x
    -- irrelevant defs are only allowed in irrelevant position
    let drel = defRelevance d
    when (drel /= Relevant) $ do
      rel <- asks envRelevance
      reportSDoc "tc.irr" 50 $ vcat
        [ text "declaration relevance =" <+> text (show drel)
        , text "context     relevance =" <+> text (show rel)
        ]
      unless (drel `moreRelevant` rel) $ typeError $ DefinitionIsIrrelevant x
    -- since x is considered living in the top-level, we have to
    -- apply it to the current context
    vs <- freeVarsToApply x
    reportSDoc "tc.term.def" 10 $ do
      text "inferred def " <+> prettyTCM x <+> hsep (map prettyTCM vs)
    let t = defType d
    reportSDoc "tc.term.def" 10 $ nest 2 $ text " : " <+> prettyTCM t
    v  <- mkTerm x vs
    reportSDoc "tc.term.def" 10 $ nest 2 $ text " --> " <+> prettyTCM v
    return (v, t)

-- | Check the type of a constructor application. This is easier than
--   a general application since the implicit arguments can be inserted
--   without looking at the arguments to the constructor.
checkConstructorApplication :: A.Expr -> Type -> ConHead -> [NamedArg A.Expr] -> TCM Term
checkConstructorApplication org t c args = do
  reportSDoc "tc.term.con" 50 $ vcat
    [ text "entering checkConstructorApplication"
    , nest 2 $ vcat
      [ text "org  =" <+> prettyTCM org
      , text "t    =" <+> prettyTCM t
      , text "c    =" <+> prettyTCM c
      , text "args =" <+> prettyTCM args
    ] ]
  let paramsGiven = checkForParams args
  if paramsGiven then fallback else do
    reportSDoc "tc.term.con" 50 $ text "checkConstructorApplication: no parameters explicitly supplied, continuing..."
    cdef  <- getConInfo c
    let Constructor{conData = d, conPars = npars} = theDef cdef
    reportSDoc "tc.term.con" 50 $ nest 2 $ text "d    =" <+> prettyTCM d
    -- Issue 661: t maybe an evaluated form of d .., so we evaluate d
    -- as well and then check wether we deal with the same datatype
    t0 <- reduce (Def d [])
    case (ignoreSharing t0, ignoreSharing $ unEl t) of -- Only fully applied constructors get special treatment
      (Def d0 _, Def d' es) -> do
        let ~(Just vs) = allApplyElims es
        reportSDoc "tc.term.con" 50 $ nest 2 $ text "d0   =" <+> prettyTCM d0
        reportSDoc "tc.term.con" 50 $ nest 2 $ text "d'   =" <+> prettyTCM d'
        reportSDoc "tc.term.con" 50 $ nest 2 $ text "vs   =" <+> prettyTCM vs
        if d' /= d0 then fallback else do
         -- Issue 661: d' may take more parameters than d, in particular
         -- these additional parameters could be a module parameter telescope.
         -- Since we get the constructor type ctype from d but the parameters
         -- from t = Def d' vs, we drop the additional parameters.
         npars' <- getNumberOfParameters d'
         caseMaybe (sequenceA $ List2 (Just npars, npars')) fallback $ \ (List2 (n, n')) -> do
           reportSDoc "tc.term.con" 50 $ nest 2 $ text $ "n    = " ++ show n
           reportSDoc "tc.term.con" 50 $ nest 2 $ text $ "n'   = " ++ show n'
           when (n > n')  -- preprocessor does not like ', so put on next line
             __IMPOSSIBLE__
           let ps    = genericTake n $ genericDrop (n' - n) vs
               ctype = defType cdef
           reportSDoc "tc.term.con" 20 $ vcat
             [ text "special checking of constructor application of" <+> prettyTCM c
             , nest 2 $ vcat [ text "ps     =" <+> prettyTCM ps
                             , text "ctype  =" <+> prettyTCM ctype ] ]
           let ctype' = ctype `piApply` ps
           reportSDoc "tc.term.con" 20 $ nest 2 $ text "ctype' =" <+> prettyTCM ctype'
           -- get the parameter names
           TelV ptel _ <- telViewUpTo n ctype
           let pnames = map (fst . unDom) $ telToList ptel
           -- drop the parameter arguments
               args' = dropArgs pnames args
           -- check the non-parameter arguments
           expandLast <- asks envExpandLast
           checkArguments' expandLast (getRange c) args' ctype' t $ \us t' -> do
             reportSDoc "tc.term.con" 20 $ nest 2 $ vcat
               [ text "us     =" <+> prettyTCM us
               , text "t'     =" <+> prettyTCM t' ]
             coerce (Con c us) t' t
      _ -> do
        reportSDoc "tc.term.con" 50 $ nest 2 $ text "we are not at a datatype, falling back"
        fallback
  where
    fallback = checkHeadApplication org t (A.Con (AmbQ [conName c])) args

    -- Check if there are explicitly given hidden arguments,
    -- in which case we fall back to default type checking.
    -- We could work harder, but let's not for now.
    --
    -- Andreas, 2012-04-18: if all inital args are underscores, ignore them
    checkForParams args =
      let (hargs, rest) = span isHidden args
          notUnderscore A.Underscore{} = False
          notUnderscore _              = True
      in  any notUnderscore $ map (unScope . namedArg) hargs

    -- Drop the constructor arguments that correspond to parameters.
    dropArgs [] args                                   = args
    dropArgs ps []                                     = args
    dropArgs ps args@(arg : _) | not (isHidden arg) = args
    dropArgs (p:ps) args@(arg : args')
      | elem name [Nothing, Just p] = dropArgs ps args'
      | otherwise                   = dropArgs ps args
      where
        name = fmap rangedThing . nameOf $ unArg arg


{- UNUSED CODE, BUT DON'T REMOVE (2012-04-18)

    -- Split the arguments to a constructor into those corresponding
    -- to parameters and those that don't. Dummy underscores are inserted
    -- for parameters that are not given explicitly.
    splitArgs [] args = ([], args)
    splitArgs ps []   =
          (map (const dummyUnderscore) ps, args)
    splitArgs ps args@(Arg NotHidden _ _ : _) =
          (map (const dummyUnderscore) ps, args)
    splitArgs (p:ps) (arg : args)
      | elem mname [Nothing, Just p] =
          mapFst (arg :) $ splitArgs ps args
      | otherwise =
          mapFst (dummyUnderscore :) $ splitArgs ps (arg:args)
      where
        mname = nameOf (unArg arg)

    dummyUnderscore = Arg Hidden Relevant (unnamed $ A.Underscore $ A.MetaInfo noRange emptyScopeInfo Nothing)
-}

-- | @checkHeadApplication e t hd args@ checks that @e@ has type @t@,
-- assuming that @e@ has the form @hd args@. The corresponding
-- type-checked term is returned.
--
-- If the head term @hd@ is a coinductive constructor, then a
-- top-level definition @fresh tel = hd args@ (where the clause is
-- delayed) is added, where @tel@ corresponds to the current
-- telescope. The returned term is @fresh tel@.
--
-- Precondition: The head @hd@ has to be unambiguous, and there should
-- not be any need to insert hidden lambdas.
checkHeadApplication :: A.Expr -> Type -> A.Expr -> [NamedArg A.Expr] -> TCM Term
checkHeadApplication e t hd args = do
  kit       <- coinductionKit
  case hd of
    A.Con (AmbQ [c]) | Just c == (nameOfSharp <$> kit) -> do
      -- Type checking # generated #-wrapper. The # that the user can write will be a Def,
      -- but the sharp we generate in the body of the wrapper is a Con.
      defaultResult
    A.Con (AmbQ [c]) -> do
      (f, t0) <- inferHead hd
      reportSDoc "tc.term.con" 5 $ vcat
        [ text "checkHeadApplication inferred" <+>
          prettyTCM c <+> text ":" <+> prettyTCM t0
        ]
      expandLast <- asks envExpandLast
      checkArguments' expandLast (getRange hd) args t0 t $ \vs t1 -> do
        TelV eTel eType <- telView t
        -- If the expected type @eType@ is a metavariable we have to make
        -- sure it's instantiated to the proper pi type
        TelV fTel fType <- telViewUpTo (size eTel) t1
        -- We know that the target type of the constructor (fType)
        -- does not depend on fTel so we can compare fType and eType
        -- first.

        when (size eTel > size fTel) $
          typeError $ UnequalTypes CmpLeq t1 t -- switch because of contravariance
          -- Andreas, 2011-05-10 report error about types rather  telescopes
          -- compareTel CmpLeq eTel fTel >> return () -- This will fail!

        reportSDoc "tc.term.con" 10 $ addCtxTel eTel $ vcat
          [ text "checking" <+>
            prettyTCM fType <+> text "?<=" <+> prettyTCM eType
          ]
        blockTerm t $ f vs <$ workOnTypes (do
          addCtxTel eTel $ leqType fType eType
          compareTel t t1 CmpLeq eTel fTel)

    (A.Def c) | Just c == (nameOfSharp <$> kit) -> do
      -- TODO: Handle coinductive constructors under lets.
      lets <- envLetBindings <$> ask
      unless (Map.null lets) $
        typeError $ NotImplemented
          "coinductive constructor in the scope of a let-bound variable"

      arg <- case args of
               [a] | getHiding a == NotHidden -> return $ namedArg a
               _ -> typeError $ GenericError $ show c ++ " must be applied to exactly one argument."

      -- The name of the fresh function.
      i <- fresh :: TCM Int
      let name = filter (/= '_') (show $ A.nameConcrete $ A.qnameName c) ++ "-" ++ show i
      c' <- setRange (getRange c) <$>
              liftM2 qualify (killRange <$> currentModule)
                             (freshName_ name)

      kit <- coinductionKit'
      let flat = nameOfFlat kit
          inf  = nameOfInf  kit

      -- The application of the fresh function to the relevant
      -- arguments.
      e' <- Def c' . map Apply <$> getContextArgs

      -- Add the type signature of the fresh function to the
      -- signature.
      -- To make sure we can type check the generated function we have to make
      -- sure that its type is \inf. The reason for this is that we don't yet
      -- postpone checking of patterns when we don't know their types (Issue480).
      forcedType <- do
        lvl <- levelType
        l   <- newValueMeta RunMetaOccursCheck lvl
        lv  <- levelView l
        a   <- newValueMeta RunMetaOccursCheck (sort $ Type lv)
        return $ El (Type lv) $ Def inf [Apply $ setHiding Hidden $ defaultArg l, Apply $ defaultArg a]

      i   <- currentOrFreshMutualBlock
      tel <- getContextTelescope
      -- If we are in irrelevant position, add definition irrelevantly.
      -- TODO: is this sufficient?
      rel <- asks envRelevance
      addConstant c' =<< do
        let ai = setRelevance rel defaultArgInfo
        useTerPragma $
          Defn ai c' forcedType [] [] (defaultDisplayForm c') i noCompiledRep Nothing $
          emptyFunction

      -- Define and type check the fresh function.
      ctx <- getContext
      let info   = A.mkDefInfo (A.nameConcrete $ A.qnameName c') noFixity'
                               PublicAccess ConcreteDef noRange
          pats   = map (\ (Dom info (n, _)) -> Arg info $ Named Nothing $ A.VarP n) $
                       reverse ctx
          core   = A.LHSProj { A.lhsDestructor = flat
                             , A.lhsPatsLeft   = []
                             , A.lhsFocus      = defaultNamedArg $ A.LHSHead c' pats
                             , A.lhsPatsRight  = [] }
          clause = A.Clause (A.LHS (A.LHSRange noRange) core [])
                            (A.RHS arg)
                            [] False

      reportSDoc "tc.term.expr.coind" 15 $ vcat $
          [ text "The coinductive constructor application"
          , nest 2 $ prettyTCM e
          , text "was translated into the application"
          , nest 2 $ prettyTCM e'
          , text "and the function"
          , nest 2 $ prettyTCM rel <> prettyTCM c' <+> text ":"
          , nest 4 $ prettyTCM (telePi tel t)
          , nest 2 $ prettyA clause <> text "."
          ]

      inTopContext $ checkFunDef NotDelayed info c' [clause]

      reportSDoc "tc.term.expr.coind" 15 $ do
        def <- theDef <$> getConstInfo c'
        text "The definition is" <+> text (show $ funDelayed def) <>
          text "."

      blockTerm t $ e' <$ workOnTypes (leqType forcedType t)
    A.Con _  -> __IMPOSSIBLE__
    _ -> defaultResult
  where
  defaultResult = do
    (f, t0) <- inferHead hd
    expandLast <- asks envExpandLast
    checkArguments' expandLast (getRange hd) args t0 t $ \vs t1 -> do
      coerce (f vs) t1 t

traceCallE :: Error e => Call -> ExceptT e TCM r -> ExceptT e TCM r
traceCallE call m = do
  z <- lift $ traceCall call $ runExceptT m
  case z of
    Right e  -> return e
    Left err -> throwError err

-- | Check a list of arguments: @checkArgs args t0 t1@ checks that
--   @t0 = Delta -> t0'@ and @args : Delta@. Inserts hidden arguments to
--   make this happen.  Returns the evaluated arguments @vs@, the remaining
--   type @t0'@ (which should be a subtype of @t1@) and any constraints @cs@
--   that have to be solved for everything to be well-formed.
checkArguments :: ExpandHidden -> Range -> [NamedArg A.Expr] -> Type -> Type ->
                  ExceptT (Args, [NamedArg A.Expr], Type) TCM (Args, Type)

-- Case: no arguments, do not insert trailing hidden arguments: We are done.
checkArguments DontExpandLast _ [] t0 t1 = return ([], t0)

-- Case: no arguments, but need to insert trailing hiddens.
checkArguments exh r [] t0 t1 =
    traceCallE (CheckArguments r [] t0 t1) $ lift $ do
      t1' <- unEl <$> reduce t1
      implicitArgs (-1) (expand t1') t0
    where
      expand (Pi (Dom info _) _)   Hidden = getHiding info /= Hidden &&
                                            exh == ExpandLast
      expand _                     Hidden = exh == ExpandLast
      expand (Pi (Dom info _) _) Instance = getHiding info /= Instance
      expand _                   Instance = True
      expand _                  NotHidden = False

-- Case: argument given.
checkArguments exh r args0@(arg@(Arg info e) : args) t0 t1 =
    traceCallE (CheckArguments r args0 t0 t1) $ do
      lift $ reportSDoc "tc.term.args" 30 $ sep
        [ text "checkArguments"
--        , text "  args0 =" <+> prettyA args0
        , nest 2 $ vcat
          [ text "e     =" <+> prettyA e
          , text "t0    =" <+> prettyTCM t0
          , text "t1    =" <+> prettyTCM t1
          ]
        ]
      -- First, insert implicit arguments, depending on current argument @arg@.
      let hx = getHiding info  -- hiding of current argument
          mx = fmap rangedThing $ nameOf e -- name of current argument
          -- do not insert visible arguments
          expand NotHidden y = False
          -- insert a hidden argument if arg is not hidden or has different name
          -- insert an instance argument if arg is not instance  or has different name
          expand hy        y = hy /= hx || maybe False (y /=) mx
      (nargs, t) <- lift $ implicitNamedArgs (-1) expand t0
      -- Separate names from args.
      let (mxs, us) = unzip $ map (\ (Arg ai (Named mx u)) -> (mx, Arg ai u)) nargs
          xs        = catMaybes mxs
      -- We are done inserting implicit args.  Now, try to check @arg@.
      ifBlockedType t (\ m t -> throwError (us, args0, t)) $ \ t0' -> do

        -- What can go wrong?

        -- 1. We ran out of function types.
        let shouldBePi
              -- a) It is an explicit argument, but we ran out of function types.
              | notHidden info = lift $ typeError $ ShouldBePi t0'
              -- b) It is an implicit argument, and we did not insert any implicits.
              --    Thus, the type was not a function type to start with.
              | null xs        = lift $ typeError $ ShouldBePi t0'
              -- c) We did insert implicits, but we ran out of implicit function types.
              --    Then, we should inform the user that we did not find his one.
              | otherwise      = lift $ typeError $ WrongNamedArgument arg

        -- 2. We have a function type left, but it is the wrong one.
        --    Our argument must be implicit, case a) is impossible.
        --    (Otherwise we would have ran out of function types instead.)
        let wrongPi info'
              -- b) We have not inserted any implicits.
              | null xs   = lift $ typeError $ WrongHidingInApplication t0'
              -- c) We inserted implicits, but did not find his one.
              | otherwise = lift $ typeError $ WrongNamedArgument arg

        -- t0' <- lift $ forcePi (getHiding info) (maybe "_" rangedThing $ nameOf e) t0'
        case ignoreSharing $ unEl t0' of
          Pi (Dom info' a) b
            | getHiding info == getHiding info'
              && (notHidden info || maybe True ((absName b ==) . rangedThing) (nameOf e)) -> do
                u <- lift $ applyRelevanceToContext (getRelevance info') $
                 -- Andreas, 2014-05-30 experiment to check non-dependent arguments
                 -- after the spine has been processed.  Allows to propagate type info
                 -- from ascribed type into extended-lambdas.  Would solve issue 1159.
                 -- However, leaves unsolved type checking problems in the test suite.
                 -- I do not know what I am doing wrong here.
                 -- Could be extreme order-sensitivity or my abuse of the postponing
                 -- mechanism.
                 -- if not $ isBinderUsed b
                 -- then postponeTypeCheckingProblem (CheckExpr (namedThing e) a) (return True) else
                  checkExpr (namedThing e) a
                -- save relevance info' from domain in argument
                addCheckedArgs us (Arg info' u) $
                  checkArguments exh (fuseRange r e) args (absApp b u) t1
            | otherwise -> wrongPi info'
          _ -> shouldBePi
  where
    addCheckedArgs us u rec =
      (mapFst ((us ++) . (u :)) <$> rec)
        `catchError` \(vs, es, t) ->
          throwError (us ++ u : vs, es, t)

-- | Check that a list of arguments fits a telescope.
<<<<<<< HEAD
checkArguments_ :: ExpandHidden -> Range -> [NamedArg A.Expr] -> Telescope -> TCM Args
checkArguments_ exh r args tel = do
    z <- runExceptT $ checkArguments exh r args (telePi tel $ sort Prop) (sort Prop)
=======
--   Inserts hidden arguments as necessary.
--   Returns the type-checked arguments and the remaining telescope.
checkArguments_
  :: ExpandHidden         -- ^ Eagerly insert trailing hidden arguments?
  -> Range                -- ^ Range of application.
  -> [I.NamedArg A.Expr]  -- ^ Arguments to check.
  -> Telescope            -- ^ Telescope to check arguments against.
  -> TCM (Args, Telescope)
     -- ^ Checked arguments and remaining telescope if successful.
checkArguments_ exh r args tel = do
    z <- runExceptT $
      checkArguments exh ExpandInstanceArguments r args (telePi tel typeDontCare) typeDontCare
>>>>>>> a471c354
    case z of
      Right (args, t) -> do
        let TelV tel' _ = telView' t
        return (args, tel')
      Left _ -> __IMPOSSIBLE__  -- type cannot be blocked as it is generated by telePi


-- | Infer the type of an expression. Implemented by checking against a meta
--   variable.  Except for neutrals, for them a polymorphic type is inferred.
inferExpr :: A.Expr -> TCM (Term, Type)
-- inferExpr e = inferOrCheck e Nothing
inferExpr = inferExpr' DontExpandLast

inferExpr' :: ExpandHidden -> A.Expr -> TCM (Term, Type)
inferExpr' exh e = case e of
  _ | Application hd args <- appView e, defOrVar hd -> traceCall (InferExpr e) $ do
    (f, t0) <- inferHead hd
    res <- runExceptT $ checkArguments exh (getRange hd) args t0 (sort Prop)
    case res of
      Right (vs, t1) -> return (f vs, t1)
      Left t1 -> fallback -- blocked on type t1
  _ -> fallback
  where
    fallback = do
      t <- workOnTypes $ newTypeMeta_
      v <- checkExpr e t
      return (v,t)

defOrVar :: A.Expr -> Bool
defOrVar A.Var{} = True
defOrVar A.Def{} = True
defOrVar A.Proj{} = True
defOrVar (A.ScopedExpr _ e) = defOrVar e
defOrVar _     = False

-- | Used to check aliases @f = e@.
--   Switches off 'ExpandLast' for the checking of top-level application.
checkDontExpandLast :: A.Expr -> Type -> TCM Term
checkDontExpandLast e t = case e of
  _ | Application hd args <- appView e,  defOrVar hd ->
    traceCall (CheckExprCall e t) $ localScope $ dontExpandLast $ shared =<< do
      checkApplication hd args e t
  _ -> checkExpr e t -- note that checkExpr always sets ExpandLast

{- Andreas, 2013-03-15 UNUSED, but don't remove
inferOrCheck :: A.Expr -> Maybe Type -> TCM (Term, Type)
inferOrCheck e mt = case e of
  _ | Application hd args <- appView e, defOrVar hd -> traceCall (InferExpr e) $ do
    (f, t0) <- inferHead hd
    res <- runErrorT $ checkArguments DontExpandLast
                                      (getRange hd) args t0 $
                                      maybe (sort Prop) id mt
    case res of
      Right (vs, t1) -> maybe (return (f vs, t1))
                              (\ t -> (,t) <$> coerce (f vs) t1 t)
                              mt
      Left t1        -> fallback -- blocked on type t1
  _ -> fallback
  where
    fallback = do
      t <- maybe (workOnTypes $ newTypeMeta_) return mt
      v <- checkExpr e t
      return (v,t)
-}

-- | Check whether a de Bruijn index is bound by a module telescope.
isModuleFreeVar :: Int -> TCM Bool
isModuleFreeVar i = do
  nfv <- getModuleFreeVars =<< currentModule
  n   <- getContextSize
  -- The first de Bruijn index that points to a module
  -- free variable.
  let firstModuleVar = n - nfv
  when (firstModuleVar < 0) __IMPOSSIBLE__
  return $ i >= firstModuleVar

-- | Infer the type of an expression, and if it is of the form
--   @{tel} -> D vs@ for some datatype @D@ then insert the hidden
--   arguments.  Otherwise, leave the type polymorphic.
inferExprForWith :: A.Expr -> TCM (Term, Type)
inferExprForWith e = do
  reportSDoc "tc.with.infer" 20 $ text "inferExprforWith " <+> prettyTCM e
  reportSLn  "tc.with.infer" 80 $ "inferExprforWith " ++ show e
  traceCall (InferExpr e) $ do
    -- With wants type and term fully instantiated!
    (v, t) <- instantiateFull =<< inferExpr e
    v0 <- reduce v
    -- Andreas 2014-11-06, issue 1342.
    -- Check that we do not `with` on a module parameter!
    case ignoreSharing v0 of
      Var i [] -> whenM (isModuleFreeVar i) $ typeError $ WithOnFreeVariable e
      _        -> return ()
    -- Possibly insert hidden arguments.
    TelV tel t0 <- telViewUpTo' (-1) ((NotHidden /=) . getHiding) t
    case ignoreSharing $ unEl t0 of
      Def d vs -> do
        res <- isDataOrRecordType d
        case res of
          Nothing -> return (v, t)
          Just{}  -> do
            (args, t1) <- implicitArgs (-1) (NotHidden /=) t
            return (v `apply` args, t1)
      _ -> return (v, t)

---------------------------------------------------------------------------
-- * Let bindings
---------------------------------------------------------------------------

checkLetBindings :: [A.LetBinding] -> TCM a -> TCM a
checkLetBindings = foldr (.) id . map checkLetBinding

checkLetBinding :: A.LetBinding -> TCM a -> TCM a

checkLetBinding b@(A.LetBind i info x t e) ret =
  traceCallCPS_ (CheckLetBinding b) ret $ \ret -> do
    t <- isType_ t
    v <- applyRelevanceToContext (getRelevance info) $ checkDontExpandLast e t
    addLetBinding info x v t ret

checkLetBinding b@(A.LetPatBind i p e) ret =
  traceCallCPS_ (CheckLetBinding b) ret $ \ret -> do
    p <- expandPatternSynonyms p
    (v, t) <- inferExpr' ExpandLast e
    let -- construct a type  t -> dummy  for use in checkLeftHandSide
        t0 = El (getSort t) $ Pi (Dom defaultArgInfo t) (NoAbs underscore typeDontCare)
        p0 = Arg defaultArgInfo (Named Nothing p)
    reportSDoc "tc.term.let.pattern" 10 $ vcat
      [ text "let-binding pattern p at type t"
      , nest 2 $ vcat
        [ text "p (A) =" <+> text (show p) -- prettyTCM p
        , text "t     =" <+> prettyTCM t
        ]
      ]
    checkLeftHandSide (CheckPattern p EmptyTel t) Nothing [p0] t0 $ \ (LHSResult delta ps _t _perm) -> do
      -- A single pattern in internal syntax is returned.
      let p = case ps of [p] -> namedArg p; _ -> __IMPOSSIBLE__
      reportSDoc "tc.term.let.pattern" 20 $ nest 2 $ vcat
        [ text "p (I) =" <+> text (show p)
        , text "delta =" <+> text (show delta)
        ]
      -- We translate it into a list of projections.
      fs <- recordPatternToProjections p
      -- We remove the bindings for the pattern variables from the context.
      cxt0 <- getContext
      let (binds, cxt) = splitAt (size delta) cxt0
      escapeContext (length binds) $ do
        reportSDoc "tc.term.let.pattern" 20 $ nest 2 $ vcat
          [ text "delta =" <+> prettyTCM delta
          , text "binds =" <+> text (show binds) -- prettyTCM binds
          ]
{- WE CANNOT USE THIS BINDING
       -- We add a first let-binding for the value of e.
       x <- freshNoName (getRange e)
       addLetBinding Relevant x v t $ do
 -}
        -- We create a substitution for the let-bound variables
        -- (unfortunately, we cannot refer to x in internal syntax
        -- so we have to copy v).
        let sigma = zipWith ($) fs (repeat v)
        -- We apply the types of the let bound-variables to this substitution.
        -- The 0th variable in a context is the last one, so we reverse.
        -- Further, we need to lower all other de Bruijn indices by
        -- the size of delta, so we append the identity substitution.
        let sub    = parallelS (reverse sigma)
        let fdelta = flattenTel delta
        reportSDoc "tc.term.let.pattern" 20 $ nest 2 $ vcat
          [ text "fdelta =" <+> text (show fdelta)
          ]
        let tsl  = applySubst sub fdelta
        -- We get a list of types
        let ts   = map unDom tsl
        -- and relevances.
        let infos = map domInfo tsl
        -- We get list of names of the let-bound vars from the context.
        let xs   = map (fst . unDom) (reverse binds)
        -- We add all the bindings to the context.
        foldr (uncurry4 addLetBinding) ret $ zip4 infos xs sigma ts

checkLetBinding (A.LetApply i x modapp rd rm) ret = do
  -- Any variables in the context that doesn't belong to the current
  -- module should go with the new module.
  fv   <- getModuleFreeVars =<< currentModule
  n    <- getContextSize
  let new = n - fv
  reportSLn "tc.term.let.apply" 10 $ "Applying " ++ show modapp ++ " with " ++ show new ++ " free variables"
  reportSDoc "tc.term.let.apply" 20 $ vcat
    [ text "context =" <+> (prettyTCM =<< getContextTelescope)
    , text "module  =" <+> (prettyTCM =<< currentModule)
    , text "fv      =" <+> (text $ show fv)
    ]
  checkSectionApplication i x modapp rd rm
  withAnonymousModule x new ret
-- LetOpen and LetDeclaredVariable are only used for highlighting.
checkLetBinding A.LetOpen{} ret = ret
checkLetBinding (A.LetDeclaredVariable _) ret = ret
<|MERGE_RESOLUTION|>--- conflicted
+++ resolved
@@ -14,14 +14,10 @@
 
 module Agda.TypeChecking.Rules.Term where
 
-<<<<<<< HEAD
+import Prelude hiding (null)
+
+import Control.Applicative hiding (empty)
 import Control.Arrow ((&&&), (***), first, second)
-import Control.Applicative
-=======
-import Prelude hiding (null)
-
-import Control.Applicative hiding (empty)
->>>>>>> a471c354
 import Control.Monad.Trans
 import Control.Monad.Reader
 
@@ -1550,24 +1546,18 @@
           throwError (us ++ u : vs, es, t)
 
 -- | Check that a list of arguments fits a telescope.
-<<<<<<< HEAD
-checkArguments_ :: ExpandHidden -> Range -> [NamedArg A.Expr] -> Telescope -> TCM Args
-checkArguments_ exh r args tel = do
-    z <- runExceptT $ checkArguments exh r args (telePi tel $ sort Prop) (sort Prop)
-=======
 --   Inserts hidden arguments as necessary.
 --   Returns the type-checked arguments and the remaining telescope.
 checkArguments_
   :: ExpandHidden         -- ^ Eagerly insert trailing hidden arguments?
   -> Range                -- ^ Range of application.
-  -> [I.NamedArg A.Expr]  -- ^ Arguments to check.
+  -> [NamedArg A.Expr]    -- ^ Arguments to check.
   -> Telescope            -- ^ Telescope to check arguments against.
   -> TCM (Args, Telescope)
      -- ^ Checked arguments and remaining telescope if successful.
 checkArguments_ exh r args tel = do
     z <- runExceptT $
-      checkArguments exh ExpandInstanceArguments r args (telePi tel typeDontCare) typeDontCare
->>>>>>> a471c354
+      checkArguments exh r args (telePi tel typeDontCare) typeDontCare
     case z of
       Right (args, t) -> do
         let TelV tel' _ = telView' t
@@ -1762,4 +1752,4 @@
   withAnonymousModule x new ret
 -- LetOpen and LetDeclaredVariable are only used for highlighting.
 checkLetBinding A.LetOpen{} ret = ret
-checkLetBinding (A.LetDeclaredVariable _) ret = ret
+checkLetBinding (A.LetDeclaredVariable _) ret = ret