--- conflicted
+++ resolved
@@ -1346,11 +1346,7 @@
     p <- expandPatternSynonyms p
     (v, t) <- inferExpr' ExpandLast e
     let -- construct a type  t -> dummy  for use in checkLeftHandSide
-<<<<<<< HEAD
-        t0 = El (getSort t) $ Pi (defaultDom t) (NoAbs underscore typeDontCare)
-=======
-        t0 = El (getSort t) $ Pi (Dom defaultArgInfo t) (NoAbs underscore dummyType)
->>>>>>> 7dda192b
+        t0 = El (getSort t) $ Pi (defaultDom t) (NoAbs underscore dummyType)
         p0 = Arg defaultArgInfo (Named Nothing p)
     reportSDoc "tc.term.let.pattern" 10 $ vcat
       [ text "let-binding pattern p at type t"
