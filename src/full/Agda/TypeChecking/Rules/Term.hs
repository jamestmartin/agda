{-# LANGUAGE CPP                      #-}
{-# LANGUAGE NondecreasingIndentation #-}

module Agda.TypeChecking.Rules.Term where

#if MIN_VERSION_base(4,11,0)
import Prelude hiding ( (<>), null )
#else
import Prelude hiding ( null )
#endif

import Control.Applicative hiding (empty)
import Control.Arrow ((&&&), (***), first, second)
import Control.Monad.Trans
import Control.Monad.Trans.Maybe
import Control.Monad.State (get, put)
import Control.Monad.Reader

import Data.Maybe
import Data.Either (partitionEithers)
import Data.Monoid (mappend)
import qualified Data.List as List
import qualified Data.Map as Map
import qualified Data.Set as Set
import Data.Traversable (sequenceA)
import Data.Void

import Agda.Interaction.Options
import Agda.Interaction.Highlighting.Generate (storeDisambiguatedName)

import qualified Agda.Syntax.Abstract as A
import Agda.Syntax.Abstract.Views as A
import qualified Agda.Syntax.Info as A
import Agda.Syntax.Concrete.Pretty () -- only Pretty instances
import Agda.Syntax.Concrete (FieldAssignment'(..), nameFieldA, exprFieldA)
import qualified Agda.Syntax.Concrete.Name as C
import Agda.Syntax.Common
import Agda.Syntax.Fixity
import Agda.Syntax.Internal as I
import Agda.Syntax.Position
import Agda.Syntax.Literal
import qualified Agda.Syntax.Reflected as R
import Agda.Syntax.Scope.Base ( ThingsInScope, AbstractName
                              , emptyScopeInfo
                              , exportedNamesInScope)
import Agda.Syntax.Scope.Monad (getNamedScope, freshAbstractQName)
import Agda.Syntax.Translation.InternalToAbstract (reify)
import Agda.Syntax.Translation.ReflectedToAbstract (toAbstract_)

import Agda.TypeChecking.Monad
import Agda.TypeChecking.Monad.Builtin
import Agda.TypeChecking.CompiledClause
import Agda.TypeChecking.Constraints
import Agda.TypeChecking.Conversion
import Agda.TypeChecking.Datatypes
import Agda.TypeChecking.EtaContract
import Agda.TypeChecking.Free (isBinderUsed)
import Agda.TypeChecking.Implicit
import Agda.TypeChecking.InstanceArguments
import Agda.TypeChecking.Irrelevance
import Agda.TypeChecking.Level
import Agda.TypeChecking.MetaVars
import Agda.TypeChecking.Names
import Agda.TypeChecking.Patterns.Abstract
import Agda.TypeChecking.Positivity.Occurrence
import Agda.TypeChecking.Pretty
import Agda.TypeChecking.Primitive
import Agda.TypeChecking.Quote
import Agda.TypeChecking.Unquote
import Agda.TypeChecking.RecordPatterns
import Agda.TypeChecking.Records
import Agda.TypeChecking.Reduce
import Agda.TypeChecking.SizedTypes
import Agda.TypeChecking.SizedTypes.Solve
import Agda.TypeChecking.Substitute
import Agda.TypeChecking.Telescope
import Agda.TypeChecking.Rules.LHS

import {-# SOURCE #-} Agda.TypeChecking.Empty (isEmptyType)
import {-# SOURCE #-} Agda.TypeChecking.Rules.Decl (checkSectionApplication)
import {-# SOURCE #-} Agda.TypeChecking.Rules.Def (checkFunDef, checkFunDef', useTerPragma)

import Agda.Utils.Either
import Agda.Utils.Except
  ( ExceptT
  , MonadError(catchError, throwError)
  , runExceptT
  )
import Agda.Utils.Functor
import Agda.Utils.Lens
import Agda.Utils.List
import Agda.Utils.Maybe
import Agda.Utils.Monad
import Agda.Utils.Null
import Agda.Utils.NonemptyList
import Agda.Utils.Permutation
import Agda.Utils.Pretty ( prettyShow )
import qualified Agda.Utils.Pretty as P
import Agda.Utils.Size
import Agda.Utils.Tuple

#include "undefined.h"
import Agda.Utils.Impossible

---------------------------------------------------------------------------
-- * Types
---------------------------------------------------------------------------

-- | Check that an expression is a type.
isType :: A.Expr -> Sort -> TCM Type
isType e s =
    traceCall (IsTypeCall e s) $ do
    v <- checkExpr e (sort s)
    return $ El s v

-- | Check that an expression is a type without knowing the sort.
isType_ :: A.Expr -> TCM Type
isType_ e =
  traceCall (IsType_ e) $ sharedType =<< do
  let fallback = isType e =<< do workOnTypes $ newSortMeta
  case unScope e of
    A.Fun i (Arg info t) b -> do
      a <- setArgInfo info . defaultDom <$> isType_ t
      b <- isType_ b
      s <- ptsRule a b
      let t' = El s $ Pi a $ NoAbs underscore b
      noFunctionsIntoSize b t'
      return t'
    A.Pi _ tel e | null tel -> isType_ e
    A.Pi _ tel e -> do
      (t0, t') <- checkPiTelescope tel $ \ tel -> do
        t0  <- instantiateFull =<< isType_ e
        tel <- instantiateFull tel
        return (t0, telePi tel t0)
      noFunctionsIntoSize t0 t'
      return t'
    A.Set _ n    -> do
      return $ sort (mkType n)
    A.App i s arg
      | visible arg,
        A.Set _ 0 <- unScope s ->
      ifNotM hasUniversePolymorphism
          (typeError $ GenericError "Use --universe-polymorphism to enable level arguments to Set")
      $ {- else -} do
        lvl <- levelType
        -- allow NonStrict variables when checking level
        --   Set : (NonStrict) Level -> Set\omega
        n   <- levelView =<< do
          applyRelevanceToContext NonStrict $
            checkNamedArg arg lvl
        return $ sort (Type n)

    -- Issue #707: Check an existing interaction point
    A.QuestionMark minfo ii -> caseMaybeM (lookupInteractionMeta ii) fallback $ \ x -> do
      -- -- | Just x <- A.metaNumber minfo -> do
      reportSDoc "tc.ip" 20 $ fsep
        [ text "Rechecking meta "
        , prettyTCM x
        , text $ " for interaction point " ++ show ii
        ]
      mv <- lookupMeta x
      let s0 = jMetaType . mvJudgement $ mv
      -- Andreas, 2016-10-14, issue #2257
      -- The meta was created in a context of length @n@.
      let n  = length . envContext . clEnv . miClosRange . mvInfo $ mv
      (vs, rest) <- splitAt n <$> getContextArgs
      reportSDoc "tc.ip" 20 $ vcat
        [ text "  s0   = " <+> prettyTCM s0
        , text "  vs   = " <+> prettyTCM vs
        , text "  rest = " <+> prettyTCM rest
        ]
      -- We assume the meta variable use here is in an extension of the original context.
      -- If not we revert to the old buggy behavior of #707 (see test/Succeed/Issue2257b).
      if (length vs /= n) then fallback else do
      s1  <- piApplyM s0 vs
      case ignoreSharing $ unEl s1 of
        Sort s -> return $ El s $ MetaV x $ map Apply vs
        _ -> __IMPOSSIBLE__

    _ -> fallback

ptsRule :: (LensSort a, LensSort b) => a -> b -> TCM Sort
ptsRule a b = pts <$> reduce (getSort a) <*> reduce (getSort b)

-- | Ensure that a (freshly created) function type does not inhabit 'SizeUniv'.
--   Precondition:  When @noFunctionsIntoSize t tBlame@ is called,
--   we are in the context of @tBlame@ in order to print it correctly.
--   Not being in context of @t@ should not matter, as we are only
--   checking whether its sort reduces to 'SizeUniv'.
noFunctionsIntoSize :: Type -> Type -> TCM ()
noFunctionsIntoSize t tBlame = do
  reportSDoc "tc.fun" 20 $ do
    let El s (Pi dom b) = ignoreSharing <$> tBlame
    sep [ text "created function type " <+> prettyTCM tBlame
        , text "with pts rule" <+> prettyTCM (getSort dom, getSort b, s)
        ]
  s <- reduce $ getSort t
  when (s == SizeUniv) $ do
    -- Andreas, 2015-02-14
    -- We have constructed a function type in SizeUniv
    -- which is illegal to prevent issue 1428.
    typeError $ FunctionTypeInSizeUniv $ unEl tBlame

-- | Check that an expression is a type which is equal to a given type.
isTypeEqualTo :: A.Expr -> Type -> TCM Type
isTypeEqualTo e0 t = scopedExpr e0 >>= \case
  A.ScopedExpr{} -> __IMPOSSIBLE__
  A.Underscore i | A.metaNumber i == Nothing -> return t
  e -> workOnTypes $ do
    t' <- isType e (getSort t)
    t' <$ leqType t t'

leqType_ :: Type -> Type -> TCM ()
leqType_ t t' = workOnTypes $ leqType t t'

---------------------------------------------------------------------------
-- * Telescopes
---------------------------------------------------------------------------

-- | Type check a (module) telescope.
--   Binds the variables defined by the telescope.
checkTelescope :: A.Telescope -> (Telescope -> TCM a) -> TCM a
checkTelescope = checkTelescope' LamNotPi

-- | Type check the telescope of a dependent function type.
--   Binds the resurrected variables defined by the telescope.
--   The returned telescope is unmodified (not resurrected).
checkPiTelescope :: A.Telescope -> (Telescope -> TCM a) -> TCM a
checkPiTelescope = checkTelescope' PiNotLam

-- | Flag to control resurrection on domains.
data LamOrPi
  = LamNotPi -- ^ We are checking a module telescope.
             --   We pass into the type world to check the domain type.
             --   This resurrects the whole context.
  | PiNotLam -- ^ We are checking a telescope in a Pi-type.
             --   We stay in the term world, but add resurrected
             --   domains to the context to check the remaining
             --   domains and codomain of the Pi-type.
  deriving (Eq, Show)

-- | Type check a telescope. Binds the variables defined by the telescope.
checkTelescope' :: LamOrPi -> A.Telescope -> (Telescope -> TCM a) -> TCM a
checkTelescope' lamOrPi []        ret = ret EmptyTel
checkTelescope' lamOrPi (b : tel) ret =
    checkTypedBindings lamOrPi b $ \tel1 ->
    checkTelescope' lamOrPi tel  $ \tel2 ->
        ret $ abstract tel1 tel2

-- | Check a typed binding and extends the context with the bound variables.
--   The telescope passed to the continuation is valid in the original context.
--
--   Parametrized by a flag wether we check a typed lambda or a Pi. This flag
--   is needed for irrelevance.
checkTypedBindings :: LamOrPi -> A.TypedBindings -> (Telescope -> TCM a) -> TCM a
checkTypedBindings lamOrPi (A.TypedBindings i (Arg info b)) ret =
    checkTypedBinding lamOrPi info b $ \ bs ->
    ret $ telFromList bs

checkTypedBinding :: LamOrPi -> ArgInfo -> A.TypedBinding -> (ListTel -> TCM a) -> TCM a
checkTypedBinding lamOrPi info (A.TBind i xs' e) ret = do
    let xs = map (fmap A.unBind) xs'
    -- Andreas, 2011-04-26 irrelevant function arguments may appear
    -- non-strictly in the codomain type
    -- 2011-10-04 if flag --experimental-irrelevance is set
    experimental <- optExperimentalIrrelevance <$> pragmaOptions
    t <- modEnv lamOrPi $ isType_ e
    let info' = mapRelevance (modRel lamOrPi experimental) info
    addContext' (xs, setArgInfo info' $ defaultDom t) $
      ret $ bindsWithHidingToTel xs (setArgInfo info $ defaultDom t)
    where
        -- if we are checking a typed lambda, we resurrect before we check the
        -- types, but do not modify the new context entries
        -- otherwise, if we are checking a pi, we do not resurrect, but
        -- modify the new context entries
        modEnv LamNotPi = workOnTypes
        modEnv _        = id
        modRel PiNotLam xp = if xp then irrToNonStrict . nonStrictToRel else nonStrictToRel
        modRel _        _  = id
checkTypedBinding lamOrPi info (A.TLet _ lbs) ret = do
    checkLetBindings lbs (ret [])

ifPath :: Type -> TCM a -> TCM a -> TCM a
ifPath ty fallback work = do
  pv <- pathView ty
  if isPathType pv then work else fallback

checkPath :: Arg A.TypedBinding -> A.Expr -> Type -> TCM Term
checkPath b@(Arg info (A.TBind _ xs' typ)) body ty = do
    let xs = map (fmap A.unBind) xs'
        [WithHiding h x] = xs
    PathType s path level typ lhs rhs <- pathView ty
    interval <- elInf primInterval
    v <- addContext' (xs, defaultDom interval) $ checkExpr body (El (raise 1 s) (raise 1 (unArg typ) `apply` [argN $ var 0]))
    iZero <- primIZero
    iOne  <- primIOne
    let lhs' = subst 0 iZero v
        rhs' = subst 0 iOne  v
    let t = Lam info $ Abs (nameToArgName x) v
    let btyp i = El s (unArg typ `apply` [argN i])
    blockTerm ty $ do
      equalTerm (btyp iZero) lhs' (unArg lhs)
      equalTerm (btyp iOne) rhs' (unArg rhs)
      return t
checkPath b body ty = __IMPOSSIBLE__
---------------------------------------------------------------------------
-- * Lambda abstractions
---------------------------------------------------------------------------

-- | Type check a lambda expression.
--   "checkLambda bs e ty"  means  (\ bs -> e) : ty
checkLambda :: Arg A.TypedBinding -> A.Expr -> Type -> TCM Term
checkLambda (Arg _ (A.TLet _ lbs)) body target =
  checkLetBindings lbs (checkExpr body target)
checkLambda b@(Arg info (A.TBind _ xs' typ)) body target = do
  reportSLn "tc.term.lambda" 60 $ "checkLambda   xs = " ++ prettyShow xs
  let numbinds = length xs
      possiblePath = numbinds == 1
                   && (case unScope typ of
                         A.Underscore{} -> True
                         _              -> False)
                   && isRelevant info && visible info
  reportSLn "tc.term.lambda" 60 $ "possiblePath = " ++ show (possiblePath, numbinds, unScope typ, info)
  TelV tel btyp <- telViewUpTo numbinds target
  if size tel < numbinds || numbinds /= 1
    then (if possiblePath then trySeeingIfPath else dontUseTargetType)
    else useTargetType tel btyp
  where
    xs = map (fmap A.unBind) xs'
    trySeeingIfPath = do
      cubical <- optCubical <$> pragmaOptions
      reportSLn "tc.term.lambda" 60 $ "trySeeingIfPath for " ++ show xs
      let postpone' = if cubical then postpone else \ _ _ -> dontUseTargetType
      ifBlockedType target postpone' $ \ _ tgt -> do
          let t = ignoreSharing <$> tgt
          ifPath t dontUseTargetType $
            if cubical then checkPath b body t
                       else typeError $ GenericError $ "Option --cubical needed to build a path with a lambda abstraction"

    postpone = \ m tgt -> postponeTypeCheckingProblem_ $ CheckExpr (A.Lam A.exprNoRange (A.DomainFull (A.TypedBindings noRange b)) body) tgt
    dontUseTargetType = do
      -- Checking λ (xs : argsT) → body : target
      verboseS "tc.term.lambda" 5 $ tick "lambda-no-target-type"

      -- First check that argsT is a valid type
      argsT <- workOnTypes $ setArgInfo info . defaultDom <$> isType_ typ
      -- Andreas, 2015-05-28 Issue 1523
      -- If argsT is a SizeLt, it must be non-empty to avoid non-termination.
      -- TODO: do we need to block checkExpr?
      checkSizeLtSat $ unEl $ unDom argsT

      -- In order to have as much type information as possible when checking
      -- body, we first unify (xs : argsT) → ?t₁ with the target type. If this
      -- is inconclusive we need to block the resulting term so we create a
      -- fresh problem for the check.
      let tel = telFromList $ bindsWithHidingToTel xs argsT
      reportSLn "tc.term.lambda" 60 $ "dontUseTargetType tel = " ++ show tel
      -- DONT USE tel for addContext, as it loses NameIds.
      -- WRONG: t1 <- addContext tel $ workOnTypes newTypeMeta_
      t1 <- addContext (xs, argsT) $ workOnTypes newTypeMeta_
      -- Do not coerce hidden lambdas
      if notVisible info || any notVisible xs then do
        pid <- newProblem_ $ leqType (telePi tel t1) target
        -- Now check body : ?t₁
        -- WRONG: v <- addContext tel $ checkExpr body t1
        v <- addContext' (xs, argsT) $ checkExpr body t1
        -- Block on the type comparison
        blockTermOnProblem target (teleLam tel v) pid
       else do
        -- Now check body : ?t₁
        -- WRONG: v <- addContext tel $ checkExpr body t1
        v <- addContext' (xs, argsT) $ checkExpr body t1
        -- Block on the type comparison
        coerce (teleLam tel v) (telePi tel t1) target

    useTargetType tel@(ExtendTel dom (Abs y EmptyTel)) btyp = do
        verboseS "tc.term.lambda" 5 $ tick "lambda-with-target-type"
        reportSLn "tc.term.lambda" 60 $ "useTargetType y  = " ++ y

        -- merge in the hiding info of the TBind
        let [WithHiding h x] = xs
        info <- return $ mapHiding (mappend h) info
        unless (sameHiding dom info) $ typeError $ WrongHidingInLambda target
        -- Andreas, 2011-10-01 ignore relevance in lambda if not explicitly given
        info <- lambdaIrrelevanceCheck info dom
        -- Andreas, 2015-05-28 Issue 1523
        -- Ensure we are not stepping under a possibly non-existing size.
        -- TODO: do we need to block checkExpr?
        let a = unDom dom
        checkSizeLtSat $ unEl a
        -- We only need to block the final term on the argument type
        -- comparison. The body will be blocked if necessary. We still want to
        -- compare the argument types first, so we spawn a new problem for that
        -- check.
        (pid, argT) <- newProblem $ isTypeEqualTo typ a
        -- Andreas, Issue 630: take name from function type if lambda name is "_"
        v <- lambdaAddContext x y (defaultArgDom info argT) $ checkExpr body btyp
        blockTermOnProblem target (Lam info $ Abs (nameToArgName x) v) pid

    useTargetType _ _ = __IMPOSSIBLE__

-- | Check that irrelevance info in lambda is compatible with irrelevance
--   coming from the function type.
--   If lambda has no user-given relevance, copy that of function type.
lambdaIrrelevanceCheck :: LensRelevance dom => ArgInfo -> dom -> TCM ArgInfo
lambdaIrrelevanceCheck info dom
    -- Case: no specific user annotation: use relevance of function type
  | isRelevant info = return $ setRelevance (getRelevance dom) info
    -- Case: explicit user annotation is taken seriously
  | otherwise = do
      let rPi  = getRelevance dom  -- relevance of function type
      let rLam = getRelevance info -- relevance of lambda
        -- Andreas, 2017-01-24, issue #2429
        -- we should report an error if we try to check a relevant function
        -- against an irrelevant function type (subtyping violation)
      unless (moreRelevant rPi rLam) $ do
        -- @rLam == Relevant@ is impossible here
        -- @rLam == Irrelevant@ is impossible here (least relevant)
        -- this error can only happen if @rLam == NonStrict@ and @rPi == Irrelevant@
        unless (rLam == NonStrict) __IMPOSSIBLE__  -- separate tests for separate line nums
        unless (rPi == Irrelevant) __IMPOSSIBLE__
        typeError WrongIrrelevanceInLambda
      return info

lambdaAddContext :: Name -> ArgName -> Dom Type -> TCM a -> TCM a
lambdaAddContext x y dom
  | isNoName x = addContext' (notInScopeName y, dom)  -- Note: String instance
  | otherwise  = addContext' (x, dom)                 -- Name instance of addContext'

-- | Checking a lambda whose domain type has already been checked.
checkPostponedLambda :: Arg ([WithHiding Name], Maybe Type) -> A.Expr -> Type -> TCM Term
checkPostponedLambda args@(Arg _    ([]    , _ )) body target = do
  checkExpr body target
checkPostponedLambda args@(Arg info (WithHiding h x : xs, mt)) body target = do
  let postpone _ t = postponeTypeCheckingProblem_ $ CheckLambda args body t
      lamHiding = mappend h $ getHiding info
  insertHiddenLambdas lamHiding target postpone $ \ t@(El _ (Pi dom b)) -> do
    -- Andreas, 2011-10-01 ignore relevance in lambda if not explicitly given
    info' <- setHiding lamHiding <$> lambdaIrrelevanceCheck info dom
    -- We only need to block the final term on the argument type
    -- comparison. The body will be blocked if necessary. We still want to
    -- compare the argument types first, so we spawn a new problem for that
    -- check.
    mpid <- caseMaybe mt (return Nothing) $ \ ascribedType -> Just <$> do
      newProblem_ $ leqType (unDom dom) ascribedType
    -- We type-check the body with the ascribedType given by the user
    -- to get better error messages.
    -- Using the type dom from the usage context would be more precise,
    -- though.
    let dom' = setRelevance (getRelevance info') . setHiding lamHiding $
          maybe dom (dom $>) mt
    v <- lambdaAddContext x (absName b) dom'  $
      checkPostponedLambda (Arg info (xs, mt)) body $ absBody b
    let v' = Lam info' $ Abs (nameToArgName x) v
    maybe (return v') (blockTermOnProblem t v') mpid


-- | Insert hidden lambda until the hiding info of the domain type
--   matches the expected hiding info.
--   Throws 'WrongHidingInLambda'
insertHiddenLambdas
  :: Hiding                       -- ^ Expected hiding.
  -> Type                         -- ^ Expected to be a function type.
  -> (MetaId -> Type -> TCM Term) -- ^ Continuation on blocked type.
  -> (Type -> TCM Term)           -- ^ Continuation when expected hiding found.
                                  --   The continuation may assume that the @Type@
                                  --   is of the form @(El _ (Pi _ _))@.
  -> TCM Term                     -- ^ Term with hidden lambda inserted.
insertHiddenLambdas h target postpone ret = do
  -- If the target type is blocked, we postpone,
  -- because we do not know if a hidden lambda needs to be inserted.
  ifBlockedType target postpone $ \ _ t0 -> do
    let t = ignoreSharing <$> t0
    case unEl t of

      Pi dom b -> do
        let h' = getHiding dom
        -- Found expected hiding: return function type.
        if sameHiding h h' then ret t else do
          -- Found a visible argument but expected a hidden one:
          -- That's an error, as we cannot insert a visible lambda.
          if visible h' then typeError $ WrongHidingInLambda target else do
            -- Otherwise, we found a hidden argument that we can insert.
            let x = absName b
            Lam (domInfo dom) . Abs x <$> do
              addContext' (x, dom) $ insertHiddenLambdas h (absBody b) postpone ret

      _ -> typeError . GenericDocError =<< do
        text "Expected " <+> prettyTCM target <+> text " to be a function type"

-- | @checkAbsurdLambda i h e t@ checks absurd lambda against type @t@.
--   Precondition: @e = AbsurdLam i h@
checkAbsurdLambda :: A.ExprInfo -> Hiding -> A.Expr -> Type -> TCM Term
checkAbsurdLambda i h e t = do
  t <- instantiateFull t
  ifBlockedType t (\ m t' -> postponeTypeCheckingProblem_ $ CheckExpr e t') $ \ _ t' -> do
    case ignoreSharing $ unEl t' of
      Pi dom@(Dom{domInfo = info', unDom = a}) b
        | not (sameHiding h info') -> typeError $ WrongHidingInLambda t'
        | not (null $ allMetas a) ->
            postponeTypeCheckingProblem (CheckExpr e t') $
              null . allMetas <$> instantiateFull a
        | otherwise -> blockTerm t' $ do
          isEmptyType (getRange i) a
          -- Add helper function
          top <- currentModule
          aux <- qualify top <$> freshName_ (getRange i, absurdLambdaName)
          -- if we are in irrelevant position, the helper function
          -- is added as irrelevant
          rel <- asks envRelevance
          reportSDoc "tc.term.absurd" 10 $ vcat
            [ text "Adding absurd function" <+> prettyTCM rel <> prettyTCM aux
            , nest 2 $ text "of type" <+> prettyTCM t'
            ]
          addConstant aux $
            (\ d -> (defaultDefn (setRelevance rel info') aux t' d)
                    { defPolarity       = [Nonvariant]
                    , defArgOccurrences = [Unused] })
            $ emptyFunction
              { funClauses        =
                  [ Clause
                    { clauseLHSRange  = getRange e
                    , clauseFullRange = getRange e
                    , clauseTel       = telFromList [fmap (absurdPatternName,) dom]
                    , namedClausePats = [Arg info' $ Named (Just $ unranged $ absName b) $ VarP PatOAbsurd (DBPatVar absurdPatternName 0)]
                    , clauseBody      = Nothing
                    , clauseType      = Just $ setRelevance rel $ defaultArg $ absBody b
                    , clauseCatchall  = False
                    , clauseUnreachable = Just True -- absurd clauses are unreachable
                    }
                  ]
              , funCompiled       = Just Fail
              , funMutual         = Just []
              , funTerminates     = Just True
              }
          -- Andreas 2012-01-30: since aux is lifted to toplevel
          -- it needs to be applied to the current telescope (issue 557)
          tel <- getContextTelescope
          return $ Def aux $ map Apply $ teleArgs tel
      _ -> typeError $ ShouldBePi t'

-- | @checkExtendedLambda i di qname cs e t@ check pattern matching lambda.
-- Precondition: @e = ExtendedLam i di qname cs@
checkExtendedLambda :: A.ExprInfo -> A.DefInfo -> QName -> [A.Clause] ->
                       A.Expr -> Type -> TCM Term
checkExtendedLambda i di qname cs e t = do
   -- Andreas, 2016-06-16 issue #2045
   -- Try to get rid of unsolved size metas before we
   -- fix the type of the extended lambda auxiliary function
   solveSizeConstraints DontDefaultToInfty
   t <- instantiateFull t
   ifBlockedType t (\ m t' -> postponeTypeCheckingProblem_ $ CheckExpr e t') $ \ _ t -> do
     j   <- currentOrFreshMutualBlock
     rel <- asks envRelevance
     let info = setRelevance rel defaultArgInfo
     -- Andreas, 2016-07-13, issue 2028.
     -- Save the state to rollback the changes to the signature.
     st <- get
     -- Andreas, 2013-12-28: add extendedlambda as @Function@, not as @Axiom@;
     -- otherwise, @addClause@ in @checkFunDef'@ fails (see issue 1009).
     addConstant qname =<< do
       useTerPragma $
         (defaultDefn info qname t emptyFunction) { defMutual = j }
     reportSDoc "tc.term.exlam" 20 $
       text (show $ A.defAbstract di) <+>
       text "extended lambda's implementation \"" <> prettyTCM qname <>
       text "\" has type: " $$ prettyTCM t -- <+> text " where clauses: " <+> text (show cs)
     args     <- getContextArgs
     freevars <- getCurrentModuleFreeVars
     let argsNoParam = drop freevars args -- don't count module parameters
     let (hid, notHid) = List.partition notVisible argsNoParam
     reportSDoc "tc.term.exlam" 30 $ vcat $
       [ text "dropped args: " <+> prettyTCM (take freevars args)
       , text "hidden  args: " <+> prettyTCM hid
       , text "visible args: " <+> prettyTCM notHid
       ]
     -- Andreas, Ulf, 2016-02-02: We want to postpone type checking an extended lambda
     -- in case the lhs checker failed due to insufficient type info for the patterns.
     -- Issues 480, 1159, 1811.
     mx <- catchIlltypedPatternBlockedOnMeta $ abstract (A.defAbstract di) $
       checkFunDef' t info NotDelayed (Just $ ExtLamInfo (length hid) (length notHid) Nothing) Nothing di qname cs
     case mx of
       -- Case: type checking succeeded, so we go ahead.
       Nothing -> return $ Def qname $ map Apply args
       -- Case: we could not check the extended lambda because we are blocked on a meta.
       -- In this case, we want to postpone.
       Just (err, x) -> do
         reportSDoc "tc.term.exlam" 50 $ vcat $
           [ text "checking extended lambda got stuck on meta: " <+> text (show x) ]
         -- Note that we messed up the state a bit.  We might want to unroll these state changes.
         -- However, they are mostly harmless:
         -- 1. We created a new mutual block id.
         -- 2. We added a constant without definition.

         -- In fact, they are not so harmless, see issue 2028!
         -- Thus, reset the state!
         put st

         -- The meta might not be known in the reset state, as it could have been created
         -- somewhere on the way to the type error.
         mm <- Map.lookup x <$> getMetaStore
         x' <- case mvInstantiation <$> mm of
           -- Case: we do not know the meta
           -- We mine the type of the extended lambda for a (possibly) blocking meta.
           Nothing -> do
             reportSDoc "tc.term.exlam" 50 $ vcat $
               [ text "meta was not found in reset state"
               , text "trying to find meta in type of extlam..." ]
             case allMetas t of
               []    -> do
                 reportSDoc "tc.term.exlam" 50 $ text "no meta found, giving up."
                 throwError err
               (x:_) -> do
                 reportSDoc "tc.term.exlam" 50 $ text $ "found meta: " ++ show x
                 return x
           -- Case: we know the meta here.
           Just InstV{} -> __IMPOSSIBLE__  -- It cannot be instantiated yet.
           Just{} -> return x
         -- It has to be blocked on some meta, so we can postpone,
         -- being sure it will be retired when a meta is solved
         -- (which might be the blocking meta in which case we actually make progress).
         postponeTypeCheckingProblem (CheckExpr e t) $ isInstantiatedMeta x'
  where
    -- Concrete definitions cannot use information about abstract things.
    abstract ConcreteDef = inConcreteMode
    abstract AbstractDef = inAbstractMode

-- | Run a computation.
--
--   * If successful, return Nothing.
--
--   * If @IlltypedPattern p a@ is thrown and type @a@ is blocked on some meta @x@
--     return @Just x@.
--
--   * If @SplitError (UnificationStuck c tel us vs _)@ is thrown and the unification
--     problem @us =?= vs : tel@ is blocked on some meta @x@ return @Just x@.
--
--   * If another error was thrown or the type @a@ is not blocked, reraise the error.
--
--   Note that the returned meta might only exists in the state where the error was
--   thrown, thus, be an invalid 'MetaId' in the current state.
--
catchIlltypedPatternBlockedOnMeta :: TCM () -> TCM (Maybe (TCErr, MetaId))
catchIlltypedPatternBlockedOnMeta m = (Nothing <$ do disableDestructiveUpdate m)
  `catchError` \ err -> do
  let reraise = throwError err
  case err of
    TypeError s cl@Closure{ clValue = IlltypedPattern p a } -> do
      mx <- localState $ do
        put s
        enterClosure cl $ \ _ -> do
          ifBlockedType a (\ x _ -> return $ Just x) $ {- else -} \ _ _ -> return Nothing
      caseMaybe mx reraise $ \ x -> return $ Just (err, x)
    TypeError s cl@Closure{ clValue = SplitError (UnificationStuck c tel us vs _) } -> do
      mx <- localState $ do
        put s
        enterClosure cl $ \ _ -> do
          problem <- reduce =<< instantiateFull (flattenTel tel, us, vs)
          -- over-approximating the set of metas actually blocking unification
          return $ listToMaybe $ allMetas problem
      caseMaybe mx reraise $ \ x -> return $ Just (err, x)
    TypeError s cl@Closure{ clValue = SplitError (NotADatatype aClosure) } -> do
      mx <- localState $ do
        put s
        enterClosure aClosure $ \ a ->
          ifBlockedType a (\ x _ -> return $ Just x) $ {- else -} \ _ _ -> return Nothing
      caseMaybe mx reraise $ \ x -> return $ Just (err, x)
    _ -> reraise

---------------------------------------------------------------------------
-- * Records
---------------------------------------------------------------------------

expandModuleAssigns :: [Either A.Assign A.ModuleName] -> [C.Name] -> TCM A.Assigns
expandModuleAssigns mfs exs = do
  let (fs , ms) = partitionEithers mfs
      exs' = exs List.\\ map (view nameFieldA) fs
  fs' <- forM exs' $ \ f -> do
    pms <- forM ms $ \ m -> do
       modScope <- getNamedScope m
       let names :: ThingsInScope AbstractName
           names = exportedNamesInScope modScope
       return $
        case Map.lookup f names of
          Just [n] -> Just (m, FieldAssignment f (A.nameExpr n))
          _        -> Nothing

    case catMaybes pms of
      []        -> return Nothing
      [(_, fa)] -> return (Just fa)
      mfas      -> typeError . GenericDocError =<< do
        vcat $
          [ text "Ambiguity: the field" <+> prettyTCM f
            <+> text "appears in the following modules: " ]
          ++ map (prettyTCM . fst) mfas
  return (fs ++ catMaybes fs')

-- | @checkRecordExpression fs e t@ checks record construction against type @t@.
-- Precondition @e = Rec _ fs@.
checkRecordExpression :: A.RecordAssigns  -> A.Expr -> Type -> TCM Term
checkRecordExpression mfs e t = do
  reportSDoc "tc.term.rec" 10 $ sep
    [ text "checking record expression"
    , prettyA e
    ]
  ifBlockedType t (\ _ t -> guessRecordType t) {-else-} $ \ _ t -> do
  case ignoreSharing $ unEl t of
    -- Case: We know the type of the record already.
    Def r es  -> do
      let ~(Just vs) = allApplyElims es
      reportSDoc "tc.term.rec" 20 $ text $ "  r   = " ++ prettyShow r

      reportSDoc "tc.term.rec" 30 $ text "  xs  = " <> do
        text =<< prettyShow . map unArg <$> getRecordFieldNames r
      reportSDoc "tc.term.rec" 30 $ text "  ftel= " <> do
        prettyTCM =<< getRecordFieldTypes r
      reportSDoc "tc.term.rec" 30 $ text "  con = " <> do
        text =<< prettyShow <$> getRecordConstructor r

      def <- getRecordDef r
      let -- Field names with ArgInfo.
          axs  = recordFieldNames def
          exs  = filter visible axs
          -- Just field names.
          xs   = map unArg axs
          -- Record constructor.
          con  = killRange $ recConHead def
      reportSDoc "tc.term.rec" 20 $ vcat
        [ text "  xs  = " <> return (P.pretty xs)
        , text "  ftel= " <> prettyTCM (recTel def)
        , text "  con = " <> return (P.pretty con)
        ]

      -- Compute the list of given fields, decorated with the ArgInfo from the record def.
      fs <- expandModuleAssigns mfs (map unArg exs)

      -- Compute a list of metas for the missing visible fields.
      scope <- getScope
      let re = getRange e
          meta x = A.Underscore $ A.MetaInfo re scope Nothing (prettyShow x)
      -- In @es@ omitted explicit fields are replaced by underscores.
      -- Omitted implicit or instance fields
      -- are still left out and inserted later by checkArguments_.
      es <- insertMissingFields r meta fs axs

      args <- checkArguments_ ExpandLast re es (recTel def `apply` vs) >>= \case
        (elims, remainingTel) | null remainingTel
                              , Just args <- allApplyElims elims -> return args
        _ -> __IMPOSSIBLE__
      -- Don't need to block here!
      reportSDoc "tc.term.rec" 20 $ text $ "finished record expression"
      return $ Con con ConORec args
    _         -> typeError $ ShouldBeRecordType t

  where
    guessRecordType t = do
      let fields = [ x | Left (FieldAssignment x _) <- mfs ]
      rs <- findPossibleRecords fields
      case rs of
          -- If there are no records with the right fields we might as well fail right away.
        [] -> case fields of
          []  -> typeError $ GenericError "There are no records in scope"
          [f] -> typeError $ GenericError $ "There is no known record with the field " ++ prettyShow f
          _   -> typeError $ GenericError $ "There is no known record with the fields " ++ unwords (map prettyShow fields)
          -- If there's only one record with the appropriate fields, go with that.
        [r] -> do
          def <- getConstInfo r
          let rt = defType def
          vs  <- newArgsMeta rt
          target <- reduce $ piApply rt vs
          s  <- case ignoreSharing $ unEl target of
                  Level l -> return $ Type l
                  Sort s  -> return s
                  v       -> do
                    reportSDoc "impossible" 10 $ vcat
                      [ text "The impossible happened when checking record expression against meta"
                      , text "Candidate record type r = " <+> prettyTCM r
                      , text "Type of r               = " <+> prettyTCM rt
                      , text "Ends in (should be sort)= " <+> prettyTCM v
                      , text $ "  Raw                   =  " ++ show v
                      ]
                    __IMPOSSIBLE__
          let inferred = El s $ Def r $ map Apply vs
          v <- checkExpr e inferred
          coerce v inferred t
          -- Andreas 2012-04-21: OLD CODE, WRONG DIRECTION, I GUESS:
          -- blockTerm t $ v <$ leqType_ t inferred

          -- If there are more than one possible record we postpone
        _:_:_ -> do
          reportSDoc "tc.term.expr.rec" 10 $ sep
            [ text "Postponing type checking of"
            , nest 2 $ prettyA e <+> text ":" <+> prettyTCM t
            ]
          postponeTypeCheckingProblem_ $ CheckExpr e t


-- | @checkRecordUpdate ei recexpr fs e t@
-- Precondition @e = RecUpdate ei recexpr fs@.
checkRecordUpdate :: A.ExprInfo -> A.Expr -> A.Assigns -> A.Expr -> Type -> TCM Term
checkRecordUpdate ei recexpr fs e t = do
  case ignoreSharing $ unEl t of
    Def r vs  -> do
      v <- checkExpr recexpr t
      name <- freshNoName (getRange recexpr)
      addLetBinding defaultArgInfo name v t $ do
        projs <- recFields <$> getRecordDef r
        axs <- getRecordFieldNames r
        scope <- getScope
        let xs = map unArg axs
        es <- orderFields r Nothing xs $ map (\ (FieldAssignment x e) -> (x, Just e)) fs
        let es' = zipWith (replaceFields name ei) projs es
        checkExpr (A.Rec ei [ Left (FieldAssignment x e) | (x, Just e) <- zip xs es' ]) t
    MetaV _ _ -> do
      inferred <- inferExpr recexpr >>= reduce . snd
      case ignoreSharing $ unEl inferred of
        MetaV _ _ -> postponeTypeCheckingProblem_ $ CheckExpr e t
        _         -> do
          v <- checkExpr e inferred
          coerce v inferred t
    _         -> typeError $ ShouldBeRecordType t
  where
    replaceFields :: Name -> A.ExprInfo -> Arg A.QName -> Maybe A.Expr -> Maybe A.Expr
    replaceFields n ei a@(Arg _ p) Nothing | visible a =
        Just $ A.App (A.defaultAppInfo $ getRange ei) (A.Def p) $ defaultNamedArg $ A.Var n
    replaceFields _ _  (Arg _ _) Nothing  = Nothing
    replaceFields _ _  _         (Just e) = Just $ e

---------------------------------------------------------------------------
-- * Literal
---------------------------------------------------------------------------

checkLiteral :: Literal -> Type -> TCM Term
checkLiteral lit t = do
  t' <- litType lit
  coerce (Lit lit) t' t

---------------------------------------------------------------------------
-- * Terms
---------------------------------------------------------------------------

-- | @checkArguments' exph r args t0 t k@ tries @checkArguments exph args t0 t@.
-- If it succeeds, it continues @k@ with the returned results.  If it fails,
-- it registers a postponed typechecking problem and returns the resulting new
-- meta variable.
--
-- Checks @e := ((_ : t0) args) : t@.
checkArguments' ::
  ExpandHidden -> Range -> [NamedArg A.Expr] -> Type -> Type ->
  (Elims -> Type -> TCM Term) -> TCM Term
checkArguments' exph r args t0 t k = do
  z <- runExceptT $ checkArguments exph r args t0 t
  case z of
    Right (vs, t1) -> k vs t1
      -- vs = evaluated args
      -- t1 = remaining type (needs to be subtype of t)
    Left (us, es, t0) -> do
      reportSDoc "tc.term.expr.args" 80 $
        sep [ text "postponed checking arguments"
            , nest 4 $ prettyList (map (prettyA . namedThing . unArg) args)
            , nest 2 $ text "against"
            , nest 4 $ prettyTCM t0 ] $$
        sep [ text "progress:"
            , nest 2 $ text "checked" <+> prettyList (map prettyTCM us)
            , nest 2 $ text "remaining" <+> sep [ prettyList (map (prettyA . namedThing . unArg) es)
                                                , nest 2 $ text ":" <+> prettyTCM t0 ] ]
      postponeTypeCheckingProblem_ (CheckArgs exph r es t0 t $ \vs t -> k (us ++ vs) t)
      -- if unsuccessful, postpone checking until t0 unblocks


-- | Remove top layers of scope info of expression and set the scope accordingly
--   in the 'TCState'.

scopedExpr :: A.Expr -> TCM A.Expr
scopedExpr (A.ScopedExpr scope e) = setScope scope >> scopedExpr e
scopedExpr e                      = return e

-- | Type check an expression.
checkExpr :: A.Expr -> Type -> TCM Term
checkExpr e t0 =
  verboseBracket "tc.term.expr.top" 5 "checkExpr" $
  traceCall (CheckExprCall e t0) $ localScope $ doExpandLast $ shared =<< do
    reportSDoc "tc.term.expr.top" 15 $
        text "Checking" <+> sep
          [ fsep [ prettyTCM e, text ":", prettyTCM t0 ]
          , nest 2 $ text "at " <+> (text . prettyShow =<< getCurrentRange)
          ]
    reportSDoc "tc.term.expr.top.detailed" 80 $
      text "Checking" <+> fsep [ prettyTCM e, text ":", text (show t0) ]
    t <- reduce t0
    reportSDoc "tc.term.expr.top" 15 $
        text "    --> " <+> prettyTCM t

    e <- scopedExpr e

    tryInsertHiddenLambda e t $ case e of

        A.ScopedExpr scope e -> __IMPOSSIBLE__ -- setScope scope >> checkExpr e t

        -- a meta variable without arguments: type check directly for efficiency
        A.QuestionMark i ii -> checkQuestionMark (newValueMeta' RunMetaOccursCheck) t0 i ii
        A.Underscore i -> checkUnderscore t0 i

        A.WithApp _ e es -> typeError $ NotImplemented "type checking of with application"

        -- check |- Set l : t  (requires universe polymorphism)
        A.App i s arg@(Arg ai l)
          | A.Set _ 0 <- unScope s, visible ai ->
          ifNotM hasUniversePolymorphism
              (typeError $ GenericError "Use --universe-polymorphism to enable level arguments to Set")
          $ {- else -} do
            lvl <- levelType
            -- allow NonStrict variables when checking level
            --   Set : (NonStrict) Level -> Set\omega
            n   <- levelView =<< do
              applyRelevanceToContext NonStrict $
                checkNamedArg arg lvl
            -- check that Set (l+1) <= t
            reportSDoc "tc.univ.poly" 10 $
              text "checking Set " <+> prettyTCM n <+>
              text "against" <+> prettyTCM t
            coerce (Sort $ Type n) (sort $ sSuc $ Type n) t

        e0@(A.App i q (Arg ai e))
          | A.Quote _ <- unScope q, visible ai -> do
          let quoted (A.Def x) = return x
              quoted (A.Macro x) = return x
              quoted (A.Proj o p) | Just x <- getUnambiguous p = return x
              quoted (A.Proj o p)  =
                typeError $ GenericError $ "quote: Ambigous name: " ++ prettyShow (unAmbQ p)
              quoted (A.Con c) | Just x <- getUnambiguous c = return x
              quoted (A.Con c)  =
                typeError $ GenericError $ "quote: Ambigous name: " ++ prettyShow (unAmbQ c)
              quoted (A.ScopedExpr _ e) = quoted e
              quoted _                  =
                typeError $ GenericError $ "quote: not a defined name"
          x <- quoted (namedThing e)
          ty <- qNameType
          coerce (quoteName x) ty t

          | A.QuoteTerm _ <- unScope q ->
             do (et, _)   <- inferExpr (namedThing e)
                et'       <- etaContract =<< instantiateFull et
                let metas = allMetas et'
                case metas of
                  _:_ -> postponeTypeCheckingProblem (CheckExpr e0 t) $ andM $ map isInstantiatedMeta metas
                  []  -> do
                    q  <- quoteTerm et'
                    ty <- el primAgdaTerm
                    coerce q ty t

        A.Quote _ -> typeError $ GenericError "quote must be applied to a defined name"
        A.QuoteTerm _ -> typeError $ GenericError "quoteTerm must be applied to a term"
        A.Unquote _ -> typeError $ GenericError "unquote must be applied to a term"

        A.AbsurdLam i h -> checkAbsurdLambda i h e t

        A.ExtendedLam i di qname cs -> checkExtendedLambda i di qname cs e t

        A.Lam i (A.DomainFull (A.TypedBindings _ b)) e -> checkLambda b e t

        A.Lam i (A.DomainFree info x) e0 -> checkExpr (A.Lam i (domainFree info $ A.unBind x) e0) t

        A.Lit lit    -> checkLiteral lit t
        A.Let i ds e -> checkLetBindings ds $ checkExpr e t
        A.Pi _ tel e | null tel -> checkExpr e t
        A.Pi _ tel e -> do
            (t0, t') <- checkPiTelescope tel $ \ tel -> do
                    t0  <- instantiateFull =<< isType_ e
                    tel <- instantiateFull tel
                    return (t0, telePi tel t0)
            noFunctionsIntoSize t0 t'
            let s = getSort t'
                v = unEl t'
            when (s == Inf) $ reportSDoc "tc.term.sort" 20 $
              vcat [ text ("reduced to omega:")
                   , nest 2 $ text "t   =" <+> prettyTCM t'
                   , nest 2 $ text "cxt =" <+> (prettyTCM =<< getContextTelescope)
                   ]
            coerce v (sort s) t
        A.Fun _ (Arg info a) b -> do
            a' <- isType_ a
            b' <- isType_ b
            s <- ptsRule a' b'
            let v = Pi (defaultArgDom info a') (NoAbs underscore b')
            noFunctionsIntoSize b' $ El s v
            coerce v (sort s) t
        A.Set _ n    -> do
          coerce (Sort $ mkType n) (sort $ mkType $ n + 1) t
        A.Prop _     -> do
          typeError $ GenericError "Prop is no longer supported"

        A.Rec _ fs  -> checkRecordExpression fs e t

        A.RecUpdate ei recexpr fs -> checkRecordUpdate ei recexpr fs e t

        A.DontCare e -> -- resurrect vars
          ifM ((Irrelevant ==) <$> asks envRelevance)
            (dontCare <$> do applyRelevanceToContext Irrelevant $ checkExpr e t)
            (internalError "DontCare may only appear in irrelevant contexts")

        e0@(A.QuoteGoal _ x e) -> do
          qg <- quoteGoal t
          case qg of
            Left metas -> postponeTypeCheckingProblem (CheckExpr e0 t) $ andM $ map isInstantiatedMeta metas
            Right quoted -> do
              tmType <- agdaTermType
              (v, ty) <- addLetBinding defaultArgInfo x quoted tmType (inferExpr e)
              coerce v ty t
        e0@(A.QuoteContext _) -> do
          qc <- quoteContext
          case qc of
            Left metas -> postponeTypeCheckingProblem (CheckExpr e0 t) $ andM $ map isInstantiatedMeta metas
            Right quotedContext -> do
              ctxType <- el $ list $ primArg <@> (unEl <$> agdaTypeType)
              coerce quotedContext ctxType t
        e0@(A.Tactic i e xs ys) -> do
          qc <- quoteContext
          qg <- quoteGoal t
          let postpone metas = postponeTypeCheckingProblem (CheckExpr e0 t) $ andM $ map isInstantiatedMeta metas
          case (qc, qg) of
            (Left metas1, Left metas2) -> postpone $ metas1 ++ metas2
            (Left metas , Right _    ) -> postpone $ metas
            (Right _    , Left metas ) -> postpone $ metas
            (Right quotedCtx, Right quotedGoal) -> do
              quotedCtx  <- defaultNamedArg <$> reify quotedCtx
              quotedGoal <- defaultNamedArg <$> reify quotedGoal
              let ai     = A.defaultAppInfo (getRange i)
                  tac    = foldl (A.App ai) (A.App ai (A.App ai e quotedCtx) quotedGoal) xs
                  result = foldl (A.App ai) (A.Unquote i) (defaultNamedArg tac : ys)
              checkExpr result t

        A.ETel _   -> __IMPOSSIBLE__

        A.Dot{} -> typeError $ GenericError $ "Invalid dotted expression"

        -- Application
        _   | Application hd args <- appView e -> checkApplication hd args e t

  where
  -- | Call checkExpr with an hidden lambda inserted if appropriate,
  --   else fallback.
  tryInsertHiddenLambda :: A.Expr -> Type -> TCM Term -> TCM Term
  tryInsertHiddenLambda e t fallback
    -- Insert hidden lambda if all of the following conditions are met:
        -- type is a hidden function type, {x : A} -> B or {{x : A}} -> B
    | Pi (Dom{domInfo = info, unDom = a}) b <- ignoreSharing $ unEl t
        , let h = getHiding info
        , notVisible h
        -- expression is not a matching hidden lambda or question mark
        , not (hiddenLambdaOrHole h e)
        = do
      let proceed = doInsert info $ absName b
      -- If we skip the lambda insertion for an introduction,
      -- we will hit a dead end, so proceed no matter what.
      if definitelyIntroduction then proceed else do
        -- Andreas, 2017-01-19, issue #2412:
        -- We do not want to insert a hidden lambda if A is
        -- possibly empty type of sizes, as this will produce an error.
        reduce a >>= isSizeType >>= \case
          Just (BoundedLt u) -> ifBlocked u (\ _ _ -> fallback) $ \ _ v -> do
            ifM (checkSizeNeverZero v) proceed fallback
          _ -> proceed

    | otherwise = fallback

    where
    re = getRange e
    rx = caseMaybe (rStart re) noRange $ \ pos -> posToRange pos pos

    doInsert info y = do
      x <- unshadowName <=< freshName rx $ notInScopeName y
      reportSLn "tc.term.expr.impl" 15 $ "Inserting implicit lambda"
      checkExpr (A.Lam (A.ExprRange re) (domainFree info x) e) t

    hiddenLambdaOrHole h e = case e of
      A.AbsurdLam _ h'        -> sameHiding h h'
      A.ExtendedLam _ _ _ cls -> any hiddenLHS cls
      A.Lam _ bind _          -> sameHiding h bind
      A.QuestionMark{}        -> True
      _                       -> False

    hiddenLHS (A.Clause (A.LHS _ (A.LHSHead _ (a : _))) _ _ _ _) = notVisible a
    hiddenLHS _ = False

    -- Things with are definitely introductions,
    -- thus, cannot be of hidden Pi-type, unless they are hidden lambdas.
    definitelyIntroduction = case e of
      A.Lam{}        -> True
      A.AbsurdLam{}  -> True
      A.Lit{}        -> True
      A.Pi{}         -> True
      A.Fun{}        -> True
      A.Set{}        -> True
      A.Prop{}       -> True
      A.Rec{}        -> True
      A.RecUpdate{}  -> True
      A.ScopedExpr{} -> __IMPOSSIBLE__
      A.ETel{}       -> __IMPOSSIBLE__
      _ -> False
---------------------------------------------------------------------------
-- * Reflection
---------------------------------------------------------------------------

-- | DOCUMENT ME!
quoteGoal :: Type -> TCM (Either [MetaId] Term)
quoteGoal t = do
  t' <- etaContract =<< instantiateFull t
  let metas = allMetas t'
  case metas of
    _:_ -> return $ Left metas
    []  -> do
      quotedGoal <- quoteTerm (unEl t')
      return $ Right quotedGoal

-- | DOCUMENT ME!
quoteContext :: TCM (Either [MetaId] Term)
quoteContext = do
  contextTypes  <- map (fmap snd) <$> getContext
  contextTypes  <- etaContract =<< instantiateFull contextTypes
  let metas = allMetas contextTypes
  case metas of
    _:_ -> return $ Left metas
    []  -> do
      quotedContext <- buildList <*> mapM quoteDom contextTypes
      return $ Right quotedContext

-- | Unquote a TCM computation in a given hole.
unquoteM :: A.Expr -> Term -> Type -> TCM Term -> TCM Term
unquoteM tac hole holeType k = do
  tac <- checkExpr tac =<< (el primAgdaTerm --> el (primAgdaTCM <#> primLevelZero <@> primUnit))
  inFreshModuleIfFreeParams $ unquoteTactic tac hole holeType k

-- | DOCUMENT ME!
unquoteTactic :: Term -> Term -> Type -> TCM Term -> TCM Term
unquoteTactic tac hole goal k = do
  ok  <- runUnquoteM $ unquoteTCM tac hole
  case ok of
    Left (BlockedOnMeta oldState x) -> do
      put oldState
      mi <- Map.lookup x <$> getMetaStore
      (r, unblock) <- case mi of
        Nothing -> do -- fresh meta: need to block on something else!
          otherMetas <- allMetas <$> instantiateFull goal
          case otherMetas of
            []  -> return (noRange,     return False) -- Nothing to block on, leave it yellow. Alternative: fail.
            x:_ -> return (noRange,     isInstantiatedMeta x)  -- range?
        Just mi -> return (getRange mi, isInstantiatedMeta x)
      setCurrentRange r $
        postponeTypeCheckingProblem (UnquoteTactic tac hole goal) unblock
    Left err -> typeError $ UnquoteFailed err
    Right _ -> k

---------------------------------------------------------------------------
-- * Projections
---------------------------------------------------------------------------

-- | Inferring the type of an overloaded projection application.
--   See 'inferOrCheckProjApp'.

inferProjApp :: A.Expr -> ProjOrigin -> NonemptyList QName -> A.Args -> TCM (Term, Type)
inferProjApp e o ds args0 = inferOrCheckProjApp e o ds args0 Nothing

-- | Checking the type of an overloaded projection application.
--   See 'inferOrCheckProjApp'.

checkProjApp  :: A.Expr -> ProjOrigin -> NonemptyList QName -> A.Args -> Type -> TCM Term
checkProjApp e o ds args0 t = do
  (v, ti) <- inferOrCheckProjApp e o ds args0 (Just t)
  coerce v ti t

-- | Inferring or Checking an overloaded projection application.
--
--   The overloaded projection is disambiguated by inferring the type of its
--   principal argument, which is the first visible argument.

inferOrCheckProjApp
  :: A.Expr
     -- ^ The whole expression which constitutes the application.
  -> ProjOrigin
     -- ^ The origin of the projection involved in this projection application.
  -> NonemptyList QName
     -- ^ The projection name (potentially ambiguous).
  -> A.Args
     -- ^ The arguments to the projection.
  -> Maybe Type
     -- ^ The expected type of the expression (if 'Nothing', infer it).
  -> TCM (Term, Type)
     -- ^ The type-checked expression and its type (if successful).
inferOrCheckProjApp e o ds args mt = do
  reportSDoc "tc.proj.amb" 20 $ vcat
    [ text "checking ambiguous projection"
    , text $ "  ds   = " ++ prettyShow ds
    , text   "  args = " <+> sep (map prettyTCM args)
    , text   "  t    = " <+> caseMaybe mt (text "Nothing") prettyTCM
    ]

  let refuse :: String -> TCM (Term, Type)
      refuse reason = typeError $ GenericError $
        "Cannot resolve overloaded projection "
        ++ prettyShow (A.nameConcrete $ A.qnameName $ headNe ds)
        ++ " because " ++ reason
      refuseNotApplied = refuse "it is not applied to a visible argument"
      refuseNoMatching = refuse "no matching candidate found"
      refuseNotRecordType = refuse "principal argument is not of record type"

      -- Postpone the whole type checking problem
      -- if type of principal argument (or the type where we get it from)
      -- is blocked by meta m.
      postpone m = do
        tc <- caseMaybe mt newTypeMeta_ return
        v <- postponeTypeCheckingProblem (CheckExpr e tc) $ isInstantiatedMeta m
        return (v, tc)

  -- The following cases need to be considered:
  -- 1. No arguments to the projection.
  -- 2. Arguments (parameters), but not the principal argument.
  -- 3. Argument(s) including the principal argument.

  -- For now, we only allow ambiguous projections if the first visible
  -- argument is the record value.

  case filter (visible . snd) $ zip [0..] args of

    -- Case: we have no visible argument to the projection.
    -- In inference mode, we really need the visible argument, postponing does not help
    [] -> caseMaybe mt refuseNotApplied $ \ t -> do
      -- If we have the type, we can try to get the type of the principal argument.
      -- It is the first visible argument.
      TelV _ptel core <- telViewUpTo' (-1) (not . visible) t
      ifBlockedType core (\ m _ -> postpone m) $ {-else-} \ _ core -> do
      ifNotPiType core (\ _ -> refuseNotApplied) $ {-else-} \ dom _b -> do
      ifBlockedType (unDom dom) (\ m _ -> postpone m) $ {-else-} \ _ ta -> do
      caseMaybeM (isRecordType ta) refuseNotRecordType $ \ (_q, _pars, defn) -> do
      case defn of
        Record { recFields = fs } -> do
          case catMaybes $ for fs $ \ (Arg _ f) -> List.find (f ==) (toList ds) of
            [] -> refuseNoMatching
            [d] -> do
              storeDisambiguatedName d
              (,t) <$> checkHeadApplication e t (A.Proj o $ unambiguous d) args
            _ -> __IMPOSSIBLE__
        _ -> __IMPOSSIBLE__

    -- Case: we have a visible argument
    ((k, arg) : _) -> do
      (v0, ta) <- inferExpr $ namedArg arg
      reportSDoc "tc.proj.amb" 25 $ vcat
        [ text "  principal arg " <+> prettyTCM arg
        , text "  has type "      <+> prettyTCM ta
        ]
      -- ta should be a record type (after introducing the hidden args in v0)
      (vargs, ta) <- implicitArgs (-1) (not . visible) ta
      let v = v0 `apply` vargs
      ifBlockedType ta (\ m _ -> postpone m) {-else-} $ \ _ ta -> do
      caseMaybeM (isRecordType ta) refuseNotRecordType $ \ (q, _pars0, _) -> do

          -- try to project it with all of the possible projections
          let try d = do
              reportSDoc "tc.proj.amb" 30 $ vcat
                [ text $ "trying projection " ++ prettyShow d
                , text "  td  = " <+> caseMaybeM (getDefType d ta) (text "Nothing") prettyTCM
                ]

              -- get the original projection name
              isP <- isProjection d
              reportSDoc "tc.proj.amb" 40 $ vcat $
                [ text $ "  isProjection = " ++ caseMaybe isP "no" (const "yes")
                ] ++ caseMaybe isP [] (\ Projection{ projProper = proper, projOrig = orig } ->
                [ text $ "  proper       = " ++ show proper
                , text $ "  orig         = " ++ prettyShow orig
                ])

              -- Andreas, 2017-01-21, issue #2422
              -- The scope checker considers inherited projections (from nested records)
              -- as projections and allows overloading.  However, since they are defined
              -- as *composition* of projections, the type checker does *not* recognize them,
              -- and @isP@ will be @Nothing@.
              -- However, we can ignore this, as we only need the @orig@inal projection name
              -- for removing false ambiguity.  Thus, we skip these checks:

              -- Projection{ projProper = proper, projOrig = orig } <- MaybeT $ return isP
              -- guard $ isJust proper
              let orig = caseMaybe isP d projOrig

              -- try to eliminate
              (dom, u, tb) <- MaybeT (projectTyped v ta o d `catchError` \ _ -> return Nothing)
              reportSDoc "tc.proj.amb" 30 $ vcat
                [ text "  dom = " <+> prettyTCM dom
                , text "  u   = " <+> prettyTCM u
                , text "  tb  = " <+> prettyTCM tb
                ]
              (q', pars, _) <- MaybeT $ isRecordType $ unDom dom
              reportSDoc "tc.proj.amb" 30 $ vcat
                [ text "  q   = " <+> prettyTCM q
                , text "  q'  = " <+> prettyTCM q'
                ]
              guard (q == q')
              -- Get the type of the projection and check
              -- that the first visible argument is the record value.
              tfull <- lift $ defType <$> getConstInfo d
              TelV tel _ <- lift $ telViewUpTo' (-1) (not . visible) tfull
              reportSDoc "tc.proj.amb" 30 $ vcat
                [ text $ "  size tel  = " ++ show (size tel)
                , text $ "  size pars = " ++ show (size pars)
                ]
              -- See issue 1960 for when the following assertion fails for
              -- the correct disambiguation.
              -- guard (size tel == size pars)
              return (orig, (d, (pars, (dom, u, tb))))

          cands <- groupOn fst . catMaybes <$> mapM (runMaybeT . try) (toList ds)
          case cands of
            [] -> refuseNoMatching
            [[]] -> refuseNoMatching
            (_:_:_) -> refuse $ "several matching candidates found: "
                 ++ prettyShow (map (fst . snd) $ concat cands)
            -- case: just one matching projection d
            -- the term u = d v
            -- the type tb is the type of this application
            [ (_orig, (d, (pars, (_dom,u,tb)))) : _ ] -> do
              storeDisambiguatedName d

              -- Check parameters
              tfull <- typeOfConst d
              (_,_) <- checkKnownArguments (take k args) pars tfull

              -- Check remaining arguments
              let tc = fromMaybe typeDontCare mt
              let r  = getRange e
              z <- runExceptT $ checkArguments ExpandLast r (drop (k+1) args) tb tc
              case z of
                Right (us, trest) -> return (u `applyE` us, trest)
                -- We managed to check a part of es and got us1, but es2 remain.
                Left (us1, es2, trest1) -> do
                  -- In the inference case:
                  -- To create a postponed type checking problem,
                  -- we do not use typeDontCare, but create a meta.
                  tc <- caseMaybe mt newTypeMeta_ return
                  v <- postponeTypeCheckingProblem_ $
                    CheckArgs ExpandLast r es2 trest1 tc $ \ us2 trest ->
                      coerce (u `applyE` us1 `applyE` us2) trest tc
                  return (v, tc)


-- | @checkApplication hd args e t@ checks an application.
--   Precondition: @Application hs args = appView e@
--
--   @checkApplication@ disambiguates constructors
--   (and continues to 'checkConstructorApplication')
--   and resolves pattern synonyms.
checkApplication :: A.Expr -> A.Args -> A.Expr -> Type -> TCM Term
checkApplication hd args e t = do
  reportSDoc "tc.check.app" 20 $ vcat
    [ text "checkApplication"
    , nest 2 $ text "hd   = " <+> prettyA hd
    , nest 2 $ text "args = " <+> sep (map prettyA args)
    , nest 2 $ text "e    = " <+> prettyA e
    , nest 2 $ text "t    = " <+> prettyTCM t
    ]
  reportSDoc "tc.check.app" 70 $ vcat
    [ text "checkApplication (raw)"
    , nest 2 $ text $ "hd   = " ++ show hd
    , nest 2 $ text $ "args = " ++ show (deepUnscope args)
    , nest 2 $ text $ "e    = " ++ show (deepUnscope e)
    , nest 2 $ text $ "t    = " ++ show t
    ]
  case unScope hd of
    -- Subcase: unambiguous projection
    A.Proj _ p | Just _ <- getUnambiguous p -> checkHeadApplication e t hd args

    -- Subcase: ambiguous projection
    A.Proj o p -> checkProjApp e o (unAmbQ p) args t

    -- Subcase: unambiguous constructor
    A.Con ambC | Just c <- getUnambiguous ambC -> do
      -- augment c with record fields, but do not revert to original name
      con <- fromRightM (sigError __IMPOSSIBLE_VERBOSE__ (typeError $ AbstractConstructorNotInScope c)) =<<
        getOrigConHead c
      checkConstructorApplication e t con args

    -- Subcase: ambiguous constructor
    A.Con (AmbQ cs0) -> do
      -- First we should figure out which constructor we want.
      reportSLn "tc.check.term" 40 $ "Ambiguous constructor: " ++ prettyShow cs0

      -- Get the datatypes of the various constructors
      let getData Constructor{conData = d} = d
          getData _                        = __IMPOSSIBLE__
      reportSLn "tc.check.term" 40 $ "  ranges before: " ++ show (getRange cs0)
      -- We use the reduced constructor when disambiguating, but
      -- the original constructor for type checking. This is important
      -- since they may have different types (different parameters).
      -- See issue 279.
      -- Andreas, 2017-08-13, issue #2686: ignore abstract constructors
      (cs, cons)  <- unzip . snd . partitionEithers <$> do
         forM (toList cs0) $ \ c -> mapRight (c,) <$> getConForm c
      reportSLn "tc.check.term" 40 $ "  reduced: " ++ prettyShow cons
      case cons of
        []    -> typeError $ AbstractConstructorNotInScope $ headNe cs0
        [con] -> do
          let c = setConName (fromMaybe __IMPOSSIBLE__ $ headMaybe cs) con
          reportSLn "tc.check.term" 40 $ "  only one non-abstract constructor: " ++ prettyShow c
          storeDisambiguatedName $ conName c
          checkConstructorApplication e t c args
        _   -> do
          dcs <- zipWithM (\ c con -> (, setConName c con) . getData . theDef <$> getConInfo con) cs cons
          -- Type error
          let badCon t = typeError $ flip DoesNotConstructAnElementOf t $
                fromMaybe __IMPOSSIBLE__ $ headMaybe cs
          -- Lets look at the target type at this point
          let getCon :: TCM (Maybe ConHead)
              getCon = do
                TelV tel t1 <- telView t
                addContext tel $ do
                 reportSDoc "tc.check.term.con" 40 $ nest 2 $
                   text "target type: " <+> prettyTCM t1
                 ifBlockedType t1 (\ m t -> return Nothing) $ \ _ t' ->
                   caseMaybeM (isDataOrRecord $ unEl t') (badCon t') $ \ d ->
                     case [ c | (d', c) <- dcs, d == d' ] of
                       [c] -> do
                         reportSLn "tc.check.term" 40 $ "  decided on: " ++ prettyShow c
                         storeDisambiguatedName $ conName c
                         return $ Just c
                       []  -> badCon $ t' $> Def d []
                       cs  -> typeError $ CantResolveOverloadedConstructorsTargetingSameDatatype d $ map conName cs
          let unblock = isJust <$> getCon -- to unblock, call getCon later again
          mc <- getCon
          case mc of
            Just c  -> checkConstructorApplication e t c args
            Nothing -> postponeTypeCheckingProblem (CheckExpr e t) unblock

    -- Subcase: pattern synonym
    A.PatternSyn n -> do
      (ns, p) <- lookupPatternSyn n
      p <- return $ setRange (getRange n) $ killRange $ vacuous p   -- Pattern' Void -> Pattern' Expr
      -- Expand the pattern synonym by substituting for
      -- the arguments we have got and lambda-lifting
      -- over the ones we haven't.
      let meta r = A.Underscore $ A.emptyMetaInfo{ A.metaRange = r }   -- TODO: name suggestion
      case A.insertImplicitPatSynArgs meta (getRange n) ns args of
        Nothing      -> typeError $ BadArgumentsToPatternSynonym n
        Just (s, ns) -> do
          let p' = A.patternToExpr p
              e' = A.lambdaLiftExpr (map unArg ns) (A.substExpr s p')
          checkExpr e' t

    -- Subcase: macro
    A.Macro x -> do
      -- First go: no parameters
      TelV tel _ <- telView =<< normalise . defType =<< instantiateDef =<< getConstInfo x

      tTerm <- primAgdaTerm
      tName <- primQName

      let argTel   = init $ telToList tel -- last argument is the hole term

          -- inspect macro type to figure out if arguments need to be wrapped in quote/quoteTerm
          mkArg :: Type -> NamedArg A.Expr -> NamedArg A.Expr
          mkArg t a | unEl t == tTerm =
            (fmap . fmap)
              (A.App (A.defaultAppInfo (getRange a)) (A.QuoteTerm A.exprNoRange) . defaultNamedArg) a
          mkArg t a | unEl t == tName =
            (fmap . fmap)
              (A.App (A.defaultAppInfo (getRange a)) (A.Quote A.exprNoRange) . defaultNamedArg) a
          mkArg t a | otherwise = a

          makeArgs :: [Dom (String, Type)] -> [NamedArg A.Expr] -> ([NamedArg A.Expr], [NamedArg A.Expr])
          makeArgs [] args = ([], args)
          makeArgs _  []   = ([], [])
          makeArgs tel@(d : _) (arg : args) =
            case insertImplicit arg (map (fmap fst . argFromDom) tel) of
              ImpInsert is   -> makeArgs (drop (length is) tel) (arg : args)
              BadImplicits   -> (arg : args, [])  -- fail later in checkHeadApplication
              NoSuchName{}   -> (arg : args, [])  -- ditto
              NoInsertNeeded -> first (mkArg (snd $ unDom d) arg :) $ makeArgs (tail tel) args

          (macroArgs, otherArgs) = makeArgs argTel args
          unq = A.App (A.defaultAppInfo $ fuseRange x args) (A.Unquote A.exprNoRange) . defaultNamedArg

          desugared = A.app (unq $ unAppView $ Application (A.Def x) $ macroArgs) otherArgs

      checkExpr desugared t

    -- Subcase: unquote
    A.Unquote _
      | [arg] <- args -> do
          (_, hole) <- newValueMeta RunMetaOccursCheck t
          unquoteM (namedArg arg) hole t $ return hole
      | arg : args <- args -> do
          -- Example: unquote v a b : A
          --  Create meta H : (x : X) (y : Y x) → Z x y for the hole
          --  Check a : X, b : Y a
          --  Unify Z a b == A
          --  Run the tactic on H
          tel    <- metaTel args                    -- (x : X) (y : Y x)
          target <- addContext' tel newTypeMeta_      -- Z x y
          let holeType = telePi_ tel target         -- (x : X) (y : Y x) → Z x y
          (Just vs, EmptyTel) <- mapFst allApplyElims <$> checkArguments_ ExpandLast (getRange args) args tel
                                                    -- a b : (x : X) (y : Y x)
          let rho = reverse (map unArg vs) ++# IdS  -- [x := a, y := b]
          equalType (applySubst rho target) t       -- Z a b == A
          (_, hole) <- newValueMeta RunMetaOccursCheck holeType
          unquoteM (namedArg arg) hole holeType $ return $ apply hole vs
      where
        metaTel :: [Arg a] -> TCM Telescope
        metaTel []           = pure EmptyTel
        metaTel (arg : args) = do
          a <- newTypeMeta_
          let dom = a <$ domFromArg arg
          ExtendTel dom . Abs "x" <$> addContext' ("x", dom) (metaTel args)

    -- Subcase: defined symbol or variable.
    _ -> do
      v <- checkHeadApplication e t hd args
      reportSDoc "tc.term.app" 30 $ vcat
        [ text "checkApplication: checkHeadApplication returned"
        , nest 2 $ text "v = " <+> prettyTCM v
        ]
      return v

---------------------------------------------------------------------------
-- * Meta variables
---------------------------------------------------------------------------

-- | Check an interaction point without arguments.
checkQuestionMark :: (Type -> TCM (MetaId, Term)) -> Type -> A.MetaInfo -> InteractionId -> TCM Term
checkQuestionMark new t0 i ii = do
  reportSDoc "tc.interaction" 20 $ sep
    [ text "Found interaction point"
    , text (show ii)
    , text ":"
    , prettyTCM t0
    ]
  reportSDoc "tc.interaction" 60 $ sep
    [ text "Raw:"
    , text (show t0)
    ]
  checkMeta (newQuestionMark' new ii) t0 i -- Andreas, 2013-05-22 use unreduced type t0!

-- | Check an underscore without arguments.
checkUnderscore :: Type -> A.MetaInfo -> TCM Term
checkUnderscore = checkMeta (newValueMeta RunMetaOccursCheck)

-- | Type check a meta variable.
checkMeta :: (Type -> TCM (MetaId, Term)) -> Type -> A.MetaInfo -> TCM Term
checkMeta newMeta t i = fst <$> checkOrInferMeta newMeta (Just t) i

-- | Infer the type of a meta variable.
--   If it is a new one, we create a new meta for its type.
inferMeta :: (Type -> TCM (MetaId, Term)) -> A.MetaInfo -> TCM (Elims -> Term, Type)
inferMeta newMeta i = mapFst applyE <$> checkOrInferMeta newMeta Nothing i

-- | Type check a meta variable.
--   If its type is not given, we return its type, or a fresh one, if it is a new meta.
--   If its type is given, we check that the meta has this type, and we return the same
--   type.
checkOrInferMeta :: (Type -> TCM (MetaId, Term)) -> Maybe Type -> A.MetaInfo -> TCM (Term, Type)
checkOrInferMeta newMeta mt i = do
  case A.metaNumber i of
    Nothing -> do
      setScope (A.metaScope i)
      t <- maybe (workOnTypes $ newTypeMeta_) return mt
      (x, v) <- newMeta t
      setMetaNameSuggestion x (A.metaNameSuggestion i)
      return (v, t)
    -- Rechecking an existing metavariable
    Just x -> do
      let v = MetaV x []
      reportSDoc "tc.meta.check" 20 $
        text "checking existing meta " <+> prettyTCM v
      t' <- jMetaType . mvJudgement <$> lookupMeta x
      reportSDoc "tc.meta.check" 20 $
        nest 2 $ text "of type " <+> prettyTCM t'
      case mt of
        Nothing -> return (v, t')
        Just t  -> (,t) <$> coerce v t' t

-- | Turn a domain-free binding (e.g. lambda) into a domain-full one,
--   by inserting an underscore for the missing type.
domainFree :: ArgInfo -> A.Name -> A.LamBinding
domainFree info x =
  A.DomainFull $ A.TypedBindings r $ Arg info $ A.TBind r [pure $ A.BindName x] $ A.Underscore underscoreInfo
  where
    r = getRange x
    underscoreInfo = A.MetaInfo
      { A.metaRange          = r
      , A.metaScope          = emptyScopeInfo
      , A.metaNumber         = Nothing
      , A.metaNameSuggestion = prettyShow $ A.nameConcrete x
      }

---------------------------------------------------------------------------
-- * Applications
---------------------------------------------------------------------------

inferHeadDef :: ProjOrigin -> QName -> TCM (Elims -> Term, Type)
inferHeadDef o x = do
  proj <- isProjection x
  let app =
        case proj of
          Nothing -> \ args -> Def x $ map Apply args
          Just p  -> \ args -> projDropParsApply p o args
  mapFst applyE <$> inferDef app x

-- | Infer the type of a head thing (variable, function symbol, or constructor).
--   We return a function that applies the head to arguments.
--   This is because in case of a constructor we want to drop the parameters.
inferHead :: A.Expr -> TCM (Elims -> Term, Type)
inferHead e = do
  case e of
    A.Var x -> do -- traceCall (InferVar x) $ do
      (u, a) <- getVarInfo x
      reportSDoc "tc.term.var" 20 $ hsep
        [ text "variable" , prettyTCM x
        , text "(" , text (show u) , text ")"
        , text "has type:" , prettyTCM a
        ]
      when (unusableRelevance $ getRelevance a) $
        typeError $ VariableIsIrrelevant x
      return (applyE u, unDom a)

    A.Def x -> inferHeadDef ProjPrefix x

    A.Proj o ambP | Just d <- getUnambiguous ambP -> inferHeadDef o d
    A.Proj{} -> __IMPOSSIBLE__ -- inferHead will only be called on unambiguous projections

    A.Con ambC | Just c <- getUnambiguous ambC -> do

      -- Constructors are polymorphic internally.
      -- So, when building the constructor term
      -- we should throw away arguments corresponding to parameters.

      -- First, inferDef will try to apply the constructor
      -- to the free parameters of the current context. We ignore that.
      con <- fromRightM (sigError __IMPOSSIBLE_VERBOSE__ (typeError $ AbstractConstructorNotInScope c)) =<<
        getOrigConHead c
      (u, a) <- inferDef (\ _ -> Con con ConOCon []) c

      -- Next get the number of parameters in the current context.
      Constructor{conPars = n} <- theDef <$> (instantiateDef =<< getConstInfo c)

      reportSLn "tc.term.con" 7 $ unwords [prettyShow c, "has", show n, "parameters."]

      -- So when applying the constructor throw away the parameters.
      return (applyE u . drop n, a)
    A.Con{} -> __IMPOSSIBLE__  -- inferHead will only be called on unambiguous constructors
    A.QuestionMark i ii -> inferMeta (newQuestionMark ii) i
    A.Underscore i   -> inferMeta (newValueMeta RunMetaOccursCheck) i
    e -> do
      (term, t) <- inferExpr e
      return (applyE term, t)

inferDef :: (Args -> Term) -> QName -> TCM (Term, Type)
inferDef mkTerm x =
    traceCall (InferDef x) $ do
    -- getConstInfo retrieves the *absolute* (closed) type of x
    -- instantiateDef relativizes it to the current context
    d  <- instantiateDef =<< getConstInfo x
    -- irrelevant defs are only allowed in irrelevant position
    let drel = defRelevance d
    when (drel /= Relevant) $ do
      rel <- asks envRelevance
      reportSDoc "tc.irr" 50 $ vcat
        [ text "declaration relevance =" <+> text (show drel)
        , text "context     relevance =" <+> text (show rel)
        ]
      unless (drel `moreRelevant` rel) $ typeError $ DefinitionIsIrrelevant x
    -- since x is considered living in the top-level, we have to
    -- apply it to the current context
    vs <- freeVarsToApply x
    reportSDoc "tc.term.def" 60 $ do
      text "freeVarsToApply to def " <+> hsep (map (text . show) vs)
    reportSDoc "tc.term.def" 10 $ do
      text "inferred def " <+> prettyTCM x <+> hsep (map prettyTCM vs)
    let t = defType d
    reportSDoc "tc.term.def" 10 $ nest 2 $ text " : " <+> prettyTCM t
    let v = mkTerm vs -- applies x to vs, dropping parameters
    reportSDoc "tc.term.def" 10 $ nest 2 $ text " --> " <+> prettyTCM v
    return (v, t)

-- | Check the type of a constructor application. This is easier than
--   a general application since the implicit arguments can be inserted
--   without looking at the arguments to the constructor.
checkConstructorApplication :: A.Expr -> Type -> ConHead -> [NamedArg A.Expr] -> TCM Term
checkConstructorApplication org t c args = do
  reportSDoc "tc.term.con" 50 $ vcat
    [ text "entering checkConstructorApplication"
    , nest 2 $ vcat
      [ text "org  =" <+> prettyTCM org
      , text "t    =" <+> prettyTCM t
      , text "c    =" <+> prettyTCM c
      , text "args =" <+> prettyTCM args
    ] ]
  let paramsGiven = checkForParams args
  if paramsGiven then fallback else do
    reportSDoc "tc.term.con" 50 $ text "checkConstructorApplication: no parameters explicitly supplied, continuing..."
    cdef  <- getConInfo c
    let Constructor{conData = d, conPars = npars} = theDef cdef
    reportSDoc "tc.term.con" 50 $ nest 2 $ text "d    =" <+> prettyTCM d
    -- Issue 661: t maybe an evaluated form of d .., so we evaluate d
    -- as well and then check wether we deal with the same datatype
    t0 <- reduce (Def d [])
    case (ignoreSharing t0, ignoreSharing $ unEl t) of -- Only fully applied constructors get special treatment
      (Def d0 _, Def d' es) -> do
        let ~(Just vs) = allApplyElims es
        reportSDoc "tc.term.con" 50 $ nest 2 $ text "d0   =" <+> prettyTCM d0
        reportSDoc "tc.term.con" 50 $ nest 2 $ text "d'   =" <+> prettyTCM d'
        reportSDoc "tc.term.con" 50 $ nest 2 $ text "vs   =" <+> prettyTCM vs
        if d' /= d0 then fallback else do
         -- Issue 661: d' may take more parameters than d, in particular
         -- these additional parameters could be a module parameter telescope.
         -- Since we get the constructor type ctype from d but the parameters
         -- from t = Def d' vs, we drop the additional parameters.
         npars' <- getNumberOfParameters d'
         caseMaybe (sequenceA $ List2 (Just npars, npars')) fallback $ \ (List2 (n, n')) -> do
           reportSDoc "tc.term.con" 50 $ nest 2 $ text $ "n    = " ++ show n
           reportSDoc "tc.term.con" 50 $ nest 2 $ text $ "n'   = " ++ show n'
           when (n > n')  -- preprocessor does not like ', so put on next line
             __IMPOSSIBLE__
           let ps    = take n $ drop (n' - n) vs
               ctype = defType cdef
           reportSDoc "tc.term.con" 20 $ vcat
             [ text "special checking of constructor application of" <+> prettyTCM c
             , nest 2 $ vcat [ text "ps     =" <+> prettyTCM ps
                             , text "ctype  =" <+> prettyTCM ctype ] ]
           let ctype' = ctype `piApply` ps
           reportSDoc "tc.term.con" 20 $ nest 2 $ text "ctype' =" <+> prettyTCM ctype'
           -- get the parameter names
           let TelV ptel _ = telView'UpTo n ctype
           let pnames = map (fmap fst) $ telToList ptel
           -- drop the parameter arguments
               args' = dropArgs pnames args
           -- check the non-parameter arguments
           expandLast <- asks envExpandLast
           checkArguments' expandLast (getRange c) args' ctype' t $ \es t' -> do
             let us = fromMaybe __IMPOSSIBLE__ (allApplyElims es)
             reportSDoc "tc.term.con" 20 $ nest 2 $ vcat
               [ text "us     =" <+> prettyTCM us
               , text "t'     =" <+> prettyTCM t' ]
             coerce (Con c ConOCon us) t' t
      _ -> do
        reportSDoc "tc.term.con" 50 $ nest 2 $ text "we are not at a datatype, falling back"
        fallback
  where
    fallback = checkHeadApplication org t (A.Con (unambiguous $ conName c)) args

    -- Check if there are explicitly given hidden arguments,
    -- in which case we fall back to default type checking.
    -- We could work harder, but let's not for now.
    --
    -- Andreas, 2012-04-18: if all inital args are underscores, ignore them
    checkForParams args =
      let (hargs, rest) = span (not . visible) args
          notUnderscore A.Underscore{} = False
          notUnderscore _              = True
      in  any notUnderscore $ map (unScope . namedArg) hargs

    -- Drop the constructor arguments that correspond to parameters.
    dropArgs [] args                = args
    dropArgs ps []                  = args
    dropArgs ps args@(arg : args')
      | Just p   <- name,
        Just ps' <- namedPar p ps   = dropArgs ps' args'
      | Nothing  <- name,
        Just ps' <- unnamedPar h ps = dropArgs ps' args'
      | otherwise                   = args
      where
        name = fmap rangedThing . nameOf $ unArg arg
        h    = getHiding arg

        namedPar   x = dropPar ((x ==) . unDom)
        unnamedPar h = dropPar (sameHiding h)

        dropPar this (p : ps) | this p    = Just ps
                              | otherwise = dropPar this ps
        dropPar _ [] = Nothing


-- | "pathAbs (PathView s _ l a x y) t" builds "(\ t) : pv"
--   Preconditions: PathView is PathType, and t[i0] = x, t[i1] = y
pathAbs :: PathView -> Abs Term -> TCM Term
pathAbs (OType _) t = __IMPOSSIBLE__
pathAbs (PathType s path l a x y) t = do
  return $ Lam defaultArgInfo t

{- UNUSED CODE, BUT DON'T REMOVE (2012-04-18)

    -- Split the arguments to a constructor into those corresponding
    -- to parameters and those that don't. Dummy underscores are inserted
    -- for parameters that are not given explicitly.
    splitArgs [] args = ([], args)
    splitArgs ps []   =
          (map (const dummyUnderscore) ps, args)
    splitArgs ps args@(Arg NotHidden _ _ : _) =
          (map (const dummyUnderscore) ps, args)
    splitArgs (p:ps) (arg : args)
      | elem mname [Nothing, Just p] =
          mapFst (arg :) $ splitArgs ps args
      | otherwise =
          mapFst (dummyUnderscore :) $ splitArgs ps (arg:args)
      where
        mname = nameOf (unArg arg)

    dummyUnderscore = Arg Hidden Relevant (unnamed $ A.Underscore $ A.MetaInfo noRange emptyScopeInfo Nothing)
-}

-- | @checkHeadApplication e t hd args@ checks that @e@ has type @t@,
-- assuming that @e@ has the form @hd args@. The corresponding
-- type-checked term is returned.
--
-- If the head term @hd@ is a coinductive constructor, then a
-- top-level definition @fresh tel = hd args@ (where the clause is
-- delayed) is added, where @tel@ corresponds to the current
-- telescope. The returned term is @fresh tel@.
--
-- Precondition: The head @hd@ has to be unambiguous, and there should
-- not be any need to insert hidden lambdas.
checkHeadApplication :: A.Expr -> Type -> A.Expr -> [NamedArg A.Expr] -> TCM Term
checkHeadApplication e t hd args = do
  kit       <- coinductionKit
  conId     <- fmap getPrimName <$> getBuiltin' builtinConId
  pOr       <- fmap primFunName <$> getPrimitive' "primPOr"
  pComp       <- fmap primFunName <$> getPrimitive' "primComp"
  mglue     <- getPrimitiveName' builtin_glue
  case hd of
    A.Con cs | Just c <- getUnambiguous cs, Just c == (nameOfSharp <$> kit) -> do
      -- Type checking # generated #-wrapper. The # that the user can write will be a Def,
      -- but the sharp we generate in the body of the wrapper is a Con.
      defaultResult
    A.Con cs | Just c <- getUnambiguous cs -> do
      (f, t0) <- inferHead hd
      reportSDoc "tc.term.con" 5 $ vcat
        [ text "checkHeadApplication inferred" <+>
          prettyTCM c <+> text ":" <+> prettyTCM t0
        ]
      expandLast <- asks envExpandLast
      checkArguments' expandLast (getRange hd) args t0 t $ \vs t1 -> do
        TelV eTel eType <- telView t
        -- If the expected type @eType@ is a metavariable we have to make
        -- sure it's instantiated to the proper pi type
        TelV fTel fType <- telViewUpTo (size eTel) t1
        -- We know that the target type of the constructor (fType)
        -- does not depend on fTel so we can compare fType and eType
        -- first.

        when (size eTel > size fTel) $
          typeError $ UnequalTypes CmpLeq t1 t -- switch because of contravariance
          -- Andreas, 2011-05-10 report error about types rather  telescopes
          -- compareTel CmpLeq eTel fTel >> return () -- This will fail!

        reportSDoc "tc.term.con" 10 $ addContext eTel $ vcat
          [ text "checking" <+>
            prettyTCM fType <+> text "?<=" <+> prettyTCM eType
          ]
        blockTerm t $ f vs <$ workOnTypes (do
          addContext' eTel $ leqType fType eType
          compareTel t t1 CmpLeq eTel fTel)
    (A.Def c) | Just c == pComp -> do
        defaultResult' $ Just $ \ vs t1 -> do
          case vs of
            [l,a,phi,u,a0] -> do
              iz <- Arg defaultArgInfo <$> intervalUnview IZero
              ty <- elInf $ primPartial <#> (pure $ unArg l `apply` [iz]) <@> (pure $ unArg a `apply` [iz]) <@> (pure $ unArg phi)
              equalTerm ty -- (El (getSort t1) (apply (unArg a) [iz]))
                  (Lam defaultArgInfo $ NoAbs "_" $ unArg a0)
                  (apply (unArg u) [iz])
            _ -> typeError $ GenericError $ show c ++ " must be fully applied"


    (A.Def c) | Just c == conId -> do
                    defaultResult' $ Just $ \ vs t1 -> do
                      case vs of
                       [_,_,_,_,phi,p] -> do
                          iv@(PathType s _ l a x y) <- idViewAsPath t1
                          let ty = pathUnview iv
                          -- the following duplicates reduction of phi
                          const_x <- blockTerm ty $ do
                              equalTermOnFace (unArg phi) (El s (unArg a)) (unArg x) (unArg y)
                              pathAbs iv (NoAbs (stringToArgName "_") (unArg x))
                          equalTermOnFace (unArg phi) ty (unArg p) const_x   -- G,phi |- p = \ i . x

                          -- phi <- reduce phi
                          -- forallFaceMaps (unArg phi) $ \ alpha -> do
                          --   iv@(PathType s _ l a x y) <- idViewAsPath (applySubst alpha t1)
                          --   let ty = pathUnview iv
                          --   equalTerm (El s (unArg a)) (unArg x) (unArg y) -- precondition for cx being well-typed at ty
                          --   cx <- pathAbs iv (NoAbs (stringToArgName "_") (applySubst alpha (unArg x)))
                          --   equalTerm ty (applySubst alpha (unArg p)) cx   -- G,phi |- p = \ i . x
                       _ -> typeError $ GenericError $ show c ++ " must be fully applied"
    (A.Def c) | Just c == pOr -> do
                    defaultResult' $ Just $ \ vs t1 -> do
                      case vs of
                       [l,phi1,phi2,a,u,v] -> do
                          phi <- intervalUnview (IMin phi1 phi2)
                          reportSDoc "tc.term.por" 10 $ text (show phi)
                          -- phi <- reduce phi
                          -- alphas <- toFaceMaps phi
                          -- reportSDoc "tc.term.por" 10 $ text (show alphas)
                          equalTermOnFace phi t1 (unArg u) (unArg v)
                       _ -> typeError $ GenericError $ show c ++ " must be fully applied"
    (A.Def c) | Just c == mglue -> do
                    defaultResult' $ Just $ \ vs t1 -> do
                      case vs of
                       [la,lb,bA,phi,bT,f,pf,t,a] -> do
                          let iinfo = setRelevance Irrelevant defaultArgInfo
                          v <- runNamesT [] $ do
                                [f,t] <- mapM (open . unArg) [f,t]
                                glam iinfo "o" $ \ o -> f <..> o <@> (t <..> o)
                          ty <- runNamesT [] $ do
                                [lb,phi,bA] <- mapM (open . unArg) [lb,phi,bA]
                                elInf $ cl primPartialP <#> lb <@> phi <@> (glam iinfo "o" $ \ _ -> bA)
                          let a' = Lam iinfo (NoAbs "o" $ unArg a)
                          equalTerm ty a' v

                       _ -> typeError $ GenericError $ show c ++ " must be fully applied"

    (A.Def c) | Just c == (nameOfSharp <$> kit) -> do
      arg <- case args of
               [a] | visible a -> return $ namedArg a
               _ -> typeError $ GenericError $ prettyShow c ++ " must be applied to exactly one argument."

      -- The name of the fresh function.
      i <- fresh :: TCM Int
      let name = filter (/= '_') (prettyShow $ A.nameConcrete $ A.qnameName c) ++ "-" ++ show i

      kit <- coinductionKit'
      let flat = nameOfFlat kit
          inf  = nameOfInf  kit

      -- Add the type signature of the fresh function to the
      -- signature.
      -- To make sure we can type check the generated function we have to make
      -- sure that its type is \inf. The reason for this is that we don't yet
      -- postpone checking of patterns when we don't know their types (Issue480).
      forcedType <- do
        lvl <- levelType
        (_, l) <- newValueMeta RunMetaOccursCheck lvl
        lv  <- levelView l
        (_, a) <- newValueMeta RunMetaOccursCheck (sort $ Type lv)
        return $ El (Type lv) $ Def inf [Apply $ setHiding Hidden $ defaultArg l, Apply $ defaultArg a]

      wrapper <- inFreshModuleIfFreeParams $ do
        c' <- setRange (getRange c) <$>
                liftM2 qualify (killRange <$> currentModule)
                               (freshName_ name)

        -- Define and type check the fresh function.
        rel <- asks envRelevance
        abs <- aModeToDef <$> asks envAbstractMode
        let info   = A.mkDefInfo (A.nameConcrete $ A.qnameName c') noFixity'
                                 PublicAccess abs noRange
            core   = A.LHSProj { A.lhsDestructor = unambiguous flat
                               , A.lhsFocus      = defaultNamedArg $ A.LHSHead c' []
                               , A.lhsPats       = [] }
            clause = A.Clause (A.LHS empty core) []
                              (A.RHS arg Nothing)
                              [] False

        i <- currentOrFreshMutualBlock

        -- If we are in irrelevant position, add definition irrelevantly.
        -- TODO: is this sufficient?
        addConstant c' =<< do
          let ai = setRelevance rel defaultArgInfo
          useTerPragma $
            (defaultDefn ai c' forcedType emptyFunction)
            { defMutual = i }

        checkFunDef NotDelayed info c' [clause]

        reportSDoc "tc.term.expr.coind" 15 $ do
          def <- theDef <$> getConstInfo c'
          vcat $
            [ text "The coinductive wrapper"
            , nest 2 $ prettyTCM rel <> prettyTCM c' <+> text ":"
            , nest 4 $ prettyTCM t
            , nest 2 $ prettyA clause
            , text "The definition is" <+> text (show $ funDelayed def) <>
              text "."
            ]
        return c'

      -- The application of the fresh function to the relevant
      -- arguments.
      e' <- Def wrapper . map Apply <$> getContextArgs

      reportSDoc "tc.term.expr.coind" 15 $ vcat $
          [ text "The coinductive constructor application"
          , nest 2 $ prettyTCM e
          , text "was translated into the application"
          , nest 2 $ prettyTCM e'
          ]

      blockTerm t $ e' <$ workOnTypes (leqType forcedType t)
    A.Con _  -> __IMPOSSIBLE__
    _ -> defaultResult
  where
  defaultResult = defaultResult' Nothing
  defaultResult' mk = do
    (f, t0) <- inferHead hd
    expandLast <- asks envExpandLast
    checkArguments' expandLast (getRange hd) args t0 t $ \vs t1 -> do
      let check = do
           k <- mk
           as <- allApplyElims vs
           pure $ k as t1
      maybe id (\ ck m -> blockTerm t $ ck >> m) check $ coerce (f vs) t1 t

traceCallE :: Call -> ExceptT e TCM r -> ExceptT e TCM r
traceCallE call m = do
  z <- lift $ traceCall call $ runExceptT m
  case z of
    Right e  -> return e
    Left err -> throwError err

-- | Check arguments whose value we already know.
--
--   This function can be used to check user-supplied parameters
--   we have already computed by inference.
--
--   Precondition: The type @t@ of the head has enough domains.

checkKnownArguments
  :: [NamedArg A.Expr]  -- ^ User-supplied arguments (hidden ones may be missing).
  -> Args               -- ^ Inferred arguments (including hidden ones).
  -> Type               -- ^ Type of the head (must be Pi-type with enough domains).
  -> TCM (Args, Type)   -- ^ Remaining inferred arguments, remaining type.
checkKnownArguments []           vs t = return (vs, t)
checkKnownArguments (arg : args) vs t = do
  (vs', t') <- traceCall (SetRange $ getRange arg) $ checkKnownArgument arg vs t
  checkKnownArguments args vs' t'

-- | Check an argument whose value we already know.

checkKnownArgument
  :: NamedArg A.Expr    -- ^ User-supplied argument.
  -> Args               -- ^ Inferred arguments (including hidden ones).
  -> Type               -- ^ Type of the head (must be Pi-type with enough domains).
  -> TCM (Args, Type)   -- ^ Remaining inferred arguments, remaining type.
checkKnownArgument arg [] _ = genericDocError =<< do
  text "Invalid projection parameter " <+> prettyA arg
checkKnownArgument arg@(Arg info e) (Arg _infov v : vs) t = do
  (Dom{domInfo = info',unDom = a}, b) <- mustBePi t
  -- Skip the arguments from vs that do not correspond to e
  if not (sameHiding info info'
          && (visible info || maybe True ((absName b ==) . rangedThing) (nameOf e)))
    -- Continue with the next one
    then checkKnownArgument arg vs (b `absApp` v)
    -- Found the right argument
    else do
      u <- checkNamedArg arg a
      equalTerm a u v
      return (vs, b `absApp` v)

-- | Check a single argument.

checkNamedArg :: NamedArg A.Expr -> Type -> TCM Term
checkNamedArg arg@(Arg info e0) t0 = do
  let e = namedThing e0
  let x = maybe "" rangedThing $ nameOf e0
  traceCall (CheckExprCall e t0) $ do
    reportSDoc "tc.term.args.named" 15 $ do
        text "Checking named arg" <+> sep
          [ fsep [ prettyTCM arg, text ":", prettyTCM t0 ]
          ]
    reportSLn "tc.term.args.named" 75 $ "  arg = " ++ show (deepUnscope arg)
    -- Ulf, 2017-03-24: (#2172) Always treat explicit _ and ? as implicit
    -- argument (i.e. solve with unification).
    let checkU = checkMeta (newMetaArg (setHiding Hidden info) x) t0
    let checkQ = checkQuestionMark (newInteractionMetaArg (setHiding Hidden info) x) t0
    if not $ isHole e then checkExpr e t0 else localScope $ do
      -- Note: we need localScope here,
      -- as scopedExpr manipulates the scope in the state.
      -- However, we may not pull localScope over checkExpr!
      -- This is why we first test for isHole, and only do
      -- scope manipulations if we actually handle the checking
      -- of e here (and not pass it to checkExpr).
      scopedExpr e >>= \case
        A.Underscore i ->  checkU i
        A.QuestionMark i ii -> checkQ i ii
        _ -> __IMPOSSIBLE__
  where
  isHole A.Underscore{} = True
  isHole A.QuestionMark{} = True
  isHole (A.ScopedExpr _ e) = isHole e
  isHole _ = False

-- | Check a list of arguments: @checkArgs args t0 t1@ checks that
--   @t0 = Delta -> t0'@ and @args : Delta@. Inserts hidden arguments to
--   make this happen.  Returns the evaluated arguments @vs@, the remaining
--   type @t0'@ (which should be a subtype of @t1@) and any constraints @cs@
--   that have to be solved for everything to be well-formed.

checkArguments :: ExpandHidden -> Range -> [NamedArg A.Expr] -> Type -> Type ->
                  ExceptT (Elims, [NamedArg A.Expr], Type) TCM (Elims, Type)

-- Case: no arguments, do not insert trailing hidden arguments: We are done.
checkArguments DontExpandLast _ [] t0 t1 = return ([], t0)

-- Case: no arguments, but need to insert trailing hiddens.
checkArguments exh r [] t0 t1 =
    traceCallE (CheckArguments r [] t0 t1) $ lift $ do
      t1' <- unEl <$> reduce t1
      mapFst (map Apply) <$> implicitArgs (-1) (expand t1') t0
    where
      expand (Pi (Dom{domInfo = info}) _)   Hidden = not (hidden info) &&
                                            exh == ExpandLast
      expand _                     Hidden = exh == ExpandLast
      expand (Pi Dom{domInfo = info} _) Instance{} = not $ isInstance info
      expand _                   Instance{} = True
      expand _                  NotHidden = False

-- Case: argument given.
checkArguments exh r args0@(arg@(Arg info e) : args) t0 t1 =
    traceCallE (CheckArguments r args0 t0 t1) $ do
      lift $ reportSDoc "tc.term.args" 30 $ sep
        [ text "checkArguments"
--        , text "  args0 =" <+> prettyA args0
        , nest 2 $ vcat
          [ text "e     =" <+> prettyA e
          , text "t0    =" <+> prettyTCM t0
          , text "t1    =" <+> prettyTCM t1
          ]
        ]
      -- First, insert implicit arguments, depending on current argument @arg@.
      let hx = getHiding info  -- hiding of current argument
          mx = fmap rangedThing $ nameOf e -- name of current argument
          -- do not insert visible arguments
          expand NotHidden y = False
          -- insert a hidden argument if arg is not hidden or has different name
          -- insert an instance argument if arg is not instance  or has different name
          expand hy        y = not (sameHiding hy hx) || maybe False (y /=) mx
      (nargs, t) <- lift $ implicitNamedArgs (-1) expand t0
      -- Separate names from args.
      let (mxs, us) = unzip $ map (\ (Arg ai (Named mx u)) -> (mx, Apply $ Arg ai u)) nargs
          xs        = catMaybes mxs
      -- We are done inserting implicit args.  Now, try to check @arg@.
      ifBlockedType t (\ m t -> throwError (us, args0, t)) $ \ _ t0' -> do

        -- What can go wrong?

        -- 1. We ran out of function types.
        let shouldBePi
              -- a) It is an explicit argument, but we ran out of function types.
              | visible info = lift $ typeError $ ShouldBePi t0'
              -- b) It is an implicit argument, and we did not insert any implicits.
              --    Thus, the type was not a function type to start with.
              | null xs        = lift $ typeError $ ShouldBePi t0'
              -- c) We did insert implicits, but we ran out of implicit function types.
              --    Then, we should inform the user that we did not find his one.
              | otherwise      = lift $ typeError $ WrongNamedArgument arg

        -- 2. We have a function type left, but it is the wrong one.
        --    Our argument must be implicit, case a) is impossible.
        --    (Otherwise we would have ran out of function types instead.)
        let wrongPi
              -- b) We have not inserted any implicits.
              | null xs   = lift $ typeError $ WrongHidingInApplication t0'
              -- c) We inserted implicits, but did not find his one.
              | otherwise = lift $ typeError $ WrongNamedArgument arg

        viewPath <- lift pathView'
        -- t0' <- lift $ forcePi (getHiding info) (maybe "_" rangedThing $ nameOf e) t0'
        case ignoreSharing $ unEl t0' of
          Pi (Dom{domInfo = info', unDom = a}) b
            | sameHiding info info'
              && (visible info || maybe True ((absName b ==) . rangedThing) (nameOf e)) -> do
                u <- lift $ applyRelevanceToContext (getRelevance info') $ do
                 -- Andreas, 2014-05-30 experiment to check non-dependent arguments
                 -- after the spine has been processed.  Allows to propagate type info
                 -- from ascribed type into extended-lambdas.  Would solve issue 1159.
                 -- However, leaves unsolved type checking problems in the test suite.
                 -- I do not know what I am doing wrong here.
                 -- Could be extreme order-sensitivity or my abuse of the postponing
                 -- mechanism.
                 -- Andreas, 2016-02-02: Ulf says unless there is actually some meta
                 -- blocking a postponed type checking problem, we might never retry,
                 -- since the trigger for retrying constraints is solving a meta.
                 -- Thus, the following naive use violates some invariant.
                 -- if not $ isBinderUsed b
                 -- then postponeTypeCheckingProblem (CheckExpr (namedThing e) a) (return True) else
                  let e' = e { nameOf = maybe (Just $ unranged $ absName b) Just (nameOf e) }
                  checkNamedArg (Arg info' e') a
                -- save relevance info' from domain in argument
                addCheckedArgs us (Apply $ Arg info' u) $
                  checkArguments exh (fuseRange r e) args (absApp b u) t1
            | otherwise -> do
                reportSDoc "error" 10 $ nest 2 $ vcat
                  [ text $ "info      = " ++ show info
                  , text $ "info'     = " ++ show info'
                  , text $ "absName b = " ++ absName b
                  , text $ "nameOf e  = " ++ show (nameOf e)
                  ]
                wrongPi
          _
            | visible info
            , PathType s _ _ bA x y <- viewPath $ ignoreSharingType t0' -> do
                lift $ reportSDoc "tc.term.args" 30 $ text $ show bA
                u <- lift $ checkExpr (namedThing e) =<< elInf primInterval
                addCheckedArgs us (IApply (unArg x) (unArg y) u) $
                  checkArguments exh (fuseRange r e) args (El s $ unArg bA `apply` [argN u]) t1
          _ -> shouldBePi
  where
    addCheckedArgs us u rec =
      (mapFst ((us ++) . (u :)) <$> rec)
        `catchError` \(vs, es, t) ->
          throwError (us ++ u : vs, es, t)

-- | Check that a list of arguments fits a telescope.
--   Inserts hidden arguments as necessary.
--   Returns the type-checked arguments and the remaining telescope.
checkArguments_
  :: ExpandHidden         -- ^ Eagerly insert trailing hidden arguments?
  -> Range                -- ^ Range of application.
  -> [NamedArg A.Expr]    -- ^ Arguments to check.
  -> Telescope            -- ^ Telescope to check arguments against.
  -> TCM (Elims, Telescope)
     -- ^ Checked arguments and remaining telescope if successful.
checkArguments_ exh r args tel = do
    z <- runExceptT $
      checkArguments exh r args (telePi tel typeDontCare) typeDontCare
    case z of
      Right (args, t) -> do
        let TelV tel' _ = telView' t
        return (args, tel')
      Left _ -> __IMPOSSIBLE__  -- type cannot be blocked as it is generated by telePi


-- | Infer the type of an expression. Implemented by checking against a meta
--   variable.  Except for neutrals, for them a polymorphic type is inferred.
inferExpr :: A.Expr -> TCM (Term, Type)
-- inferExpr e = inferOrCheck e Nothing
inferExpr = inferExpr' DontExpandLast

inferExpr' :: ExpandHidden -> A.Expr -> TCM (Term, Type)
inferExpr' exh e = do
  let Application hd args = appView e
  reportSDoc "tc.infer" 30 $ vcat
    [ text "inferExpr': appView of " <+> prettyA e
    , text "  hd   = " <+> prettyA hd
    , text "  args = " <+> prettyAs args
    ]
  reportSDoc "tc.infer" 60 $ vcat
    [ text $ "  hd (raw) = " ++ show hd
    ]
  if not $ defOrVar hd then fallback else traceCall (InferExpr e) $ do
    case unScope $ hd of
      A.Proj o p | isAmbiguous p -> inferProjApp e o (unAmbQ p) args
      _ -> do
        (f, t0) <- inferHead hd
        res <- runExceptT $ checkArguments exh (getRange hd) args t0 (sort Prop)
        case res of
          Right (vs, t1) -> return (f vs, t1)
          Left t1 -> fallback -- blocked on type t1
  where
    fallback = do
      t <- workOnTypes $ newTypeMeta_
      v <- checkExpr e t
      return (v,t)

defOrVar :: A.Expr -> Bool
defOrVar A.Var{} = True
defOrVar A.Def{} = True
defOrVar A.Proj{} = True
defOrVar (A.ScopedExpr _ e) = defOrVar e
defOrVar _     = False

-- | Used to check aliases @f = e@.
--   Switches off 'ExpandLast' for the checking of top-level application.
checkDontExpandLast :: A.Expr -> Type -> TCM Term
checkDontExpandLast e t = case e of
  _ | Application hd args <- appView e,  defOrVar hd ->
    traceCall (CheckExprCall e t) $ localScope $ dontExpandLast $ shared =<< do
      checkApplication hd args e t
  _ -> checkExpr e t -- note that checkExpr always sets ExpandLast

{- Andreas, 2013-03-15 UNUSED, but don't remove
inferOrCheck :: A.Expr -> Maybe Type -> TCM (Term, Type)
inferOrCheck e mt = case e of
  _ | Application hd args <- appView e, defOrVar hd -> traceCall (InferExpr e) $ do
    (f, t0) <- inferHead hd
    res <- runErrorT $ checkArguments DontExpandLast
                                      (getRange hd) args t0 $
                                      fromMaybe (sort Prop) mt
    case res of
      Right (vs, t1) -> maybe (return (f vs, t1))
                              (\ t -> (,t) <$> coerce (f vs) t1 t)
                              mt
      Left t1        -> fallback -- blocked on type t1
  _ -> fallback
  where
    fallback = do
      t <- maybe (workOnTypes $ newTypeMeta_) return mt
      v <- checkExpr e t
      return (v,t)
-}

-- | Check whether a de Bruijn index is bound by a module telescope.
isModuleFreeVar :: Int -> TCM Bool
isModuleFreeVar i = do
  params <- moduleParamsToApply =<< currentModule
  return $ any ((== Var i []) . unArg) params

-- | Infer the type of an expression, and if it is of the form
--   @{tel} -> D vs@ for some datatype @D@ then insert the hidden
--   arguments.  Otherwise, leave the type polymorphic.
inferExprForWith :: A.Expr -> TCM (Term, Type)
inferExprForWith e = do
  reportSDoc "tc.with.infer" 20 $ text "inferExprforWith " <+> prettyTCM e
  reportSLn  "tc.with.infer" 80 $ "inferExprforWith " ++ show (deepUnscope e)
  traceCall (InferExpr e) $ do
    -- With wants type and term fully instantiated!
    (v, t) <- instantiateFull =<< inferExpr e
    v0 <- reduce v
    -- Andreas 2014-11-06, issue 1342.
    -- Check that we do not `with` on a module parameter!
    case ignoreSharing v0 of
      Var i [] -> whenM (isModuleFreeVar i) $ do
        reportSDoc "tc.with.infer" 80 $ vcat
          [ text $ "with expression is variable " ++ show i
          , text "current modules = " <+> do text . show =<< currentModule
          , text "current module free vars = " <+> do text . show =<< getCurrentModuleFreeVars
          , text "context size = " <+> do text . show =<< getContextSize
          , text "current context = " <+> do prettyTCM =<< getContextTelescope
          ]
        typeError $ WithOnFreeVariable e v0
      _        -> return ()
    -- Possibly insert hidden arguments.
    TelV tel t0 <- telViewUpTo' (-1) (not . visible) t
    case ignoreSharing $ unEl t0 of
      Def d vs -> do
        res <- isDataOrRecordType d
        case res of
          Nothing -> return (v, t)
          Just{}  -> do
            (args, t1) <- implicitArgs (-1) notVisible t
            return (v `apply` args, t1)
      _ -> return (v, t)

---------------------------------------------------------------------------
-- * Let bindings
---------------------------------------------------------------------------

checkLetBindings :: [A.LetBinding] -> TCM a -> TCM a
checkLetBindings = foldr (.) id . map checkLetBinding

checkLetBinding :: A.LetBinding -> TCM a -> TCM a

checkLetBinding b@(A.LetBind i info x t e) ret =
  traceCall (CheckLetBinding b) $ do
    t <- isType_ t
    v <- applyRelevanceToContext (getRelevance info) $ checkDontExpandLast e t
    addLetBinding info (A.unBind x) v t ret

checkLetBinding b@(A.LetPatBind i p e) ret =
  traceCall (CheckLetBinding b) $ do
    p <- expandPatternSynonyms p
    (v, t) <- inferExpr' ExpandLast e
    let -- construct a type  t -> dummy  for use in checkLeftHandSide
        t0 = El (getSort t) $ Pi (defaultDom t) (NoAbs underscore typeDontCare)
        p0 = Arg defaultArgInfo (Named Nothing p)
    reportSDoc "tc.term.let.pattern" 10 $ vcat
      [ text "let-binding pattern p at type t"
      , nest 2 $ vcat
        [ text "p (A) =" <+> prettyA p
        , text "t     =" <+> prettyTCM t
        ]
      ]
    fvs <- getContextSize
<<<<<<< HEAD
    checkLeftHandSide (CheckPattern p EmptyTel t) Nothing [p0] t0 Nothing [] $ \ (LHSResult _ delta0 ps _t _ asb _) -> bindAsPatterns asb $ do
=======
    checkLeftHandSide (CheckPattern p EmptyTel t) Nothing [p0] t0 Nothing [] $ \ (LHSResult _ delta0 ps _ _t _ asb) -> bindAsPatterns asb $ do
>>>>>>> 489ef788
          -- After dropping the free variable patterns there should be a single pattern left.
      let p = case drop fvs ps of [p] -> namedArg p; _ -> __IMPOSSIBLE__
          -- Also strip the context variables from the telescope
          delta = telFromList $ drop fvs $ telToList delta0
      reportSDoc "tc.term.let.pattern" 20 $ nest 2 $ vcat
        [ text "p (I) =" <+> prettyTCM p
        , text "delta =" <+> prettyTCM delta
        ]
      -- We translate it into a list of projections.
      fs <- recordPatternToProjections p
      -- We remove the bindings for the pattern variables from the context.
      cxt0 <- getContext
      let (binds, cxt) = splitAt (size delta) cxt0
          toDrop       = length binds

          -- We create a substitution for the let-bound variables
          -- (unfortunately, we cannot refer to x in internal syntax
          -- so we have to copy v).
          sigma = map ($ v) fs
          -- We apply the types of the let bound-variables to this substitution.
          -- The 0th variable in a context is the last one, so we reverse.
          -- Further, we need to lower all other de Bruijn indices by
          -- the size of delta, so we append the identity substitution.
          sub    = parallelS (reverse sigma)

          -- Outer let-bindings will have been rebound by checkLeftHandSide, so
          -- we need to strenghten those as well. Don't use a strengthening
          -- subsititution since @-patterns in the pattern binding will reference
          -- the pattern variables.
          subLetBind (OpenThing cxt va) = OpenThing (drop toDrop cxt) (applySubst sub va)
      escapeContext toDrop $ updateModuleParameters sub
                           $ locally eLetBindings (fmap subLetBind) $ do
        reportSDoc "tc.term.let.pattern" 20 $ nest 2 $ vcat
          [ text "delta =" <+> prettyTCM delta
          , text "binds =" <+> prettyTCM binds
          ]
{- WE CANNOT USE THIS BINDING
       -- We add a first let-binding for the value of e.
       x <- freshNoName (getRange e)
       addLetBinding Relevant x v t $ do
 -}
        let fdelta = flattenTel delta
        reportSDoc "tc.term.let.pattern" 20 $ nest 2 $ vcat
          [ text "fdelta =" <+> addContext delta (prettyTCM fdelta)
          ]
        let tsl  = applySubst sub fdelta
        -- We get a list of types
        let ts   = map unDom tsl
        -- and relevances.
        let infos = map domInfo tsl
        -- We get list of names of the let-bound vars from the context.
        let xs   = map (fst . unDom) (reverse binds)
        -- We add all the bindings to the context.
        foldr (uncurry4 addLetBinding) ret $ List.zip4 infos xs sigma ts

checkLetBinding (A.LetApply i x modapp copyInfo _adir) ret = do
  -- Any variables in the context that doesn't belong to the current
  -- module should go with the new module.
  -- Example: @f x y = let open M t in u@.
  -- There are 2 @new@ variables, @x@ and @y@, going into the anonynous module
  -- @module _ (x : _) (y : _) = M t@.
  fv   <- getCurrentModuleFreeVars
  n    <- getContextSize
  let new = n - fv
  reportSLn "tc.term.let.apply" 10 $ "Applying " ++ show modapp ++ " with " ++ show new ++ " free variables"
  reportSDoc "tc.term.let.apply" 20 $ vcat
    [ text "context =" <+> (prettyTCM =<< getContextTelescope)
    , text "module  =" <+> (prettyTCM =<< currentModule)
    , text "fv      =" <+> (text $ show fv)
    ]
  checkSectionApplication i x modapp copyInfo
  withAnonymousModule x new ret
-- LetOpen and LetDeclaredVariable are only used for highlighting.
checkLetBinding A.LetOpen{} ret = ret
checkLetBinding (A.LetDeclaredVariable _) ret = ret<|MERGE_RESOLUTION|>--- conflicted
+++ resolved
@@ -2368,11 +2368,7 @@
         ]
       ]
     fvs <- getContextSize
-<<<<<<< HEAD
-    checkLeftHandSide (CheckPattern p EmptyTel t) Nothing [p0] t0 Nothing [] $ \ (LHSResult _ delta0 ps _t _ asb _) -> bindAsPatterns asb $ do
-=======
-    checkLeftHandSide (CheckPattern p EmptyTel t) Nothing [p0] t0 Nothing [] $ \ (LHSResult _ delta0 ps _ _t _ asb) -> bindAsPatterns asb $ do
->>>>>>> 489ef788
+    checkLeftHandSide (CheckPattern p EmptyTel t) Nothing [p0] t0 Nothing [] $ \ (LHSResult _ delta0 ps _ _t _ asb _) -> bindAsPatterns asb $ do
           -- After dropping the free variable patterns there should be a single pattern left.
       let p = case drop fvs ps of [p] -> namedArg p; _ -> __IMPOSSIBLE__
           -- Also strip the context variables from the telescope
