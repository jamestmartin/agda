{-# LANGUAGE NondecreasingIndentation   #-}
{-# LANGUAGE UndecidableInstances       #-}

-- | Unification algorithm for specializing datatype indices, as described in
--     \"Unifiers as Equivalences: Proof-Relevant Unification of Dependently
--     Typed Data\" by Jesper Cockx, Dominique Devriese, and Frank Piessens
--     (ICFP 2016).
--
--   This is the unification algorithm used for checking the left-hand side
--   of clauses (see @Agda.TypeChecking.Rules.LHS@), coverage checking (see
--   @Agda.TypeChecking.Coverage@) and indirectly also for interactive case
--   splitting (see @Agda.Interaction.MakeCase@).
--
--   A unification problem (of type @UnifyState@) consists of:
--
--   1. A telescope @varTel@ of free variables, some or all of which are
--      flexible (as indicated by @flexVars@).
--
--   2. A telescope @eqTel@ containing the types of the equations.
--
--   3. Left- and right-hand sides for each equation:
--      @varTel ⊢ eqLHS : eqTel@ and @varTel ⊢ eqRHS : eqTel@.
--
--   The unification algorithm can end in three different ways:
--   (type @UnificationResult@):
--
--   - A *positive success* @Unifies (tel, sigma, ps)@ with @tel ⊢ sigma : varTel@,
--     @tel ⊢ eqLHS [ varTel ↦ sigma ] ≡ eqRHS [ varTel ↦ sigma ] : eqTel@,
--     and @tel ⊢ ps : eqTel@. In this case, @sigma;ps@ is an *equivalence*
--     between the telescopes @tel@ and @varTel(eqLHS ≡ eqRHS)@.
--
--   - A *negative success* @NoUnify err@ means that a conflicting equation
--     was found (e.g an equation between two distinct constructors or a cycle).
--
--   - A *failure* @DontKnow err@ means that the unifier got stuck.
--
--   The unification algorithm itself consists of two parts:
--
--   1. A *unification strategy* takes a unification problem and produces a
--      list of suggested unification rules (of type @UnifyStep@). Strategies
--      can be constructed by composing simpler strategies (see for example the
--      definition of @completeStrategyAt@).
--
--   2. The *unification engine* @unifyStep@ takes a unification rule and tries
--      to apply it to the given state, writing the result to the UnifyOutput
--      on a success.
--
--   The unification steps (of type @UnifyStep@) are the following:
--
--   - *Deletion* removes a reflexive equation @u =?= v : a@ if the left- and
--     right-hand side @u@ and @v@ are (definitionally) equal. This rule results
--     in a failure if --without-K is enabled (see \"Pattern Matching Without K\"
--     by Jesper Cockx, Dominique Devriese, and Frank Piessens (ICFP 2014).
--
--   - *Solution* solves an equation if one side is (eta-equivalent to) a
--     flexible variable. In case both sides are flexible variables, the
--     unification strategy makes a choice according to the @chooseFlex@
--     function in @Agda.TypeChecking.Rules.LHS.Problem@.
--
--   - *Injectivity* decomposes an equation of the form
--     @c us =?= c vs : D pars is@ where @c : Δc → D pars js@ is a constructor
--     of the inductive datatype @D@ into a sequence of equations
--     @us =?= vs : delta@. In case @D@ is an indexed datatype,
--     *higher-dimensional unification* is applied (see below).
--
--   - *Conflict* detects absurd equations of the form
--     @c₁ us =?= c₂ vs : D pars is@ where @c₁@ and @c₂@ are two distinct
--     constructors of the datatype @D@.
--
--   - *Cycle* detects absurd equations of the form @x =?= v : D pars is@ where
--     @x@ is a variable of the datatype @D@ that occurs strongly rigid in @v@.
--
--   - *EtaExpandVar* eta-expands a single flexible variable @x : R@ where @R@
--     is a (eta-expandable) record type, replacing it by one variable for each
--     field of @R@.
--
--   - *EtaExpandEquation* eta-expands an equation @u =?= v : R@ where @R@ is a
--     (eta-expandable) record type, replacing it by one equation for each field
--     of @R@. The left- and right-hand sides of these equations are the
--     projections of @u@ and @v@.
--
--   - *LitConflict* detects absurd equations of the form @l₁ =?= l₂ : A@ where
--     @l₁@ and @l₂@ are distinct literal terms.
--
--   - *StripSizeSuc* simplifies an equation of the form
--     @sizeSuc x =?= sizeSuc y : Size@ to @x =?= y : Size@.
--
--   - *SkipIrrelevantEquation@ removes an equation between irrelevant terms.
--
--   - *TypeConInjectivity* decomposes an equation of the form
--     @D us =?= D vs : Set i@ where @D@ is a datatype. This rule is only used
--     if --injective-type-constructors is enabled.
--
--   Higher-dimensional unification (new, does not yet appear in any paper):
--   If an equation of the form @c us =?= c vs : D pars is@ is encountered where
--   @c : Δc → D pars js@ is a constructor of an indexed datatype
--   @D pars : Φ → Set ℓ@, it is in general unsound to just simplify this
--   equation to @us =?= vs : Δc@. For this reason, the injectivity rule in the
--   paper restricts the indices @is@ to be distinct variables that are bound in
--   the telescope @eqTel@. But we can be more general by introducing new
--   variables @ks@ to the telescope @eqTel@ and equating these to @is@:
--   @
--       Δ₁(x : D pars is)Δ₂
--        ≃
--       Δ₁(ks : Φ)(x : D pars ks)(ps : is ≡Φ ks)Δ₂
--   @
--   Since @ks@ are distinct variables, it's now possible to apply injectivity
--   to the equation @x@, resulting in the following new equation telescope:
--   @
--     Δ₁(ys : Δc)(ps : is ≡Φ js[Δc ↦ ys])Δ₂
--   @
--   Now we can solve the equations @ps@ by recursively calling the unification
--   algorithm with flexible variables @Δ₁(ys : Δc)@. This is called
--   *higher-dimensional unification* since we are unifying equality proofs
--   rather than terms. If the higher-dimensional unification succeeds, the
--   resulting telescope serves as the new equation telescope for the original
--   unification problem.

module Agda.TypeChecking.Rules.LHS.Unify
  ( UnificationResult
  , UnificationResult'(..)
  , unifyIndices'
  , unifyIndices ) where

import Prelude hiding (null)

import Control.Monad
import Control.Monad.State
import Control.Monad.Writer (WriterT(..), MonadWriter(..), Monoid(..))

import Data.Semigroup hiding (Arg)
import qualified Data.List as List
import qualified Data.IntSet as IntSet
import Data.IntSet (IntSet)
import qualified Data.IntMap as IntMap
import Data.IntMap (IntMap)

import Data.Foldable (Foldable)
import Data.Traversable (Traversable,traverse)

import Agda.Interaction.Options (optInjectiveTypeConstructors)

import Agda.Syntax.Common
import Agda.Syntax.Internal
import Agda.Syntax.Literal

import Agda.TypeChecking.Monad
import qualified Agda.TypeChecking.Monad.Benchmark as Bench
import Agda.TypeChecking.Monad.Builtin -- (constructorForm, getTerm, builtinPathP)
import Agda.TypeChecking.Primitive hiding (Nat)
import Agda.TypeChecking.Primitive.Cubical
import Agda.TypeChecking.Names
import Agda.TypeChecking.Conversion -- equalTerm
import Agda.TypeChecking.Constraints
import Agda.TypeChecking.Datatypes
import Agda.TypeChecking.Irrelevance
import Agda.TypeChecking.Level (reallyUnLevelView)
import Agda.TypeChecking.Reduce
import qualified Agda.TypeChecking.Patterns.Match as Match
import Agda.TypeChecking.Pretty
import Agda.TypeChecking.Substitute
import Agda.TypeChecking.Telescope
import Agda.TypeChecking.Free
import Agda.TypeChecking.Free.Precompute
import Agda.TypeChecking.Free.Reduce
import Agda.TypeChecking.Records

import Agda.TypeChecking.Rules.LHS.Problem

<<<<<<< HEAD
import Agda.Utils.Except ( MonadError(catchError, throwError), runExceptT )
import Agda.Utils.Either
=======
>>>>>>> de820498
import Agda.Utils.Function
import Agda.Utils.Functor
import Agda.Utils.Lens
import Agda.Utils.List
import Agda.Utils.ListT
import Agda.Utils.Maybe
import Agda.Utils.Monad
import Agda.Utils.Null
import Agda.Utils.PartialOrd
import Agda.Utils.Permutation
import Agda.Utils.Singleton
import Agda.Utils.Size

import Agda.Utils.Impossible

-- | Result of 'unifyIndices'.
type UnificationResult = UnificationResult'
  ( Telescope                  -- @tel@
  , PatternSubstitution        -- @sigma@ s.t. @tel ⊢ sigma : varTel@
  , [NamedArg DeBruijnPattern] -- @ps@    s.t. @tel ⊢ ps    : eqTel @
  )

type FullUnificationResult = UnificationResult'
  ( Telescope                  -- @tel@
  , PatternSubstitution        -- @sigma@ s.t. @tel ⊢ sigma : varTel@
  , [NamedArg DeBruijnPattern] -- @ps@    s.t. @tel ⊢ ps    : eqTel @
  , Substitution -- τ
  , Substitution -- leftInv
  )

data UnificationResult' a
  = Unifies  a                    -- ^ Unification succeeded.
  | NoUnify  NegativeUnification  -- ^ Terms are not unifiable.
  | DontKnow [UnificationFailure] -- ^ Some other error happened, unification got stuck.
  deriving (Show, Functor, Foldable, Traversable)

-- | Unify indices.
--
--   In @unifyIndices gamma flex a us vs@,
--
--   * @us@ and @vs@ are the argument lists to unify, eliminating type @a@.
--
--   * @gamma@ is the telescope of free variables in @us@ and @vs@.
--
--   * @flex@ is the set of flexible (instantiable) variabes in @us@ and @vs@.
--
--   The result is the most general unifier of @us@ and @vs@.
<<<<<<< HEAD
unifyIndices :: MonadTCM tcm
             => Telescope
             -> FlexibleVars
             -> Type
             -> Args
             -> Args
             -> tcm UnificationResult
unifyIndices tel flex a us vs = fmap (\(a,b,c,_,_) -> (a,b,c)) <$> unifyIndices' tel flex a us vs

unifyIndices' :: MonadTCM tcm
             => Telescope
             -> FlexibleVars
             -> Type
             -> Args
             -> Args
             -> tcm FullUnificationResult
unifyIndices' tel flex a [] [] = return $ Unifies (tel, idS, [], idS, raiseS 1)
unifyIndices' tel flex a us vs = liftTCM $ Bench.billTo [Bench.Typing, Bench.CheckLHS, Bench.UnifyIndices] $ do
=======
unifyIndices
  :: MonadTCM tcm
  => Telescope     -- ^ @gamma@
  -> FlexibleVars  -- ^ @flex@
  -> Type          -- ^ @a@
  -> Args          -- ^ @us@
  -> Args          -- ^ @vs@
  -> tcm UnificationResult
unifyIndices tel flex a [] [] = return $ Unifies (tel, idS, [])
unifyIndices tel flex a us vs = liftTCM $ Bench.billTo [Bench.Typing, Bench.CheckLHS, Bench.UnifyIndices] $ do
>>>>>>> de820498
    reportSDoc "tc.lhs.unify" 10 $
      sep [ "unifyIndices"
          , nest 2 $ prettyTCM tel
          , nest 2 $ addContext tel $ text $ show $ map flexVar flex
          , nest 2 $ addContext tel $ parens (prettyTCM a)
          , nest 2 $ addContext tel $ prettyList $ map prettyTCM us
          , nest 2 $ addContext tel $ prettyList $ map prettyTCM vs
          ]
    initialState    <- initUnifyState tel flex a us vs
    reportSDoc "tc.lhs.unify" 20 $ "initial unifyState:" <+> prettyTCM initialState
    reportSDoc "tc.lhs.unify" 70 $ "initial unifyState:" <+> text (show initialState)
    (result,log) <- runUnifyM $ unify initialState rightToLeftStrategy
    let output = mconcat [output | UnificationStep _ _ output <- log ]
    let ps = applySubst (unifyProof output) $ teleNamedArgs (eqTel initialState)
    (tau,leftInv) <- buildLeftInverse log
    return $ fmap (\s -> (varTel s , unifySubst output , ps, tau, leftInv)) result


buildLeftInverse :: MonadTCM tcm => UnifyLog -> tcm (Substitution, Substitution)
buildLeftInverse log = liftTCM $ do
    mpathp <- getTerm' builtinPathP
    equivs <- if isJust mpathp then mapM buildEquiv log else return []
    case equivs of
      [Just (tel,_,tau,leftInv)] -> return (tau,leftInv)
      _                 -> return (idS,idS)

type Retract = (Telescope, Substitution, Substitution, Substitution)

buildEquiv :: MonadTCM tcm => UnifyLogEntry -> tcm (Maybe Retract)
buildEquiv (UnificationStep st step@(Solution k ty fx tm side) output) = liftTCM . fmap Just $ do
        reportSDoc "tc.lhs.unify.inv" 20 $ "step unifyState:" <+> prettyTCM st
        reportSDoc "tc.lhs.unify.inv" 20 $ "step step:" <+> addContext (varTel st) (prettyTCM step)
        unview <- intervalUnview'

        let
          -- k counds in eqs from the left
          m = varCount st
          gamma = varTel st
          eqs = eqTel st
          u = eqLHS st !! k
          v = eqRHS st !! k
          x = flexVar fx
          neqs = size eqs 
        interval <- elInf primInterval

        let gamma_phis = abstract gamma (telFromList $ map (defaultDom . (,interval)) $ map (("phi"++) . show) $ [0 .. neqs - 1])
        working_tel <- abstract gamma_phis <$>
          pathTelescope (raise neqs $ eqTel st) (raise neqs $ eqLHS st) (raise neqs $ eqRHS st)
        reportSDoc "tc.lhs.unify.inv" 20 $ prettyTCM (working_tel :: Telescope)
        addContext working_tel $ reportSDoc "tc.lhs.unify.inv" 20 $ prettyTCM (teleArgs working_tel :: [Arg Term])

        (tau,leftInv) <- addContext working_tel $ runNamesT [] $ do
          let raiseFrom tel x = raise (size working_tel - size tel) x

          [u,v] <- mapM (open . raiseFrom gamma . unArg) [u,v]
          -- φ
          let phi = raiseFrom gamma_phis $ var $ neqs - k - 1
          -- working_tel ⊢ γ₁,x,γ₂,φ,eqs
          let all_args = teleArgs working_tel
          -- Γ₁,x : A,Γ₂
--          gamma <- open $ raiseFrom EmptyTel gamma
          -- -- γ₁,x,γ₂,φ,eqs : W
          -- working_tel <- open $ raiseFrom EmptyTel working_tel

          -- eq_tel <- open $ raiseFrom gamma (eqTel st)

          -- [lhs,rhs] <- mapM (open . raiseFrom gamma) [eqLHS st,eqRHS st]
          let bindSplit (tel1,tel2) = (tel1,AbsN (teleNames tel1) tel2)
          -- . ⊢ Γ₁  ,  γ₁. (x : A),Γ₂,φ : I,[lhs ≡ rhs]
          let (gamma1, xxi) = bindSplit $ splitTelescopeAt (size gamma - x - 1) working_tel
          let (gamma1_args,xxi_args) = splitAt (size gamma1) all_args
              (_x_arg:xi_args) = xxi_args
              (x_arg:xi0,k_arg:xi1) = splitAt ((size gamma - size gamma1) + neqs + k) xxi_args
              -- W ⊢ (x : A),Γ₂,φ : I,[lhs ≡ rhs]
          let
            xxi_here :: Telescope
            xxi_here = absAppN xxi $ map unArg gamma1_args
          --                                                      x:A,Γ₂                φ
          let (xpre,krest) = bindSplit $ splitTelescopeAt ((size gamma - size gamma1) + neqs + k) xxi_here
          k_arg <- open $ unArg k_arg
          xpre <- open xpre
          krest <- open krest
          delta <- bindN ["x","eq"] $ \ [x,eq] -> do
                     let pre = apply1 <$> xpre <*> x
                     abstractN pre $ \ args ->
                       apply1 <$> applyN krest (x:args) <*> eq
--          let delta_zero = absAppN delta $ map unArg [x_arg,k_arg]
          let d_zero_args = xi0 ++ xi1
          reportSDoc "tc.lhs.unify.inv" 20 $ "size delta:" <+> text (show $ size $ unAbsN delta)
          reportSDoc "tc.lhs.unify.inv" 20 $ "size d0args:" <+> text (show $ size d_zero_args)
          let appSide = case side of
                          Left{} -> id
                          Right{} -> unview . INeg . argN
          let
                  csingl :: NamesT TCM Term -> NamesT TCM [Arg Term]
                  csingl i = sequence $ map (fmap defaultArg) $ csingl' i
                  csingl' :: NamesT TCM Term -> [NamesT TCM Term]
                  csingl' i = [ k_arg <@@> (u,v,appSide <$> i)
                              , lam "j" $ \ j ->
                                  let r i j = case side of
                                            Left{} -> unview (IMax (argN j) (argN i))
                                            Right{} -> unview (IMin (argN j) (argN . unview $ INeg $ argN i))
                                  in k_arg <@@> (u,v,r <$> i <*> j)
                              ]
          let replaceAt n x xs = xs0 ++ x:xs1
                where (xs0,_:xs1) = splitAt n xs
              dropAt n xs = xs0 ++ xs1
                where (xs0,_:xs1) = splitAt n xs
          delta <- open delta
          d <- bind "i" $ \ i -> applyN delta (csingl' i)

          -- Andrea 06/06/2018
          -- We do not actually add a transp/fill if the family is
          -- constant (TODO: postpone for metas) This is so variables
          -- whose types do not depend on "x" are left alone, in
          -- particular those the solution "t" depends on.
          --
          -- We might want to instead use the info discovered by the
          -- solver when checking if "t" depends on "x" to decide what
          -- to transp and what not to.
          let flag = True

          tau <- {-dropAt (size gamma - 1 + k) .-} (gamma1_args ++) . either __IMPOSSIBLE__ id <$> lift (runExceptT (transpTel' flag d phi d_zero_args))
          leftInv <- do
            gamma1_args <- open gamma1_args
            phi <- open phi
            -- xxi_here <- open xxi_here
            -- (xi_here_f :: Abs Telescope) <- bind "i" $ \ i -> apply <$> xxi_here <*> (take 1 `fmap` csingl i)
            -- xi_here_f <- open xi_here_f
            -- xi_args <- open xi_args
            -- xif <- bind "i" $ \ i -> do
            --                      m <- (runExceptT <$> (trFillTel' flag <$> xi_here_f <*> phi <*> xi_args <*> i))
            --                      either __IMPOSSIBLE__ id <$> lift m
            -- xif <- open xif

            xi0 <- open xi0
            xi1 <- open xi1
            delta0 <- bind "i" $ \ i -> apply <$> xpre <*> (take 1 `fmap` csingl i)
            delta0 <- open delta0
            xi0f <- bind "i" $ \ i -> do
                                 m <- (runExceptT <$> (trFillTel' flag <$> delta0 <*> phi <*> xi0 <*> i))
                                 either (const xi0) -- TODO Andrea: propagate error.
                                   return =<< lift m
            xi0f <- open xi0f

            delta1 <- bind "i" $ \ i -> do

                   args <- mapM (open . unArg) =<< (lazyAbsApp <$> xi0f <*> i)
                   apply <$> applyN krest ((take 1 $ csingl' i) ++ args) <*> (drop 1 `fmap` csingl i)
            delta1 <- open delta1
            xi1f <- bind "i" $ \ i -> do
                                 m <- (runExceptT <$> (trFillTel' flag <$> delta1 <*> phi <*> xi1 <*> i))
                                 either (const xi1) -- TODO Andrea: propagate error
                                   return
                                   =<< lift m
            xi1f <- open xi1f
            fmap absBody . bind "i" $ \ i' -> do
              let (+++) m = liftA2 (++) m
                  i = cl primINeg <@> i'
              replaceAt (size gamma + k) <$> (fmap defaultArg $ cl primIMax <@> phi <@> i) <*> do
                gamma1_args +++ (take 1 `fmap` csingl i +++ ((lazyAbsApp <$> xi0f <*> i) +++ (drop 1 `fmap` csingl i +++ (lazyAbsApp <$> xi1f <*> i))))
          return (tau,leftInv)
        iz <- primIZero
        io <- primIOne
        addContext working_tel $ reportSDoc "tc.lhs.unify.inv" 20 $ "tau    :" <+> prettyTCM (map (setHiding NotHidden) tau)
        addContext working_tel $ addContext ("r" :: String, defaultDom interval)
                               $ reportSDoc "tc.lhs.unify.inv" 20 $ "leftInv:   " <+> prettyTCM (map (setHiding NotHidden) leftInv)
        addContext working_tel $ reportSDoc "tc.lhs.unify.inv" 20 $ "leftInv[0]:" <+> (prettyTCM =<< reduce (subst 0 iz $ map (setHiding NotHidden) leftInv))
        addContext working_tel $ reportSDoc "tc.lhs.unify.inv" 20 $ "leftInv[1]:" <+> (prettyTCM =<< reduce  (subst 0 io $ map (setHiding NotHidden) leftInv))
        addContext working_tel $ reportSDoc "tc.lhs.unify.inv" 20 $ "[rho]tau :" <+>
                                                                                  -- k   φ
          prettyTCM (applySubst (parallelS $ reverse $ map unArg tau) $ fromPatternSubstitution (raise (size (eqTel st) - 1{-k-} + neqs{-φ-}) $ unifySubst output))
        reportSDoc "tc.lhs.unify.inv" 20 $ "."
        return $ (working_tel, fromPatternSubstitution $ unifySubst output -- TODO fix with unifyProof output and so on.
                 , parallelS (reverse $ map unArg tau), parallelS (reverse $ map unArg leftInv))
buildEquiv _  = liftTCM $ do
  reportSDoc "tc.lhs.unify.inv" 20 $ "steps"
  return $ Nothing

----------------------------------------------------
-- Equalities
----------------------------------------------------

data Equality = Equal
  { _eqType  :: Dom Type
  , _eqLeft  :: Term
  , _eqRight :: Term
  }

instance Reduce Equality where
  reduce' (Equal a u v) = Equal <$> reduce' a <*> reduce' u <*> reduce' v

eqConstructorForm :: Equality -> TCM Equality
eqConstructorForm (Equal a u v) = Equal a <$> constructorForm u <*> constructorForm v

eqUnLevel :: Equality -> TCM Equality
eqUnLevel (Equal a u v) = Equal a <$> unLevel u <*> unLevel v
  where
    unLevel (Level l) = reallyUnLevelView l
    unLevel u         = return u

----------------------------------------------------
-- Unify state
----------------------------------------------------

data UnifyState = UState
  { varTel   :: Telescope     -- ^ Don't reduce!
  , flexVars :: FlexibleVars
  , eqTel    :: Telescope     -- ^ Can be reduced eagerly.
  , eqLHS    :: [Arg Term]    -- ^ Ends up in dot patterns (should not be reduced eagerly).
  , eqRHS    :: [Arg Term]    -- ^ Ends up in dot patterns (should not be reduced eagerly).
  } deriving (Show)
-- Issues #3578 and #4125: avoid unnecessary reduction in unifier.

lensVarTel   :: Lens' Telescope UnifyState
lensVarTel   f s = f (varTel s) <&> \ tel -> s { varTel = tel }
--UNUSED Liang-Ting Chen 2019-07-16
--lensFlexVars :: Lens' FlexibleVars UnifyState
--lensFlexVars f s = f (flexVars s) <&> \ flex -> s { flexVars = flex }

lensEqTel    :: Lens' Telescope UnifyState
lensEqTel    f s = f (eqTel s) <&> \ x -> s { eqTel = x }

--UNUSED Liang-Ting Chen 2019-07-16
--lensEqLHS    :: Lens' Args UnifyState
--lensEqLHS    f s = f (eqLHS s) <&> \ x -> s { eqLHS = x }

--UNUSED Liang-Ting Chen 2019-07-16
--lensEqRHS    :: Lens' Args UnifyState
--lensEqRHS    f s = f (eqRHS s) <&> \ x -> s { eqRHS = x }

-- UNUSED Andreas, 2019-10-14
-- instance Reduce UnifyState where
--   reduce' (UState var flex eq lhs rhs) =
--     UState <$> reduce' var
--            <*> pure flex
--            <*> reduce' eq
--            <*> reduce' lhs
--            <*> reduce' rhs

-- Andreas, 2019-10-14, issues #3578 and #4125:
-- | Don't ever reduce the whole 'varTel', as it will destroy
-- readability of the context in interactive editing!
-- To make sure this insight is not lost, the following
-- dummy instance should prevent a proper 'Reduce' instance for 'UnifyState'.
instance Reduce UnifyState where
  reduce' = __IMPOSSIBLE__

--UNUSED Liang-Ting Chen 2019-07-16
--reduceEqTel :: UnifyState -> TCM UnifyState
--reduceEqTel = lensEqTel reduce

-- UNUSED Andreas, 2019-10-14
-- instance Normalise UnifyState where
--   normalise' (UState var flex eq lhs rhs) =
--     UState <$> normalise' var
--            <*> pure flex
--            <*> normalise' eq
--            <*> normalise' lhs
--            <*> normalise' rhs

instance PrettyTCM UnifyState where
  prettyTCM state = "UnifyState" $$ nest 2 (vcat $
    [ "variable tel:  " <+> prettyTCM gamma
    , "flexible vars: " <+> pshow (map flexVarF $ flexVars state)
    , "equation tel:  " <+> addContext gamma (prettyTCM delta)
    , "equations:     " <+> addContext gamma (prettyList_ (zipWith prettyEquality (eqLHS state) (eqRHS state)))
    ])
    where
      flexVarF fi = (flexVar fi, flexForced fi)
      gamma = varTel state
      delta = eqTel state
      prettyEquality x y = prettyTCM x <+> "=?=" <+> prettyTCM y

initUnifyState :: Telescope -> FlexibleVars -> Type -> Args -> Args -> TCM UnifyState
initUnifyState tel flex a lhs rhs = do
  (tel, a, lhs, rhs) <- instantiateFull (tel, a, lhs, rhs)
  let n = size lhs
  unless (n == size rhs) __IMPOSSIBLE__
  TelV eqTel _ <- telView a
  unless (n == size eqTel) __IMPOSSIBLE__
  return $ UState tel flex eqTel lhs rhs
  -- Andreas, 2019-02-23, issue #3578: do not eagerly reduce
  -- reduce $ UState tel flex eqTel lhs rhs

isUnifyStateSolved :: UnifyState -> Bool
isUnifyStateSolved = null . eqTel

varCount :: UnifyState -> Int
varCount = size . varTel

-- | Get the type of the i'th variable in the given state
getVarType :: Int -> UnifyState -> Dom Type
getVarType i s = indexWithDefault __IMPOSSIBLE__ (flattenTel $ varTel s) i

getVarTypeUnraised :: Int -> UnifyState -> Dom Type
getVarTypeUnraised i s = snd <$> indexWithDefault __IMPOSSIBLE__ (telToList $ varTel s) i

eqCount :: UnifyState -> Int
eqCount = size . eqTel

-- | Get the k'th equality in the given state. The left- and right-hand sides
--   of the equality live in the varTel telescope, and the type of the equality
--   lives in the varTel++eqTel telescope
getEquality :: Int -> UnifyState -> Equality
getEquality k UState { eqTel = eqs, eqLHS = lhs, eqRHS = rhs } =
    Equal (indexWithDefault __IMPOSSIBLE__ (flattenTel eqs) k)
          (unArg $ indexWithDefault __IMPOSSIBLE__ lhs k)
          (unArg $ indexWithDefault __IMPOSSIBLE__ rhs k)

-- | As getEquality, but with the unraised type
getEqualityUnraised :: Int -> UnifyState -> Equality
getEqualityUnraised k UState { eqTel = eqs, eqLHS = lhs, eqRHS = rhs } =
    Equal (snd <$> indexWithDefault __IMPOSSIBLE__ (telToList eqs) k)
          (unArg $ indexWithDefault __IMPOSSIBLE__ lhs k)
          (unArg $ indexWithDefault __IMPOSSIBLE__ rhs k)

--UNUSED Liang-Ting Chen 2019-07-16
--getEqInfo :: Int -> UnifyState -> ArgInfo
--getEqInfo k UState { eqTel = eqs } =
--  domInfo $ indexWithDefault __IMPOSSIBLE__ (telToList eqs) k
--
---- | Add a list of equations to the front of the equation telescope
--addEqs :: Telescope -> [Arg Term] -> [Arg Term] -> UnifyState -> UnifyState
--addEqs tel us vs s =
--  s { eqTel = tel `abstract` eqTel s
--    , eqLHS = us ++ eqLHS s
--    , eqRHS = vs ++ eqRHS s
--    }
--  where k = size tel
--
--addEq :: Type -> Arg Term -> Arg Term -> UnifyState -> UnifyState
--addEq a u v = addEqs (ExtendTel (defaultDom a) (Abs underscore EmptyTel)) [u] [v]



-- | Instantiate the k'th variable with the given value.
--   Returns Nothing if there is a cycle.
solveVar :: Int             -- ^ Index @k@
         -> DeBruijnPattern -- ^ Solution @u@
         -> UnifyState -> Maybe (UnifyState, PatternSubstitution)
solveVar k u s = case instantiateTelescope (varTel s) k u of
  Nothing -> Nothing
  Just (tel' , sigma , rho) -> Just $ (,sigma) $ UState
      { varTel   = tel'
      , flexVars = permuteFlex (reverseP rho) $ flexVars s
      , eqTel    = applyPatSubst sigma $ eqTel s
      , eqLHS    = applyPatSubst sigma $ eqLHS s
      , eqRHS    = applyPatSubst sigma $ eqRHS s
      }
  where
    permuteFlex :: Permutation -> FlexibleVars -> FlexibleVars
    permuteFlex perm =
      mapMaybe $ \(FlexibleVar ai fc k p x) ->
        FlexibleVar ai fc k p <$> List.findIndex (x==) (permPicks perm)

applyUnder :: Int -> Telescope -> Term -> Telescope
applyUnder k tel u
 | k < 0     = __IMPOSSIBLE__
 | k == 0    = tel `apply1` u
 | otherwise = case tel of
    EmptyTel         -> __IMPOSSIBLE__
    ExtendTel a tel' -> ExtendTel a $
      Abs (absName tel') $ applyUnder (k-1) (absBody tel') u

dropAt :: Int -> [a] -> [a]
dropAt _ [] = __IMPOSSIBLE__
dropAt k (x:xs)
 | k < 0     = __IMPOSSIBLE__
 | k == 0    = xs
 | otherwise = x : dropAt (k-1) xs

-- | Solve the k'th equation with the given value, which can depend on
--   regular variables but not on other equation variables.
solveEq :: Int -> Term -> UnifyState -> (UnifyState, PatternSubstitution)
solveEq k u s = (,sigma) $ s
    { eqTel    = applyUnder k (eqTel s) u'
    , eqLHS    = dropAt k $ eqLHS s
    , eqRHS    = dropAt k $ eqRHS s
    }
  where
    u'    = raise k u
    n     = eqCount s
    sigma = liftS (n-k-1) $ consS (dotP u') idS

--UNUSED Liang-Ting Chen 2019-07-16
---- | Simplify the k'th equation with the given value (which can depend on other
----   equation variables). Returns Nothing if there is a cycle.
--simplifyEq :: Int -> Term -> UnifyState -> Maybe (UnifyState, PatternSubstitution)
--simplifyEq k u s = case instantiateTelescope (eqTel s) k u of
--  Nothing -> Nothing
--  Just (tel' , sigma , rho) -> Just $ (,sigma) $ UState
--    { varTel   = varTel s
--    , flexVars = flexVars s
--    , eqTel    = tel'
--    , eqLHS    = permute rho $ eqLHS s
--    , eqRHS    = permute rho $ eqRHS s
--    }
--
----------------------------------------------------
-- Unification strategies
----------------------------------------------------

data UnifyStep
  = Deletion
    { deleteAt           :: Int
    , deleteType         :: Type
    , deleteLeft         :: Term
    , deleteRight        :: Term
    }
  | Solution
    { solutionAt         :: Int
    , solutionType       :: Dom Type
    , solutionVar        :: FlexibleVar Int
    , solutionTerm       :: Term
    , solutionSide       :: Either () ()
      -- ^ side of the equation where the variable is.
    }
  | Injectivity
    { injectAt           :: Int
    , injectType         :: Type
    , injectDatatype     :: QName
    , injectParameters   :: Args
    , injectIndices      :: Args
    , injectConstructor  :: ConHead
    }
  | Conflict
    { conflictAt         :: Int
    , conflictType       :: Type
    , conflictDatatype   :: QName
    , conflictParameters :: Args
    , conflictLeft       :: Term
    , conflictRight      :: Term
    }
  | Cycle
    { cycleAt            :: Int
    , cycleType          :: Type
    , cycleDatatype      :: QName
    , cycleParameters    :: Args
    , cycleVar           :: Int
    , cycleOccursIn      :: Term
    }
  | EtaExpandVar
    { expandVar           :: FlexibleVar Int
    , expandVarRecordType :: QName
    , expandVarParameters :: Args
    }
  | EtaExpandEquation
    { expandAt           :: Int
    , expandRecordType   :: QName
    , expandParameters   :: Args
    }
  | LitConflict
    { litConflictAt      :: Int
    , litType            :: Type
    , litConflictLeft    :: Literal
    , litConflictRight   :: Literal
    }
  | StripSizeSuc
    { stripAt            :: Int
    , stripArgLeft       :: Term
    , stripArgRight      :: Term
    }
  | SkipIrrelevantEquation
    { skipIrrelevantAt   :: Int
    }
  | TypeConInjectivity
    { typeConInjectAt    :: Int
    , typeConstructor    :: QName
    , typeConArgsLeft    :: Args
    , typeConArgsRight   :: Args
    } deriving (Show)

instance PrettyTCM UnifyStep where
  prettyTCM step = case step of
    Deletion k a u v -> "Deletion" $$ nest 2 (vcat $
      [ "position:   " <+> text (show k)
      , "type:       " <+> prettyTCM a
      , "lhs:        " <+> prettyTCM u
      , "rhs:        " <+> prettyTCM v
      ])
    Solution k a i u s -> "Solution" $$ nest 2 (vcat $
      [ "position:   " <+> text (show k)
      , "type:       " <+> prettyTCM a
      , "variable:   " <+> text (show (flexVar i, flexPos i, flexForced i, flexKind i))
      , "term:       " <+> prettyTCM u
      , "side:       " <+> text (show s)
      ])
    Injectivity k a d pars ixs c -> "Injectivity" $$ nest 2 (vcat $
      [ "position:   " <+> text (show k)
      , "type:       " <+> prettyTCM a
      , "datatype:   " <+> prettyTCM d
      , "parameters: " <+> prettyList_ (map prettyTCM pars)
      , "indices:    " <+> prettyList_ (map prettyTCM ixs)
      , "constructor:" <+> prettyTCM c
      ])
    Conflict k a d pars u v -> "Conflict" $$ nest 2 (vcat $
      [ "position:   " <+> text (show k)
      , "type:       " <+> prettyTCM a
      , "datatype:   " <+> prettyTCM d
      , "parameters: " <+> prettyList_ (map prettyTCM pars)
      , "lhs:        " <+> prettyTCM u
      , "rhs:        " <+> prettyTCM v
      ])
    Cycle k a d pars i u -> "Cycle" $$ nest 2 (vcat $
      [ "position:   " <+> text (show k)
      , "type:       " <+> prettyTCM a
      , "datatype:   " <+> prettyTCM d
      , "parameters: " <+> prettyList_ (map prettyTCM pars)
      , "variable:   " <+> text (show i)
      , "term:       " <+> prettyTCM u
      ])
    EtaExpandVar fi r pars -> "EtaExpandVar" $$ nest 2 (vcat $
      [ "variable:   " <+> text (show fi)
      , "record type:" <+> prettyTCM r
      , "parameters: " <+> prettyTCM pars
      ])
    EtaExpandEquation k r pars -> "EtaExpandEquation" $$ nest 2 (vcat $
      [ "position:   " <+> text (show k)
      , "record type:" <+> prettyTCM r
      , "parameters: " <+> prettyTCM pars
      ])
    LitConflict k a u v -> "LitConflict" $$ nest 2 (vcat $
      [ "position:   " <+> text (show k)
      , "type:       " <+> prettyTCM a
      , "lhs:        " <+> prettyTCM u
      , "rhs:        " <+> prettyTCM v
      ])
    StripSizeSuc k u v -> "StripSizeSuc" $$ nest 2 (vcat $
      [ "position:   " <+> text (show k)
      , "lhs:        " <+> prettyTCM u
      , "rhs:        " <+> prettyTCM v
      ])
    SkipIrrelevantEquation k -> "SkipIrrelevantEquation" $$ nest 2 (vcat $
      [ "position:   " <+> text (show k)
      ])
    TypeConInjectivity k d us vs -> "TypeConInjectivity" $$ nest 2 (vcat $
      [ "position:   " <+> text (show k)
      , "datatype:   " <+> prettyTCM d
      , "lhs:        " <+> prettyList_ (map prettyTCM us)
      , "rhs:        " <+> prettyList_ (map prettyTCM vs)
      ])

type UnifyStrategy = UnifyState -> ListT TCM UnifyStep

--UNUSED Liang-Ting Chen 2019-07-16
--leftToRightStrategy :: UnifyStrategy
--leftToRightStrategy s =
--    msum (for [0..n-1] $ \k -> completeStrategyAt k s)
--  where n = size $ eqTel s

rightToLeftStrategy :: UnifyStrategy
rightToLeftStrategy s =
    msum (for (downFrom n) $ \k -> completeStrategyAt k s)
  where n = size $ eqTel s

completeStrategyAt :: Int -> UnifyStrategy
completeStrategyAt k s = msum $ map (\strat -> strat k s) $
    [ skipIrrelevantStrategy
    , basicUnifyStrategy
    , literalStrategy
    , dataStrategy
    , etaExpandVarStrategy
    , etaExpandEquationStrategy
    , injectiveTypeConStrategy
    , injectivePragmaStrategy
    , simplifySizesStrategy
    , checkEqualityStrategy
    ]

-- | @isHom n x@ returns x lowered by n if the variables 0..n-1 don't occur in x.
--
-- This is naturally sensitive to normalization.
isHom :: (Free a, Subst Term a) => Int -> a -> Maybe a
isHom n x = do
  guard $ getAll $ runFree (All . (>= n)) IgnoreNot x
  return $ raise (-n) x

findFlexible :: Int -> FlexibleVars -> Maybe (FlexibleVar Nat)
findFlexible i flex =
  let flex'      = map flexVar flex
      flexible i = i `elem` flex'
  in List.find ((i ==) . flexVar) flex

basicUnifyStrategy :: Int -> UnifyStrategy
basicUnifyStrategy k s = do
  Equal dom@Dom{unDom = a} u v <- liftTCM $ eqUnLevel (getEquality k s)
    -- Andreas, 2019-02-23: reduce equality for the sake of isHom?
  ha <- fromMaybeMP $ isHom n a
  (mi, mj) <- liftTCM $ addContext (varTel s) $ (,) <$> isEtaVar u ha <*> isEtaVar v ha
  liftTCM $ reportSDoc "tc.lhs.unify" 30 $ "isEtaVar results: " <+> text (show [mi,mj])
  case (mi, mj) of
    (Just i, Just j)
     | i == j -> mzero -- Taken care of by checkEqualityStrategy
    (Just i, Just j)
     | Just fi <- findFlexible i flex
     , Just fj <- findFlexible j flex -> do
       let choice = chooseFlex fi fj
           firstTryLeft  = msum [ return (Solution k dom{unDom = ha} fi v left)
                                , return (Solution k dom{unDom = ha} fj u right)]
           firstTryRight = msum [ return (Solution k dom{unDom = ha} fj u right)
                                , return (Solution k dom{unDom = ha} fi v left)]
       liftTCM $ reportSDoc "tc.lhs.unify" 40 $ "fi = " <+> text (show fi)
       liftTCM $ reportSDoc "tc.lhs.unify" 40 $ "fj = " <+> text (show fj)
       liftTCM $ reportSDoc "tc.lhs.unify" 40 $ "chooseFlex: " <+> text (show choice)
       case choice of
         ChooseLeft   -> firstTryLeft
         ChooseRight  -> firstTryRight
         ExpandBoth   -> mzero -- This should be taken care of by etaExpandEquationStrategy
         ChooseEither -> firstTryRight
    (Just i, _)
     | Just fi <- findFlexible i flex -> return $ Solution k dom{unDom = ha} fi v left
    (_, Just j)
     | Just fj <- findFlexible j flex -> return $ Solution k dom{unDom = ha} fj u right
    _ -> mzero
  where
    flex = flexVars s
    n = eqCount s
    left = Left (); right = Right ()

dataStrategy :: Int -> UnifyStrategy
dataStrategy k s = do
  Equal Dom{unDom = a} u v <- liftTCM $ eqConstructorForm =<< eqUnLevel =<< reduce (getEqualityUnraised k s)
  case unEl a of
    Def d es | Type{} <- getSort a -> do
      npars <- catMaybesMP $ liftTCM $ getNumberOfParameters d
      let (pars,ixs) = splitAt npars $ fromMaybe __IMPOSSIBLE__ $ allApplyElims es
      liftTCM $ reportSDoc "tc.lhs.unify" 40 $ addContext (varTel s `abstract` eqTel s) $
        "Found equation at datatype " <+> prettyTCM d
         <+> " with parameters " <+> prettyTCM (raise (size (eqTel s) - k) pars)
      case (u, v) of
        (Con c _ _   , Con c' _ _  ) | c == c' -> return $ Injectivity k a d pars ixs c
        (Con c _ _   , Con c' _ _  ) -> return $ Conflict k a d pars u v
        (Var i []  , v         ) -> ifOccursStronglyRigid i v $ return $ Cycle k a d pars i v
        (u         , Var j []  ) -> ifOccursStronglyRigid j u $ return $ Cycle k a d pars j u
        _ -> mzero
    _ -> mzero
  where
    ifOccursStronglyRigid i u ret = do
        -- Call forceNotFree to reduce u as far as possible
        -- around any occurrences of i
        (_ , u) <- liftTCM $ forceNotFree (singleton i) u
        case flexRigOccurrenceIn i u of
          Just StronglyRigid -> ret
          _ -> mzero

checkEqualityStrategy :: Int -> UnifyStrategy
checkEqualityStrategy k s = do
  let Equal Dom{unDom = a} u v = getEquality k s
      n = eqCount s
  ha <- fromMaybeMP $ isHom n a
  return $ Deletion k ha u v

literalStrategy :: Int -> UnifyStrategy
literalStrategy k s = do
  let n = eqCount s
  Equal Dom{unDom = a} u v <- liftTCM $ eqUnLevel $ getEquality k s
  ha <- fromMaybeMP $ isHom n a
  case (u , v) of
    (Lit l1 , Lit l2)
     | l1 == l2  -> return $ Deletion k ha u v
     | otherwise -> return $ LitConflict k ha l1 l2
    _ -> mzero

etaExpandVarStrategy :: Int -> UnifyStrategy
etaExpandVarStrategy k s = do
  Equal Dom{unDom = a} u v <- liftTCM $ eqUnLevel <=< reduce $ getEquality k s
  shouldEtaExpand u v a s `mplus` shouldEtaExpand v u a s
  where
    -- TODO: use IsEtaVar to check if the term is a variable
    shouldEtaExpand :: Term -> Term -> Type -> UnifyStrategy
    shouldEtaExpand (Var i es) v a s = do
      fi       <- fromMaybeMP $ findFlexible i (flexVars s)
      liftTCM $ reportSDoc "tc.lhs.unify" 50 $
        "Found flexible variable " <+> text (show i)
      -- Issue 2888: Do this if there are only projections or if it's a singleton
      -- record or if it's unified against a record constructor term. Basically
      -- we need to avoid EtaExpandEquation if EtaExpandVar is possible, or the
      -- forcing translation is unhappy.
      b         <- reduce $ unDom $ getVarTypeUnraised (varCount s - 1 - i) s
      (d, pars) <- catMaybesMP $ liftTCM $ isEtaRecordType b
      ps        <- fromMaybeMP $ allProjElims es
      guard =<< orM
        [ pure $ not $ null ps
        , liftTCM $ isRecCon v  -- is the other term a record constructor?
        , liftTCM $ (Right True ==) <$> isSingletonRecord d pars
        ]
      liftTCM $ reportSDoc "tc.lhs.unify" 50 $
        "with projections " <+> prettyTCM (map snd ps)
      liftTCM $ reportSDoc "tc.lhs.unify" 50 $
        "at record type " <+> prettyTCM d
      return $ EtaExpandVar fi d pars
    shouldEtaExpand _ _ _ _ = mzero

    isRecCon (Con c _ _) = isJust <$> isRecordConstructor (conName c)
    isRecCon _           = return False

etaExpandEquationStrategy :: Int -> UnifyStrategy
etaExpandEquationStrategy k s = do
  -- Andreas, 2019-02-23, re #3578, is the following reduce redundant?
  Equal Dom{unDom = a} u v <- reduce $ getEqualityUnraised k s
  (d, pars) <- catMaybesMP $ liftTCM $ addContext tel $ isEtaRecordType a
  guard =<< orM
    [ liftTCM $ (Right True ==) <$> isSingletonRecord d pars
    , liftTCM $ shouldProject u
    , liftTCM $ shouldProject v
    ]
  return $ EtaExpandEquation k d pars
  where
    shouldProject :: Term -> TCM Bool
    shouldProject u = case u of
      Def f es   -> usesCopatterns f
      Con c _ _  -> isJust <$> isRecordConstructor (conName c)

      Var _ _    -> return False
      Lam _ _    -> __IMPOSSIBLE__
      Lit _      -> __IMPOSSIBLE__
      Pi _ _     -> __IMPOSSIBLE__
      Sort _     -> __IMPOSSIBLE__
      Level _    -> __IMPOSSIBLE__
      MetaV _ _  -> return False
      DontCare _ -> return False
      Dummy s _  -> __IMPOSSIBLE_VERBOSE__ s

    tel = varTel s `abstract` telFromList (take k $ telToList $ eqTel s)

simplifySizesStrategy :: Int -> UnifyStrategy
simplifySizesStrategy k s = do
  isSizeName <- liftTCM isSizeNameTest
  Equal Dom{unDom = a} u v <- reduce $ getEquality k s
  case unEl a of
    Def d _ -> do
      guard $ isSizeName d
      su <- liftTCM $ sizeView u
      sv <- liftTCM $ sizeView v
      case (su, sv) of
        (SizeSuc u, SizeSuc v) -> return $ StripSizeSuc k u v
        (SizeSuc u, SizeInf  ) -> return $ StripSizeSuc k u v
        (SizeInf  , SizeSuc v) -> return $ StripSizeSuc k u v
        _ -> mzero
    _ -> mzero

injectiveTypeConStrategy :: Int -> UnifyStrategy
injectiveTypeConStrategy k s = do
  injTyCon <- liftTCM $ optInjectiveTypeConstructors <$> pragmaOptions
  guard injTyCon
  eq <- liftTCM $ eqUnLevel <=< reduce $ getEquality k s
  case eq of
    Equal a u@(Def d es) v@(Def d' es') | d == d' -> do
      -- d must be a data, record or axiom
      def <- liftTCM $ getConstInfo d
      guard $ case theDef def of
                Datatype{} -> True
                Record{}   -> True
                Axiom{}    -> True
                DataOrRecSig{} -> True
                AbstractDefn{} -> False -- True triggers issue #2250
                Function{}   -> False
                Primitive{}  -> False
                GeneralizableVar{} -> __IMPOSSIBLE__
                Constructor{} -> __IMPOSSIBLE__  -- Never a type!
      let us = fromMaybe __IMPOSSIBLE__ $ allApplyElims es
          vs = fromMaybe __IMPOSSIBLE__ $ allApplyElims es'
      return $ TypeConInjectivity k d us vs
    _ -> mzero

injectivePragmaStrategy :: Int -> UnifyStrategy
injectivePragmaStrategy k s = do
  eq <- liftTCM $ eqUnLevel <=< reduce $ getEquality k s
  case eq of
    Equal a u@(Def d es) v@(Def d' es') | d == d' -> do
      -- d must have an injective pragma
      def <- liftTCM $ getConstInfo d
      guard $ defInjective def
      let us = fromMaybe __IMPOSSIBLE__ $ allApplyElims es
          vs = fromMaybe __IMPOSSIBLE__ $ allApplyElims es'
      return $ TypeConInjectivity k d us vs
    _ -> mzero

skipIrrelevantStrategy :: Int -> UnifyStrategy
skipIrrelevantStrategy k s = do
  let Equal a _ _ = getEquality k s  -- reduce not necessary
  guard =<< isIrrelevantOrPropM a    -- reduction takes place here
  return $ SkipIrrelevantEquation k


----------------------------------------------------
-- Actually doing the unification
----------------------------------------------------

data UnifyLogEntry
<<<<<<< HEAD
 -- = UnificationDone  UnifyState
  = UnificationStep UnifyState UnifyStep UnifyOutput
=======
  = UnificationStep  UnifyState UnifyStep
--  | UnificationDone  UnifyState -- unused?
>>>>>>> de820498

type UnifyLog = [UnifyLogEntry]

data UnifyOutput = UnifyOutput
  { unifySubst :: PatternSubstitution
  , unifyProof :: PatternSubstitution
--  , unifyLog   :: UnifyLog
  }

instance Semigroup UnifyOutput where
  x <> y = UnifyOutput
    { unifySubst = unifySubst y `composeS` unifySubst x
    , unifyProof = unifyProof y `composeS` unifyProof x
--    , unifyLog   = unifyLog x ++ unifyLog y
    }

instance Monoid UnifyOutput where
  mempty  = UnifyOutput IdS IdS -- []
  mappend = (<>)

type UnifyM a = WriterT UnifyLog TCM a

type UnifyStepM a = WriterT UnifyOutput TCM a

tellUnifySubst :: PatternSubstitution -> UnifyStepM ()
tellUnifySubst sub = tell $ UnifyOutput sub IdS

tellUnifyProof :: PatternSubstitution -> UnifyStepM ()
tellUnifyProof sub = tell $ UnifyOutput IdS sub

writeUnifyLog :: UnifyLogEntry -> UnifyM ()
writeUnifyLog x = tell $ [x] -- UnifyOutput IdS IdS [x]

runUnifyM :: UnifyM a -> TCM (a,UnifyLog)
runUnifyM = runWriterT

unifyStep :: UnifyState -> UnifyStep -> UnifyStepM (UnificationResult' UnifyState)

unifyStep s Deletion{ deleteAt = k , deleteType = a , deleteLeft = u , deleteRight = v } = do
    -- Check definitional equality of u and v
    isReflexive <- liftTCM $ addContext (varTel s) $ tryCatch $ do
      dontAssignMetas $ noConstraints $ equalTerm a u v
    withoutK <- liftTCM withoutKOption
    case isReflexive of
      Just err     -> return $ DontKnow []
      _ | withoutK -> return $ DontKnow [UnifyReflexiveEq (varTel s) a u]
      _            -> do
        let (s', sigma) = solveEq k u s
        tellUnifyProof sigma
        Unifies <$> liftTCM (lensEqTel reduce s')

unifyStep s step@Solution{} = solutionStep RetryNormalised s step

unifyStep s (Injectivity k a d pars ixs c) = do
  ifM (liftTCM $ consOfHIT $ conName c) (return $ DontKnow []) $ do
  withoutK <- liftTCM withoutKOption
  let n = eqCount s

  -- Split equation telescope into parts before and after current equation
  let (eqListTel1, _ : eqListTel2) = splitAt k $ telToList $ eqTel s
      (eqTel1, eqTel2) = (telFromList eqListTel1, telFromList eqListTel2)

  -- Get constructor telescope and target indices
  cdef  <- liftTCM (getConInfo c)
  let ctype  = defType cdef `piApply` pars
      forced = defForced cdef
  addContext (varTel s `abstract` eqTel1) $ reportSDoc "tc.lhs.unify" 40 $
    "Constructor type: " <+> prettyTCM ctype
  TelV ctel ctarget <- liftTCM $ telView ctype
  let cixs = case unEl ctarget of
               Def d' es | d == d' ->
                 let args = fromMaybe __IMPOSSIBLE__ $ allApplyElims es
                 in  drop (length pars) args
               _ -> __IMPOSSIBLE__

  -- Get index telescope of the datatype
  dtype    <- (`piApply` pars) . defType <$> liftTCM (getConstInfo d)
  addContext (varTel s `abstract` eqTel1) $ reportSDoc "tc.lhs.unify" 40 $
    "Datatype type: " <+> prettyTCM dtype

  -- This is where the magic of higher-dimensional unification happens
  -- We need to generalize the indices `ixs` to the target indices of the
  -- constructor `cixs`. This is done by calling the unification algorithm
  -- recursively (this doesn't get stuck in a loop because a type should
  -- never be indexed over itself). Note the similarity with the
  -- computeNeighbourhood function in Agda.TypeChecking.Coverage.
  let hduTel = eqTel1 `abstract` ctel
      notforced = replicate (size hduTel) NotForced
  res <- liftTCM $ addContext (varTel s) $ unifyIndices
           hduTel
           (allFlexVars notforced hduTel)
           (raise (size ctel) dtype)
           (raise (size ctel) ixs)
           cixs
  case res of
    -- Higher-dimensional unification can never end in a conflict,
    -- because `cong c1 ...` and `cong c2 ...` don't even have the
    -- same type for distinct constructors c1 and c2.
    NoUnify _ -> __IMPOSSIBLE__

    -- Higher-dimensional unification has failed. If not --without-K,
    -- we can simply ignore the higher-dimensional equations and
    -- simplify the equation as in the non-indexed case.
    DontKnow _ | not withoutK -> do
      -- using the same variable names as in the case where hdu succeeds.
      let eqTel1' = eqTel1 `abstract` ctel
          rho1    = raiseS (size ctel)
          ceq     = ConP c noConPatternInfo $ teleNamedArgs ctel
          rho3    = consS ceq rho1
          eqTel2' = applyPatSubst rho3 eqTel2
          eqTel'  = eqTel1' `abstract` eqTel2'
          rho     = liftS (size eqTel2) rho3

      tellUnifyProof rho

      eqTel' <- liftTCM $ reduce eqTel'

      -- Compute new lhs and rhs by matching the old ones against rho
      (lhs', rhs') <- do
        let ps = applySubst rho $ teleNamedArgs $ eqTel s
        (lhsMatch, _) <- liftTCM $ runReduceM $ Match.matchPatterns ps $ eqLHS s
        (rhsMatch, _) <- liftTCM $ runReduceM $ Match.matchPatterns ps $ eqRHS s
        case (lhsMatch, rhsMatch) of
          (Match.Yes _ lhs', Match.Yes _ rhs') -> return
            (reverse $ Match.matchedArgs __IMPOSSIBLE__ (size eqTel') lhs',
             reverse $ Match.matchedArgs __IMPOSSIBLE__ (size eqTel') rhs')
          _ -> __IMPOSSIBLE__

      return $ Unifies $ s { eqTel = eqTel' , eqLHS = lhs' , eqRHS = rhs' }


    DontKnow _ -> let n           = eqCount s
                      Equal Dom{unDom = a} u v = getEquality k s
                  in return $ DontKnow [UnifyIndicesNotVars
                       (varTel s `abstract` eqTel s) a
                       (raise n u) (raise n v) (raise (n-k) ixs)]

    Unifies (eqTel1', rho0, _) -> do
      -- Split ps0 into parts for eqTel1 and ctel
      let (rho1, rho2) = splitS (size ctel) rho0

      -- Compute new equation telescope context and substitution
      let ceq     = ConP c noConPatternInfo $ applySubst rho2 $ teleNamedArgs ctel
          rho3    = consS ceq rho1
          eqTel2' = applyPatSubst rho3 eqTel2
          eqTel'  = eqTel1' `abstract` eqTel2'
          rho     = liftS (size eqTel2) rho3

      tellUnifyProof rho

      eqTel' <- liftTCM $ reduce eqTel'

      -- Compute new lhs and rhs by matching the old ones against rho
      (lhs', rhs') <- do
        let ps = applySubst rho $ teleNamedArgs $ eqTel s
        (lhsMatch, _) <- liftTCM $ runReduceM $ Match.matchPatterns ps $ eqLHS s
        (rhsMatch, _) <- liftTCM $ runReduceM $ Match.matchPatterns ps $ eqRHS s
        case (lhsMatch, rhsMatch) of
          (Match.Yes _ lhs', Match.Yes _ rhs') -> return
            (reverse $ Match.matchedArgs __IMPOSSIBLE__ (size eqTel') lhs',
             reverse $ Match.matchedArgs __IMPOSSIBLE__ (size eqTel') rhs')
          _ -> __IMPOSSIBLE__

      return $ Unifies $ s { eqTel = eqTel' , eqLHS = lhs' , eqRHS = rhs' }

unifyStep s Conflict
  { conflictLeft  = u
  , conflictRight = v
  } =
  case u of
    Con h _ _ -> do
      ifM (liftTCM $ consOfHIT $ conName h) (return $ DontKnow []) $ do
        return $ NoUnify $ UnifyConflict (varTel s) u v
    _ -> __IMPOSSIBLE__
unifyStep s Cycle
  { cycleVar        = i
  , cycleOccursIn   = u
  } =
  case u of
    Con h _ _ -> do
      ifM (liftTCM $ consOfHIT $ conName h) (return $ DontKnow []) $ do
        return $ NoUnify $ UnifyCycle (varTel s) i u
    _ -> __IMPOSSIBLE__

unifyStep s EtaExpandVar{ expandVar = fi, expandVarRecordType = d , expandVarParameters = pars } = do
  delta   <- liftTCM $ (`apply` pars) <$> getRecordFieldTypes d
  c       <- liftTCM $ getRecordConstructor d
  let nfields         = size delta
      (varTel', rho)  = expandTelescopeVar (varTel s) (m-1-i) delta c
      projectFlexible = [ FlexibleVar (getArgInfo fi) (flexForced fi) (projFlexKind j) (flexPos fi) (i+j) | j <- [0..nfields-1] ]
  tellUnifySubst $ rho
  return $ Unifies $ UState
    { varTel   = varTel'
    , flexVars = projectFlexible ++ liftFlexibles nfields (flexVars s)
    , eqTel    = applyPatSubst rho $ eqTel s
    , eqLHS    = applyPatSubst rho $ eqLHS s
    , eqRHS    = applyPatSubst rho $ eqRHS s
    }
  where
    i = flexVar fi
    m = varCount s
    n = eqCount s

    projFlexKind :: Int -> FlexibleVarKind
    projFlexKind j = case flexKind fi of
      RecordFlex ks -> indexWithDefault ImplicitFlex ks j
      ImplicitFlex  -> ImplicitFlex
      DotFlex       -> DotFlex
      OtherFlex     -> OtherFlex

    liftFlexible :: Int -> Int -> Maybe Int
    liftFlexible n j = if j == i then Nothing else Just (if j > i then j + (n-1) else j)

    liftFlexibles :: Int -> FlexibleVars -> FlexibleVars
    liftFlexibles n fs = mapMaybe (traverse $ liftFlexible n) fs

unifyStep s EtaExpandEquation{ expandAt = k, expandRecordType = d, expandParameters = pars } = do
  delta <- liftTCM $ (`apply` pars) <$> getRecordFieldTypes d
  c     <- liftTCM $ getRecordConstructor d
  lhs   <- expandKth $ eqLHS s
  rhs   <- expandKth $ eqRHS s
  let (tel, sigma) = expandTelescopeVar (eqTel s) k delta c
  tellUnifyProof sigma
  Unifies <$> do
   liftTCM $ lensEqTel reduce $ s
    { eqTel    = tel
    , eqLHS    = lhs
    , eqRHS    = rhs
    }
  where
    expandKth us = do
      let (us1,v:us2) = fromMaybe __IMPOSSIBLE__ $ splitExactlyAt k us
      vs <- liftTCM $ snd <$> etaExpandRecord d pars (unArg v)
      vs <- liftTCM $ reduce vs
      return $ us1 ++ vs ++ us2

unifyStep s LitConflict
  { litType          = a
  , litConflictLeft  = l
  , litConflictRight = l'
  } = return $ NoUnify $ UnifyConflict (varTel s) (Lit l) (Lit l')

unifyStep s (StripSizeSuc k u v) = do
  sizeTy <- liftTCM sizeType
  sizeSu <- liftTCM $ sizeSuc 1 (var 0)
  let n          = eqCount s
      sub        = liftS (n-k-1) $ consS sizeSu $ raiseS 1
      eqFlatTel  = flattenTel $ eqTel s
      eqFlatTel' = applySubst sub $ updateAt k (fmap $ const sizeTy) $ eqFlatTel
      eqTel'     = unflattenTel (teleNames $ eqTel s) eqFlatTel'
  -- TODO: tellUnifyProof sub
  -- but sizeSu is not a constructor, so sub is not a PatternSubstitution!
  return $ Unifies $ s
    { eqTel = eqTel'
    , eqLHS = updateAt k (const $ defaultArg u) $ eqLHS s
    , eqRHS = updateAt k (const $ defaultArg v) $ eqRHS s
    }

unifyStep s (SkipIrrelevantEquation k) = do
  let lhs = eqLHS s
      (s', sigma) = solveEq k (DontCare $ unArg $ indexWithDefault __IMPOSSIBLE__ lhs k) s
  tellUnifyProof sigma
  return $ Unifies s'

unifyStep s (TypeConInjectivity k d us vs) = do
  dtype <- defType <$> liftTCM (getConstInfo d)
  TelV dtel _ <- liftTCM $ telView dtype
  let n   = eqCount s
      m   = size dtel
      deq = Def d $ map Apply $ teleArgs dtel
  -- TODO: tellUnifyProof ???
  -- but d is not a constructor...
  Unifies <$> do
   liftTCM $ lensEqTel reduce $ s
    { eqTel = dtel `abstract` applyUnder k (eqTel s) (raise k deq)
    , eqLHS = us ++ dropAt k (eqLHS s)
    , eqRHS = vs ++ dropAt k (eqRHS s)
    }

data RetryNormalised = RetryNormalised | DontRetryNormalised
  deriving (Eq, Show)

solutionStep :: RetryNormalised -> UnifyState -> UnifyStep -> UnifyM (UnificationResult' UnifyState)
solutionStep retry s
  step@Solution{ solutionAt   = k
               , solutionType = dom@Dom{ unDom = a }
               , solutionVar  = fi@FlexibleVar{ flexVar = i }
               , solutionTerm = u } = do
  let m = varCount s

  -- Now we have to be careful about forced variables in `u`. If they appear
  -- in pattern positions we need to bind them there rather in their forced positions. We can safely
  -- ignore non-pattern positions and forced pattern positions, because in that case there will be
  -- other equations where the variable can be bound.
  -- NOTE: If we're doing make-case we ignore forced variables. This is safe since we take the
  -- result of unification and build user clauses that will be checked again with forcing turned on.
  inMakeCase <- viewTC eMakeCase
  let forcedVars | inMakeCase = IntMap.empty
                 | otherwise  = IntMap.fromList [ (flexVar fi, getModality fi) | fi <- flexVars s,
                                                                                 flexForced fi == Forced ]
  (p, bound) <- patternBindingForcedVars forcedVars u

  -- To maintain the invariant that each variable in varTel is bound exactly once in the pattern
  -- subtitution we need to turn the bound variables in `p` into dot patterns in the rest of the
  -- substitution.
  let dotSub = foldr composeS idS [ inplaceS i (dotP (Var i [])) | i <- IntMap.keys bound ]

  -- We moved the binding site of some forced variables, so we need to update their modalities in
  -- the telescope. The new modality is the combination of the modality of the variable we are
  -- instantiating and the modality of the binding site in the pattern (return by
  -- patternBindingForcedVars).
  let updModality md vars tel
        | IntMap.null vars = tel
        | otherwise        = telFromList $ zipWith upd (downFrom $ size tel) (telToList tel)
        where
          upd i a | Just md' <- IntMap.lookup i vars = setModality (md <> md') a
                  | otherwise                        = a
  s <- return $ s { varTel = updModality (getModality fi) bound (varTel s) }

  reportSDoc "tc.lhs.unify.force" 45 $ vcat
    [ "forcedVars =" <+> pretty (IntMap.keys forcedVars)
    , "u          =" <+> prettyTCM u
    , "p          =" <+> prettyTCM p
    , "bound      =" <+> pretty (IntMap.keys bound)
    , "dotSub     =" <+> pretty dotSub ]

  -- Check that the type of the variable is equal to the type of the equation
  -- (not just a subtype), otherwise we cannot instantiate (see Issue 2407).
  let dom'@Dom{ unDom = a' } = getVarType (m-1-i) s
  equalTypes <- liftTCM $ addContext (varTel s) $ tryCatch $ do
    reportSDoc "tc.lhs.unify" 45 $ "Equation type: " <+> prettyTCM a
    reportSDoc "tc.lhs.unify" 45 $ "Variable type: " <+> prettyTCM a'
    dontAssignMetas $ noConstraints $ equalType a a'

  -- The conditions on the relevances are as follows (see #2640):
  -- - If the type of the equation is relevant, then the solution must be
  --   usable in a relevant position.
  -- - If the type of the equation is (shape-)irrelevant, then the solution
  --   must be usable in a μ-relevant position where μ is the relevance
  --   of the variable being solved.
  --
  -- Jesper, Andreas, 2018-10-17: the quantity of the equation is morally
  -- always @Quantity0@, since the indices of the data type are runtime erased.
  -- Thus, we need not change the quantity of the solution.
  let eqrel  = getRelevance dom
      eqmod  = getModality dom
      varmod = getModality dom'
      mod    = applyUnless (NonStrict `moreRelevant` eqrel) (setRelevance eqrel)
             $ varmod
  reportSDoc "tc.lhs.unify" 65 $ text $ "Equation modality: " ++ show (getModality dom)
  reportSDoc "tc.lhs.unify" 65 $ text $ "Variable modality: " ++ show varmod
  reportSDoc "tc.lhs.unify" 65 $ text $ "Solution must be usable in a " ++ show mod ++ " position."
  -- Andreas, 2018-10-18
  -- Currently, the modality check has problems with meta-variables created in the type signature,
  -- and thus, in quantity 0, that get into terms using the unifier, and there are checked to be
  -- non-erased, i.e., have quantity ω.
  -- Ulf, 2019-12-13. We still do it though.
  usable <- liftTCM $ addContext (varTel s) $ usableMod mod u
  reportSDoc "tc.lhs.unify" 45 $ "Modality ok: " <+> prettyTCM usable
  unless usable $ reportSLn "tc.lhs.unify" 65 $ "Rejected solution: " ++ show u

  -- We need a Flat equality to solve a Flat variable.
  -- This also ought to take care of the need for a usableCohesion check.
  if not (getCohesion eqmod `moreCohesion` getCohesion varmod) then return $ DontKnow [] else do

  case equalTypes of
    Just err -> return $ DontKnow []
    Nothing | usable ->
      case solveVar (m - 1 - i) p s of
        Nothing | retry == RetryNormalised -> do
          u <- liftTCM $ normalise u
          s <- liftTCM $ lensVarTel normalise s
          solutionStep DontRetryNormalised s step{ solutionTerm = u }
        Nothing ->
          return $ DontKnow [UnifyRecursiveEq (varTel s) a i u]
        Just (s', sub) -> do
          let rho = sub `composeS` dotSub
          tellUnifySubst rho
          let (s'', sigma) = solveEq k (applyPatSubst rho u) s'
          tellUnifyProof sigma
          return $ Unifies s''
          -- Andreas, 2019-02-23, issue #3578: do not eagerly reduce
          -- Unifies <$> liftTCM (reduce s'')
    Nothing -> return $ DontKnow [UnifyUnusableModality (varTel s) a i u mod]
solutionStep _ _ _ = __IMPOSSIBLE__

unify :: UnifyState -> UnifyStrategy -> UnifyM (UnificationResult' UnifyState)
unify s strategy = if isUnifyStateSolved s
                   then return $ Unifies s
                   else tryUnifyStepsAndContinue (strategy s)
  where
    tryUnifyStepsAndContinue :: ListT TCM UnifyStep -> UnifyM (UnificationResult' UnifyState)
    tryUnifyStepsAndContinue steps = do
      x <- foldListT tryUnifyStep failure $ liftListT lift steps
      case x of
        Unifies s'   -> unify s' strategy
        NoUnify err  -> return $ NoUnify err
        DontKnow err -> return $ DontKnow err

    tryUnifyStep :: UnifyStep
                 -> UnifyM (UnificationResult' UnifyState)
                 -> UnifyM (UnificationResult' UnifyState)
    tryUnifyStep step fallback = do
      addContext (varTel s) $
        reportSDoc "tc.lhs.unify" 20 $ "trying unifyStep" <+> prettyTCM step
      (x, output) <- lift $ runWriterT $ unifyStep s step
      case x of
        Unifies s'   -> do
          reportSDoc "tc.lhs.unify" 20 $ "unifyStep successful."
          reportSDoc "tc.lhs.unify" 20 $ "new unifyState:" <+> prettyTCM s'
          -- tell output
          writeUnifyLog $ UnificationStep s step output
          return x
        NoUnify{}     -> return x
        DontKnow err1 -> do
          y <- fallback
          case y of
            DontKnow err2 -> return $ DontKnow $ err1 ++ err2
            _             -> return y

    failure :: UnifyM (UnificationResult' a)
    failure = return $ DontKnow []

-- | Turn a term into a pattern binding as many of the given forced variables as possible (in
--   non-forced positions).
patternBindingForcedVars :: (HasConstInfo m, MonadReduce m) => IntMap Modality -> Term -> m (DeBruijnPattern, IntMap Modality)
patternBindingForcedVars forced v = do
  let v' = precomputeFreeVars_ v
  runWriterT (evalStateT (go defaultModality v') forced)
  where
    noForced v = IntSet.null . IntSet.intersection (precomputedFreeVars v) . IntMap.keysSet <$> get

    bind md i = do
      Just md' <- gets $ IntMap.lookup i
      if related md POLE md'    -- The new binding site must be more relevant (more relevant = smaller).
        then do                 -- The forcing analysis guarantees that there exists such a position.
          tell   $ IntMap.singleton i md
          modify $ IntMap.delete i
          return $ varP (deBruijnVar i)
        else return $ dotP (Var i [])

    go md v = ifM (noForced v) (return $ dotP v) $ do
      v' <- lift $ lift $ reduce v
      case v' of
        Var i [] -> bind md i  -- we know i is forced
        Con c ci es
          | Just vs <- allApplyElims es -> do
            fs <- defForced <$> getConstInfo (conName c)
            let goArg Forced    v = return $ fmap (unnamed . dotP) v
                goArg NotForced v = fmap unnamed <$> traverse (go $ md <> getModality v) v
            (ps, bound) <- listen $ zipWithM goArg (fs ++ repeat NotForced) vs
            if IntMap.null bound
              then return $ dotP v  -- bound nothing
              else do
                let cpi = (toConPatternInfo ci) { conPRecord = True,
                                                  conPLazy   = True } -- Not setting conPType. Is this a problem?
                return $ ConP c cpi $ map (setOrigin Inserted) ps
          | otherwise -> return $ dotP v   -- Higher constructor (es has IApply)

        -- Non-pattern positions
        Var _ (_:_) -> return $ dotP v
        Lam{}       -> return $ dotP v
        Pi{}        -> return $ dotP v
        Def{}       -> return $ dotP v
        MetaV{}     -> return $ dotP v
        Sort{}      -> return $ dotP v
        Level{}     -> return $ dotP v
        DontCare{}  -> return $ dotP v
        Dummy{}     -> return $ dotP v
        Lit{}       -> __IMPOSSIBLE__<|MERGE_RESOLUTION|>--- conflicted
+++ resolved
@@ -167,11 +167,8 @@
 
 import Agda.TypeChecking.Rules.LHS.Problem
 
-<<<<<<< HEAD
 import Agda.Utils.Except ( MonadError(catchError, throwError), runExceptT )
 import Agda.Utils.Either
-=======
->>>>>>> de820498
 import Agda.Utils.Function
 import Agda.Utils.Functor
 import Agda.Utils.Lens
@@ -219,14 +216,14 @@
 --   * @flex@ is the set of flexible (instantiable) variabes in @us@ and @vs@.
 --
 --   The result is the most general unifier of @us@ and @vs@.
-<<<<<<< HEAD
-unifyIndices :: MonadTCM tcm
-             => Telescope
-             -> FlexibleVars
-             -> Type
-             -> Args
-             -> Args
-             -> tcm UnificationResult
+unifyIndices
+  :: MonadTCM tcm
+  => Telescope     -- ^ @gamma@
+  -> FlexibleVars  -- ^ @flex@
+  -> Type          -- ^ @a@
+  -> Args          -- ^ @us@
+  -> Args          -- ^ @vs@
+  -> tcm UnificationResult
 unifyIndices tel flex a us vs = fmap (\(a,b,c,_,_) -> (a,b,c)) <$> unifyIndices' tel flex a us vs
 
 unifyIndices' :: MonadTCM tcm
@@ -238,18 +235,6 @@
              -> tcm FullUnificationResult
 unifyIndices' tel flex a [] [] = return $ Unifies (tel, idS, [], idS, raiseS 1)
 unifyIndices' tel flex a us vs = liftTCM $ Bench.billTo [Bench.Typing, Bench.CheckLHS, Bench.UnifyIndices] $ do
-=======
-unifyIndices
-  :: MonadTCM tcm
-  => Telescope     -- ^ @gamma@
-  -> FlexibleVars  -- ^ @flex@
-  -> Type          -- ^ @a@
-  -> Args          -- ^ @us@
-  -> Args          -- ^ @vs@
-  -> tcm UnificationResult
-unifyIndices tel flex a [] [] = return $ Unifies (tel, idS, [])
-unifyIndices tel flex a us vs = liftTCM $ Bench.billTo [Bench.Typing, Bench.CheckLHS, Bench.UnifyIndices] $ do
->>>>>>> de820498
     reportSDoc "tc.lhs.unify" 10 $
       sep [ "unifyIndices"
           , nest 2 $ prettyTCM tel
@@ -407,7 +392,7 @@
                                    =<< lift m
             xi1f <- open xi1f
             fmap absBody . bind "i" $ \ i' -> do
-              let (+++) m = liftA2 (++) m
+              let (+++) m = liftM2 (++) m
                   i = cl primINeg <@> i'
               replaceAt (size gamma + k) <$> (fmap defaultArg $ cl primIMax <@> phi <@> i) <*> do
                 gamma1_args +++ (take 1 `fmap` csingl i +++ ((lazyAbsApp <$> xi0f <*> i) +++ (drop 1 `fmap` csingl i +++ (lazyAbsApp <$> xi1f <*> i))))
@@ -1041,13 +1026,8 @@
 ----------------------------------------------------
 
 data UnifyLogEntry
-<<<<<<< HEAD
  -- = UnificationDone  UnifyState
   = UnificationStep UnifyState UnifyStep UnifyOutput
-=======
-  = UnificationStep  UnifyState UnifyStep
---  | UnificationDone  UnifyState -- unused?
->>>>>>> de820498
 
 type UnifyLog = [UnifyLogEntry]
 
@@ -1330,7 +1310,7 @@
 data RetryNormalised = RetryNormalised | DontRetryNormalised
   deriving (Eq, Show)
 
-solutionStep :: RetryNormalised -> UnifyState -> UnifyStep -> UnifyM (UnificationResult' UnifyState)
+solutionStep :: RetryNormalised -> UnifyState -> UnifyStep -> UnifyStepM (UnificationResult' UnifyState)
 solutionStep retry s
   step@Solution{ solutionAt   = k
                , solutionType = dom@Dom{ unDom = a }
