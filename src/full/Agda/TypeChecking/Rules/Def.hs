{-# LANGUAGE CPP                      #-}
{-# LANGUAGE NondecreasingIndentation #-}

module Agda.TypeChecking.Rules.Def where

import Prelude hiding (mapM)
<<<<<<< HEAD
import Control.Arrow ((***),first,second)
import Control.Applicative
=======
import Control.Arrow ((***))
>>>>>>> f5b1b959
import Control.Monad.State hiding (forM, mapM)
import Control.Monad.Reader hiding (forM, mapM)

import Data.Function
import qualified Data.List as List
import Data.Maybe
import Data.Traversable
import qualified Data.Set as Set

import Agda.Syntax.Common
import qualified Agda.Syntax.Concrete as C
import Agda.Syntax.Concrete (exprFieldA)
import Agda.Syntax.Position
import Agda.Syntax.Abstract.Pattern ( containsAbsurdPattern )
import qualified Agda.Syntax.Abstract as A
import qualified Agda.Syntax.Abstract.Views as A
import Agda.Syntax.Internal as I
import Agda.Syntax.Internal.Pattern as I
import qualified Agda.Syntax.Info as Info
import Agda.Syntax.Fixity
import Agda.Syntax.Translation.InternalToAbstract
import Agda.Syntax.Info

import Agda.TypeChecking.Monad
import Agda.TypeChecking.Monad.Builtin
import qualified Agda.TypeChecking.Monad.Benchmark as Bench

import Agda.TypeChecking.Constraints
import Agda.TypeChecking.Conversion
import Agda.TypeChecking.MetaVars
import Agda.TypeChecking.Reduce
import Agda.TypeChecking.Patterns.Abstract (expandPatternSynonyms)
import Agda.TypeChecking.Pretty
import Agda.TypeChecking.Substitute
import Agda.TypeChecking.Free
import Agda.TypeChecking.CheckInternal (checkType, inferSort)
import Agda.TypeChecking.With
import Agda.TypeChecking.Telescope
import Agda.TypeChecking.Injectivity
import Agda.TypeChecking.Irrelevance
import Agda.TypeChecking.SizedTypes.Solve
import Agda.TypeChecking.RecordPatterns
import Agda.TypeChecking.Records
import Agda.TypeChecking.CompiledClause (CompiledClauses'(..))
import Agda.TypeChecking.CompiledClause.Compile
import Agda.TypeChecking.Primitive hiding (Nat)

import Agda.TypeChecking.Rules.Term                ( checkExpr, inferExpr, inferExprForWith, checkDontExpandLast, checkTelescope )
import Agda.TypeChecking.Rules.LHS                 ( checkLeftHandSide, LHSResult(..), bindAsPatterns )
import Agda.TypeChecking.Rules.LHS.Problem         ( AsBinding(..) )
import {-# SOURCE #-} Agda.TypeChecking.Rules.Decl ( checkDecls )

import Agda.Utils.Except ( MonadError(catchError, throwError) )
import Agda.Utils.Functor
import Agda.Utils.Lens
import Agda.Utils.List
import Agda.Utils.Maybe ( whenNothing )
import Agda.Utils.Monad
import Agda.Utils.Permutation
import Agda.Utils.Pretty ( prettyShow )
import qualified Agda.Utils.Pretty as P
import Agda.Utils.Size

#include "undefined.h"
import Agda.Utils.Impossible

---------------------------------------------------------------------------
-- * Definitions by pattern matching
---------------------------------------------------------------------------

checkFunDef :: Delayed -> Info.DefInfo -> QName -> [A.Clause] -> TCM ()
checkFunDef delayed i name cs = do
        -- Get the type and relevance of the function
        t    <- typeOfConst name
        info  <- flip setRelevance defaultArgInfo <$> relOfConst name
        case isAlias cs t of
          Just (e, mc, x) ->
            traceCall (CheckFunDef (getRange i) (qnameName name) cs) $ do
              -- Andreas, 2012-11-22: if the alias is in an abstract block
              -- it has been frozen.  We unfreeze it to enable type inference.
              -- See issue 729.
              whenM (isFrozen x) $ unfreezeMeta x
              checkAlias t info delayed i name e mc
          _ -> checkFunDef' t info delayed Nothing Nothing i name cs

        -- If it's a macro check that it ends in Term → TC ⊤
        ismacro <- isMacro . theDef <$> getConstInfo name
        when (ismacro || Info.defMacro i == MacroDef) $ checkMacroType t

checkMacroType :: Type -> TCM ()
checkMacroType t = do
  t' <- normalise t
  TelV tel tr <- telView t'

  let telList = telToList tel
      resType = abstract (telFromList (drop (length telList - 1) telList)) tr
  expectedType <- el primAgdaTerm --> el (primAgdaTCM <#> primLevelZero <@> primUnit)
  equalType resType expectedType
    `catchError` \ _ -> typeError . GenericDocError =<< sep [ text "Result type of a macro must be"
                                                            , nest 2 $ prettyTCM expectedType ]

-- | A single clause without arguments and without type signature is an alias.
isAlias :: [A.Clause] -> Type -> Maybe (A.Expr, Maybe C.Expr, MetaId)
isAlias cs t =
        case trivialClause cs of
          -- if we have just one clause without pattern matching and
          -- without a type signature, then infer, to allow
          -- "aliases" for things starting with hidden abstractions
          Just (e, mc) | Just x <- isMeta (ignoreSharing $ unEl t) -> Just (e, mc, x)
          _ -> Nothing
  where
    isMeta (MetaV x _) = Just x
    isMeta _           = Nothing
    trivialClause [A.Clause (A.LHS i (A.LHSHead f []) []) _ _ (A.RHS e mc) [] _] = Just (e, mc)
    trivialClause _ = Nothing

-- | Check a trivial definition of the form @f = e@
checkAlias :: Type -> ArgInfo -> Delayed -> Info.DefInfo -> QName -> A.Expr -> Maybe C.Expr -> TCM ()
checkAlias t' ai delayed i name e mc = atClause name 0 (A.RHS e mc) $ do
  reportSDoc "tc.def.alias" 10 $ text "checkAlias" <+> vcat
    [ text (prettyShow name) <+> colon  <+> prettyTCM t'
    , text (prettyShow name) <+> equals <+> prettyTCM e
    ]

{-
  -- Infer the type of the rhs
  (v, t) <- applyRelevanceToContext (getRelevance ai) $
                                    inferOrCheck e (Just t')
  -- v <- coerce v t t'
-}

  -- Infer the type of the rhs
  v <- applyRelevanceToContext (getRelevance ai) $ checkDontExpandLast e t'
  let t = t'

  reportSDoc "tc.def.alias" 20 $ text "checkAlias: finished checking"

  solveSizeConstraints DontDefaultToInfty

  v <- instantiateFull v  -- if we omit this, we loop (stdlib: Relation.Binary.Sum)
    -- or the termination checker might stumble over levels in sorts
    -- that cannot be converted to expressions without the level built-ins
    -- (test/succeed/Issue655.agda)

  -- compute body modification for irrelevant definitions, see issue 610
  let bodyMod = case getRelevance ai of
        Irrelevant -> dontCare
        _          -> id

  -- Add the definition
  addConstant name $ defaultDefn ai name t
                   $ set funMacro (Info.defMacro i == MacroDef) $
                     emptyFunction
                      { funClauses = [ Clause  -- trivial clause @name = v@
                          { clauseLHSRange  = getRange i
                          , clauseFullRange = getRange i
                          , clauseTel       = EmptyTel
                          , namedClausePats = []
                          , clauseBody      = Just $ bodyMod v
                          , clauseType      = Just $ Arg ai t
                          , clauseCatchall  = False
                          , clauseUnreachable = Just False
                          } ]
                      , funCompiled = Just $ Done [] $ bodyMod v
                      , funDelayed  = delayed
                      , funAbstr    = Info.defAbstract i
                      }

  -- Andreas, 2017-01-01, issue #2372:
  -- Add the definition to the instance table, if needed, to update its type.
  when (Info.defInstance i == InstanceDef) $ do
    addTypedInstance name t

  reportSDoc "tc.def.alias" 20 $ text "checkAlias: leaving"


-- | Type check a definition by pattern matching.
checkFunDef' :: Type             -- ^ the type we expect the function to have
             -> ArgInfo        -- ^ is it irrelevant (for instance)
             -> Delayed          -- ^ are the clauses delayed (not unfolded willy-nilly)
             -> Maybe ExtLamInfo -- ^ does the definition come from an extended lambda
                                 --   (if so, we need to know some stuff about lambda-lifted args)
             -> Maybe QName      -- ^ is it a with function (if so, what's the name of the parent function)
             -> Info.DefInfo     -- ^ range info
             -> QName            -- ^ the name of the function
             -> [A.Clause]       -- ^ the clauses to check
             -> TCM ()
checkFunDef' t ai delayed extlam with i name cs =
  checkFunDefS t ai delayed extlam with i name Nothing cs

-- | Type check a definition by pattern matching.
checkFunDefS :: Type             -- ^ the type we expect the function to have
             -> ArgInfo        -- ^ is it irrelevant (for instance)
             -> Delayed          -- ^ are the clauses delayed (not unfolded willy-nilly)
             -> Maybe ExtLamInfo -- ^ does the definition come from an extended lambda
                                 --   (if so, we need to know some stuff about lambda-lifted args)
             -> Maybe QName      -- ^ is it a with function (if so, what's the name of the parent function)
             -> Info.DefInfo     -- ^ range info
             -> QName            -- ^ the name of the function
             -> Maybe Substitution -- ^ substitution (from with abstraction) that needs to be applied to module parameters
             -> [A.Clause]       -- ^ the clauses to check
             -> TCM ()
checkFunDefS t ai delayed extlam with i name withSub cs = do

    traceCall (CheckFunDef (getRange i) (qnameName name) cs) $ do   -- TODO!! (qnameName)
        reportSDoc "tc.def.fun" 10 $
          sep [ text "checking body of" <+> prettyTCM name
              , nest 2 $ text ":" <+> prettyTCM t
              , nest 2 $ text "full type:" <+> (prettyTCM . defType =<< getConstInfo name)
              ]

        reportSDoc "tc.def.fun" 70 $
          sep $ [ text "clauses:" ] ++ map (nest 2 . text . show . A.deepUnscope) cs

        cs <- return $ map A.lhsToSpine cs

        reportSDoc "tc.def.fun" 70 $
          sep $ [ text "spine clauses:" ] ++ map (nest 2 . text . show . A.deepUnscope) cs

        -- Ensure that all clauses have the same number of trailing hidden patterns
        -- This is necessary since trailing implicits are no longer eagerly inserted.
        -- Andreas, 2013-10-13
        -- Since we have flexible function arity, it is no longer necessary
        -- to patch clauses to same arity
        -- cs <- trailingImplicits t cs

        canBeSystem <- do
          let pss = map (A.spLhsPats . A.clauseLHS) cs
          return $! null [ () | ps <- pss, A.ConP{} <- map (namedThing . unArg) ps]

        -- Check the clauses
        cs <- traceCall NoHighlighting $ do -- To avoid flicker.
          forM (zip cs [0..]) $ \ (c, clauseNo) -> do
            atClause name clauseNo (A.clauseRHS c) $ do
              (c,b) <- applyRelevanceToContext (getRelevance ai) $ do
                checkClause t withSub c
              -- Andreas, 2013-11-23 do not solve size constraints here yet
              -- in case we are checking the body of an extended lambda.
              -- 2014-04-24: The size solver requires each clause to be
              -- checked individually, since otherwise we get constraints
              -- in typing contexts which are not prefixes of each other.
              whenNothing extlam $ solveSizeConstraints DontDefaultToInfty
              -- Andreas, 2013-10-27 add clause as soon it is type-checked
              -- TODO: instantiateFull?
              inTopContext $ addClauses name [c]
              return (c,b)

        (cs,isOneIxs) <- return $ (second (List.nub . concat) . unzip) cs

        let isSystem = not . null $ isOneIxs
        when isSystem $ unless canBeSystem $
          typeError $ GenericError "no actual pattern matching in systems!"


        reportSDoc "tc.def.fun" 70 $ inTopContext $ do
          sep $ [ text "checked clauses:" ] ++ map (nest 2 . text . show) cs

        -- After checking, remove the clauses again.
        -- (Otherwise, @checkInjectivity@ loops for issue 801).
        modifyFunClauses name (const [])

        reportSDoc "tc.cc" 25 $ inTopContext $ do
          sep [ text "clauses before injectivity test"
              , nest 2 $ prettyTCM $ map (QNamed name) cs  -- broken, reify (QNamed n cl) expect cl to live at top level
              ]
        reportSDoc "tc.cc" 60 $ inTopContext $ do
          sep [ text "raw clauses: "
              , nest 2 $ sep $ map (text . show . QNamed name) cs
              ]


        -- Systems have their own coverage and "coherence" check, we
        -- also add an absurd clause for the cases not needed.
        (cs,sys) <- if not isSystem then return (cs, Nothing) else do
                 fullType <- flip abstract t <$> getContextTelescope
                 sys <- inTopContext $ checkSystemCoverage name isOneIxs fullType cs
                 tel <- getContextTelescope
                 let c = Clause
                       { clauseFullRange = noRange
                       , clauseLHSRange  = noRange
                       , clauseTel = tel
                       , namedClausePats = teleNamedArgs tel
                       , clauseBody = Nothing
                       , clauseType = Just (defaultArg t)
                       , clauseCatchall = False
                       , clauseUnreachable = Just False
                       }
                 return (cs ++ [c], Just sys)

        -- Annotate the clauses with which arguments are actually used.
        cs <- instantiateFull {- =<< mapM rebindClause -} cs
        -- Andreas, 2010-11-12
        -- rebindClause is the identity, and instantiateFull eta-contracts
        -- removing this eta-contraction fixes issue 361
        -- however, Data.Star.Decoration.gmapAll no longer type-checks
        -- possibly due to missing eta-contraction!?

        -- Check if the function is injective.
        -- Andreas, 2015-07-01 we do it here in order to resolve metas
        -- in mutual definitions, e.g. the U/El definition in succeed/Issue439.agda
        -- We do it again for the mutual block after polarity analysis, see Rules.Decl.
        reportSLn "tc.inj.def" 20 $ "checkFunDef': checking injectivity..."
        inv <- Bench.billTo [Bench.Injectivity] $
          checkInjectivity name cs

        reportSDoc "tc.cc" 15 $ inTopContext $ do
          sep [ text "clauses before compilation"
              , nest 2 $ sep $ map (prettyTCM . QNamed name) cs
              ]

        reportSDoc "tc.cc.raw" 15 $ do
          sep [ text "clauses before compilation"
              , nest 2 $ sep $ map (text . show) cs
              ]

        -- add clauses for the coverage checker (needs to reduce)
        inTopContext $ addClauses name cs

        fullType <- flip telePi t <$> getContextTelescope

        -- Coverage check and compile the clauses
        cc <- Bench.billTo [Bench.Coverage] $
          inTopContext $ compileClauses (if isSystem then Nothing else (Just (name, fullType)))
                                        cs

        reportSDoc "tc.cc" 60 $ inTopContext $ do
          sep [ text "compiled clauses of" <+> prettyTCM name
              , nest 2 $ text (show cc)
              ]

        -- The macro tag might be on the type signature
        ismacro <- isMacro . theDef <$> getConstInfo name

        -- Add the definition
        inTopContext $ addConstant name =<< do
          -- If there was a pragma for this definition, we can set the
          -- funTerminates field directly.
          useTerPragma $ defaultDefn ai name fullType $
             set funMacro (ismacro || Info.defMacro i == MacroDef) $
             emptyFunction
             { funClauses        = cs
             , funCompiled       = Just cc
             , funDelayed        = delayed
             , funInv            = inv
             , funAbstr          = Info.defAbstract i
             , funExtLam         = (\ e -> e { extLamSys = sys }) <$> extlam
             , funWith           = with
             , funCopatternLHS   = isCopatternLHS cs
             }

        reportSDoc "tc.def.fun" 10 $ do
          sep [ text "added " <+> prettyTCM name <+> text ":"
              , nest 2 $ prettyTCM . defType =<< getConstInfo name
              ]

-- | Set 'funTerminates' according to termination info in 'TCEnv',
--   which comes from a possible termination pragma.
useTerPragma :: Definition -> TCM Definition
useTerPragma def@Defn{ defName = name, theDef = fun@Function{}} = do
  tc <- asks envTerminationCheck
  let terminates = case tc of
        NonTerminating -> Just False
        Terminating    -> Just True
        _              -> Nothing
  reportSLn "tc.fundef" 30 $ unlines $
    [ "funTerminates of " ++ prettyShow name ++ " set to " ++ show terminates
    , "  tc = " ++ show tc
    ]
  return $ def { theDef = fun { funTerminates = terminates }}
useTerPragma def = return def


-- | Insert some patterns in the in with-clauses LHS of the given RHS
insertPatterns :: [A.Pattern] -> A.RHS -> A.RHS
insertPatterns pats (A.WithRHS aux es cs) = A.WithRHS aux es (map insertToClause cs)
    where insertToClause (A.Clause (A.LHS i lhscore ps) dots sdots rhs ds catchall)
              = A.Clause (A.LHS i lhscore (pats ++ ps)) dots sdots (insertPatterns pats rhs) ds catchall
insertPatterns pats (A.RewriteRHS qes rhs wh) = A.RewriteRHS qes (insertPatterns pats rhs) wh
insertPatterns pats rhs = rhs

-- | Parameters for creating a @with@-function.
data WithFunctionProblem
  = NoWithFunction
  | WithFunction
    { wfParentName :: QName                -- ^ Parent function name.
    , wfName       :: QName                -- ^ With function name.
    , wfParentType :: Type                 -- ^ Type of the parent function.
    , wfParentTel  :: Telescope            -- ^ Context of the parent patterns.
    , wfBeforeTel  :: Telescope            -- ^ Types of arguments to the with function before the with expressions (needed vars).
    , wfAfterTel   :: Telescope            -- ^ Types of arguments to the with function after the with expressions (unneeded vars).
    , wfExprs      :: [Term]               -- ^ With and rewrite expressions.
    , wfExprTypes  :: [EqualityView]       -- ^ Types of the with and rewrite expressions.
    , wfRHSType    :: Type                 -- ^ Type of the right hand side.
    , wfParentPats :: [NamedArg DeBruijnPattern] -- ^ Parent patterns.
    , wfParentParams :: Nat                -- ^ Number of module parameters in parent patterns
    , wfPermSplit  :: Permutation          -- ^ Permutation resulting from splitting the telescope into needed and unneeded vars.
    , wfPermParent :: Permutation          -- ^ Permutation reordering the variables in the parent pattern.
    , wfPermFinal  :: Permutation          -- ^ Final permutation (including permutation for the parent clause).
    , wfClauses    :: [A.Clause]           -- ^ The given clauses for the with function
    }

checkSystemCoverage
  :: QName
  -> [Int]
  -> Type
  -> [Clause]
  -> TCM System
checkSystemCoverage f [n] t cs = do
  reportSDoc "tc.sys.cover" 10 $ text (show (n , length cs)) <+> prettyTCM t
  TelV gamma t <- telViewUpTo n t
  addContext gamma $ do
  TelV (ExtendTel a _) _ <- telViewUpTo 1 t
  a <- reduce $ unEl $ unDom a

  case a of
    Def q [Apply phi] -> do
      [iz,io] <- mapM getBuiltinName' [builtinIZero, builtinIOne]
      ineg <- primINeg
      imin <- primIMin
      imax <- primIMax
      i0 <- primIZero
      i1 <- primIOne
      let
        isDir (ConP q _ []) | Just (conName q) == iz = Just False
        isDir (ConP q _ []) | Just (conName q) == io = Just True
        isDir _ = Nothing

        collectDirs :: [Int] -> [DeBruijnPattern] -> [(Int,Bool)]
        collectDirs [] [] = []
        collectDirs (i : is) (p : ps) | Just d <- isDir p = (i,d) : collectDirs is ps
                                      | otherwise         = collectDirs is ps
        collectDirs _ _ = __IMPOSSIBLE__

        dir :: (Int,Bool) -> Term
        dir (i,False) = ineg `apply` [argN $ var i]
        dir (i,True) = var i

        -- andI and orI have cases for singletons to improve error messages.
        andI, orI :: [Term] -> Term
        andI [] = i1
        andI [t] = t
        andI (t:ts) = (\ x -> imin `apply` [argN t, argN x]) $ andI ts

        orI [] = i0
        orI [t] = t
        orI (t:ts) = imax `apply` [argN t, argN (orI ts)]

      let
        pats = map (take n . map (namedThing . unArg) . namedClausePats) cs
        alphas :: [[(Int,Bool)]] -- the face maps corresponding to each clause
        alphas = map (collectDirs (downFrom n)) pats
        phis :: [Term] -- the φ terms for each clause (i.e. the alphas as terms)
        phis = map andI $ map (map dir) alphas
        psi = orI $ phis
        pcs = zip phis cs
        boolToI True = i1
        boolToI False = i0

      reportSDoc "tc.sys.cover" 20 $ fsep $ map prettyTCM pats
      interval <- elInf primInterval
      reportSDoc "tc.sys.cover" 10 $ text "equalTerm " <+> prettyTCM (unArg phi) <+> prettyTCM psi
      equalTerm interval (unArg phi) psi

      forM_ (init $ init $ List.tails pcs) $ \ ((phi1,cl1):pcs') -> do
        forM_ pcs' $ \ (phi2,cl2) -> do
          phi12 <- reduce (imin `apply` [argN phi1, argN phi2])
          forallFaceMaps phi12 (\ _ _ -> __IMPOSSIBLE__) $ \ sigma -> do
            let args = sigma `applySubst` teleArgs gamma
                t' = sigma `applySubst` t
                fromReduced (YesReduction _ x) = x
                fromReduced (NoReduction x) = ignoreBlocking x
                body cl = do
                  let extra = length (drop n $ namedClausePats cl)
                  TelV delta _ <- telViewUpTo extra t'
                  fmap (abstract delta) $ addContext delta $ do
                    fmap fromReduced $ runReduceM $
                      appDef' (Def f []) [cl] [] (map notReduced $ raise (size delta) args ++ teleArgs delta)
            v1 <- body cl1
            v2 <- body cl2
            equalTerm t' v1 v2

      sys <- forM (zip alphas cs) $ \ (alpha,cl) -> do

            let
                -- Δ = Γ_α , Δ'α
                delta = clauseTel cl
                -- Δ ⊢ b
                Just b = clauseBody cl
                -- Δ ⊢ ps : Γ , o : [φ] , Δ'
                -- we assume that there's no pattern matching other
                -- than from the system
                ps = namedClausePats cl
                extra = length (drop (size gamma + 1) ps)
                -- size Δ'α = size Δ' = extra
                -- Γ , α ⊢ u
                takeLast n xs = drop (length xs - n) xs
                weak [] = idS
                weak (i:is) = weak is `composeS` liftS i (raiseS 1)
                tel = telFromList (takeLast extra (telToList delta))
                u = abstract tel (liftS extra (weak $ List.sort $ map fst alpha) `applySubst` b)
            return (map (first var) alpha,u)

      reportSDoc "tc.sys.cover.sys" 20 $ fsep $ prettyTCM gamma : map prettyTCM sys
      reportSDoc "tc.sys.cover.sys" 40 $ fsep $ (text . show) gamma : map (text . show) sys
      return (System gamma sys) -- gamma uses names from the type, not the patterns, could we do better?
    _ -> __IMPOSSIBLE__
checkSystemCoverage _ _ t cs = __IMPOSSIBLE__

checkBodyEndPoints
  :: Telescope  -- ^ Δ current context? same clauseTel
  -> Type     -- ^ raised type of the function, Δ ⊢ T
  -> Term     -- ^ Δ ⊢ self : T
  -> Elims -- ^ Δ ⊢ es, patterns to eliminate T
  -> Term     -- ^ Δ ⊢ body : T@es
  -> TCM ()
checkBodyEndPoints delta t self es body = do
  -- apply ps to T and accumulate constraints
  t <- reduce t
  (cs,t) <- accumBoundary [] es t self
  reportSDoc "endpoints" 20 $ text $ show (cs,t)
  checkBoundary cs t body
 where
   checkBoundary [] _ _ = return ()
   checkBoundary cs t body = do
     neg <- primINeg
     forM_ cs $ \ (i,(x,y)) -> do
       let sigma v u = singletonS i v `applySubst` u
           boundary phi b = equalTermOnFace phi t body b
       boundary (neg `apply` [argN $ var i]) x
       boundary (var i) y
     return ()
   -- cs :: [(Int,(Term,Term))], (i,(x,y)) ∈ cs, Δ ⊢ i : I, Δ ⊢ x : t[i=i0], y : t[i=i1]
   -- Δ ⊢ es elims for t
   -- Δ ⊢ t
   -- Δ ⊢ self : t
   accumBoundary cs []              t self = return (cs,t)
   accumBoundary cs (Proj o p : es) t self = do
     Just (_,self',t') <- projectTyped self t o p
     t' <- reduce t'
     cs' <- updateBoundary cs $ \ x -> do
                Just (_,x,_) <- projectTyped x t o p
                return x -- does x have type t' in some sense?
     accumBoundary cs' es t' self'
   accumBoundary cs (Apply arg : es) t self = do
     vt <- pathView t
     case vt of
       OType t -> do
         t' <- reduce $ piApply t [arg]
         cs' <- updateBoundary cs $ \ b -> return $ b `apply` [arg]
         accumBoundary cs' es t' (self `apply` [arg])
       PathType s q l bA (Arg _ x) (Arg _ y) | r@(Var i []) <- unArg arg -> do
         t' <- El s <$> reduce (unArg bA `apply` [defaultArg r])
         let self' = self `applyE` [IApply x y r]
         cs' <- updateBoundary cs $ \ b -> return $ b `applyE` [IApply x y r]
         accumBoundary ((i,(x,y)):cs') es t' self'
       _ -> __IMPOSSIBLE__
   accumBoundary cs (IApply{}  : es) t self = __IMPOSSIBLE__ -- we will get Apply for Path too.
   updateBoundary bs f = forM bs $ \ (i,(x,y)) -> do
                                      x <- f x
                                      y <- f y
                                      return (i,(x,y))
-- | Type check a function clause.

checkClause
  :: Type          -- ^ Type of function defined by this clause.
  -> Maybe Substitution  -- ^ Module parameter substitution arising from with-abstraction.
  -> A.SpineClause -- ^ Clause.
  -> TCM (Clause,[Int])    -- ^ Type-checked clause and whether we performed a partial split

checkClause t withSub c@(A.Clause (A.SpineLHS i x aps withPats) namedDots strippedDots rhs0 wh catchall) = do
    reportSDoc "tc.lhs.top" 30 $ text "Checking clause" $$ prettyA c
    unless (null withPats) $
      typeError $ UnexpectedWithPatterns withPats
    traceCall (CheckClause t c) $ do
      aps <- expandPatternSynonyms aps
      cxtNames <- reverse . map (fst . unDom) <$> getContext
      when (not $ null namedDots) $ reportSDoc "tc.lhs.top" 50 $
        text "namedDots:" <+> vcat [ prettyTCM x <+> text "=" <+> prettyTCM v <+> text ":" <+> prettyTCM a | A.NamedDot x v a <- namedDots ]
      closed_t <- flip abstract t <$> getContextTelescope
      -- Not really an as-pattern, but this does the right thing.
      bindAsPatterns [ AsB x v a | A.NamedDot x v a <- namedDots ] $
        checkLeftHandSide (CheckPatternShadowing c) (Just x) aps t withSub strippedDots $ \ lhsResult@(LHSResult npars delta ps trhs patSubst asb psplit) -> do
        -- Note that we might now be in irrelevant context,
        -- in case checkLeftHandSide walked over an irrelevant projection pattern.

        -- Subtle: checkRHS expects the function type to be the lambda lifted
        -- type. If we're checking a with-function that's already the case,
        -- otherwise we need to abstract over the module telescope.
        t' <- case withSub of
                Just{}  -> return t
                Nothing -> do
                  theta <- lookupSection (qnameModule x)
                  return $ abstract theta t

        -- At this point we should update the named dots potential with-clauses
        -- in the right-hand side. When checking a clause we expect the named
        -- dots to live in the context of the closest parent lhs, but the named
        -- dots added by buildWithFunction live in the context of the
        -- with-function arguments before pattern matching. That's what we need
        -- patSubst for.
        let rhs = updateRHS rhs0
            updateRHS rhs@A.RHS{}               = rhs
            updateRHS rhs@A.AbsurdRHS{}         = rhs
            updateRHS (A.WithRHS q es cs)       = A.WithRHS q es (map updateClause cs)
            updateRHS (A.RewriteRHS qes rhs wh) = A.RewriteRHS qes (updateRHS rhs) wh

            updateClause (A.Clause f dots sdots rhs wh ca) =
              A.Clause f (applySubst patSubst dots) (applySubst patSubst sdots) (updateRHS rhs) wh ca

        (body, with) <- bindAsPatterns asb $ checkWhere wh $ checkRHS i x aps t' lhsResult rhs

        -- Note that the with function doesn't necessarily share any part of
        -- the context with the parent (but withSub will take you from parent
        -- to child).
        inTopContext $ Bench.billTo [Bench.Typing, Bench.With] $ checkWithFunction cxtNames with
        (let ps' = patternsToElims ps
             self = Def x []
         in maybe (return ()) (checkBodyEndPoints delta closed_t self ps') body)

        reportSDoc "tc.lhs.top" 10 $ vcat
          [ text "Clause before translation:"
          , nest 2 $ vcat
            [ text "delta =" <+> do escapeContext (size delta) $ prettyTCM delta
            , text "ps    =" <+> do P.fsep <$> prettyTCMPatterns ps
            , text "body  =" <+> maybe (text "_|_") prettyTCM body
            , text "type  =" <+> text (show t)
            ]
          ]

        reportSDoc "tc.lhs.top" 60 $ escapeContext (size delta) $ vcat
          [ text "Clause before translation (raw):"
          , nest 2 $ vcat
            [ text "ps    =" <+> text (show ps)
            , text "body  =" <+> text (show body)
            ]
          ]

        -- compute body modification for irrelevant definitions, see issue 610
        rel <- asks envRelevance
        let bodyMod body = case rel of
              Irrelevant -> dontCare <$> body
              _          -> body

        -- absurd clauses don't define computational behaviour, so it's fine to
        -- treat them as catchalls.
        let catchall' = catchall || isNothing body

        return $ (,psplit)
          Clause { clauseLHSRange  = getRange i
                 , clauseFullRange = getRange c
                 , clauseTel       = killRange delta
                 , namedClausePats = ps
                 , clauseBody      = bodyMod body
                 , clauseType      = Just trhs
                 , clauseCatchall  = catchall'
                 , clauseUnreachable = Nothing -- we don't know yet
                 }

-- | Type check the @with@ and @rewrite@ lhss and/or the rhs.

checkRHS
  :: LHSInfo                 -- ^ Range of lhs.
  -> QName                   -- ^ Name of function.
  -> [NamedArg A.Pattern]    -- ^ Patterns in lhs.
  -> Type                    -- ^ Top-level type of function.
  -> LHSResult               -- ^ Result of type-checking patterns
  -> A.RHS                   -- ^ Rhs to check.
  -> TCM (Maybe Term, WithFunctionProblem)
                                              -- Note: the as-bindings are already bound (in checkClause)
checkRHS i x aps t lhsResult@(LHSResult _ delta ps trhs _ _asb _) rhs0 = handleRHS rhs0
  where
  absurdPat = containsAbsurdPattern aps
  handleRHS rhs =
    case rhs of

      -- Case: ordinary RHS
      A.RHS e _ -> Bench.billTo [Bench.Typing, Bench.CheckRHS] $ do
        when absurdPat $ typeError $ AbsurdPatternRequiresNoRHS aps
        v <- checkExpr e $ unArg trhs
        return (Just v, NoWithFunction)

      -- Case: no RHS
      A.AbsurdRHS -> do
        unless absurdPat $ typeError $ NoRHSRequiresAbsurdPattern aps
        return (Nothing, NoWithFunction)

      -- Case: @rewrite@
      -- Andreas, 2014-01-17, Issue 1402:
      -- If the rewrites are discarded since lhs=rhs, then
      -- we can actually have where clauses.
      A.RewriteRHS [] rhs wh -> checkWhere wh $ handleRHS rhs
      A.RewriteRHS ((qname,eq):qes) rhs wh -> do

        -- Action for skipping this rewrite.
        -- We do not want to create unsolved metas in case of
        -- a futile rewrite with a reflexive equation.
        -- Thus, we restore the state in this case,
        -- unless the rewrite expression contains questionmarks.
        st <- get
        let recurse = do
             st' <- get
             -- Comparing the whole stInteractionPoints maps is a bit
             -- wasteful, but we assume
             -- 1. rewriting with a reflexive equality to happen rarely,
             -- 2. especially with ?-holes in the rewrite expression
             -- 3. and a large overall number of ?s.
             let sameIP = (==) `on` (^.stInteractionPoints)
             when (sameIP st st') $ put st
             handleRHS $ A.RewriteRHS qes rhs wh

        -- Get value and type of rewrite-expression.

        (proof, eqt) <- inferExpr eq

        -- Andreas, 2016-04-14, see also Issue #1796
        -- Run the size constraint solver to improve with-abstraction
        -- in case the with-expression contains size metas.
        solveSizeConstraints DefaultToInfty

        -- Check that the type is actually an equality (lhs ≡ rhs)
        -- and extract lhs, rhs, and their type.

        t' <- reduce =<< instantiateFull eqt
        (eqt,rewriteType,rewriteFrom,rewriteTo) <- equalityView t' >>= \case
          eqt@(EqualityType _s _eq _params (Arg _ dom) a b) -> do
            s <- inferSort dom
            return (eqt, El s dom, unArg a, unArg b)
            -- Note: the sort _s of the equality need not be the sort of the type @dom@!
          OtherType{} -> typeError . GenericDocError =<< do
            text "Cannot rewrite by equation of type" <+> prettyTCM t'

        -- Get the name of builtin REFL.

        Con reflCon _ [] <- ignoreSharing <$> primRefl
        reflInfo <- fmap (setOrigin Inserted) <$> getReflArgInfo reflCon

        -- Andreas, 2017-01-11:
        -- The test for refl is obsolete after fixes of #520 and #1740.
        -- -- Andreas, 2014-05-17  Issue 1110:
        -- -- Rewriting with @refl@ has no effect, but gives an
        -- -- incomprehensible error message about the generated
        -- -- with clause. Thus, we rather do simply nothing if
        -- -- rewriting with @refl@ is attempted.
        -- let isReflProof = do
        --      v <- reduce proof
        --      case ignoreSharing v of
        --        Con c _ [] | c == reflCon -> return True
        --        _ -> return False
        -- ifM isReflProof recurse $ {- else -} do

        -- Process 'rewrite' clause like a suitable 'with' clause.

        -- The REFL constructor might have an argument
        let reflPat  = A.ConP (ConPatInfo ConOCon patNoRange) (unambiguous $ conName reflCon) $
              maybeToList $ fmap (\ ai -> Arg ai $ unnamed $ A.WildP patNoRange) reflInfo

        -- Andreas, 2015-12-25  Issue #1740:
        -- After the fix of #520, rewriting with a reflexive equation
        -- has to be desugared as matching against refl.
        let isReflexive = tryConversion $ dontAssignMetas $
             equalTerm rewriteType rewriteFrom rewriteTo

        (pats, withExpr, withType) <- do
          ifM isReflexive
            {-then-} (return ([ reflPat ], proof, OtherType t'))
            {-else-} (return ([ A.WildP patNoRange, reflPat ], proof, eqt))

        let rhs'     = insertPatterns pats rhs
            (rhs'', outerWhere) -- the where clauses should go on the inner-most with
              | null qes  = (rhs', wh)
              | otherwise = (A.RewriteRHS qes rhs' wh, [])
            -- Andreas, 2014-03-05 kill range of copied patterns
            -- since they really do not have a source location.
            cs       = [A.Clause (A.LHS i (A.LHSHead x (killRange aps)) pats) [] [] rhs'' outerWhere False]

        checkWithRHS x qname t lhsResult [withExpr] [withType] cs

      -- Case: @with@
      A.WithRHS aux es cs -> do
        reportSDoc "tc.with.top" 15 $ vcat
          [ text "TC.Rules.Def.checkclause reached A.WithRHS"
          , sep $ prettyA aux : map (parens . prettyA) es
          ]
        reportSDoc "tc.with.top" 20 $ do
          nfv <- getCurrentModuleFreeVars
          m   <- currentModule
          sep [ text "with function module:" <+>
                prettyList (map prettyTCM $ mnameToList m)
              ,  text $ "free variables: " ++ show nfv
              ]

        -- Infer the types of the with expressions
        (vs0, as) <- unzip <$> mapM inferExprForWith es

        -- Andreas, 2016-01-23, Issue #1796
        -- Run the size constraint solver to improve with-abstraction
        -- in case the with-expression contains size metas.
        solveSizeConstraints DefaultToInfty

        checkWithRHS x aux t lhsResult vs0 (map OtherType as) cs

checkWithRHS
  :: QName                   -- ^ Name of function.
  -> QName                   -- ^ Name of the with-function.
  -> Type                    -- ^ Type of function.
  -> LHSResult               -- ^ Result of type-checking patterns
  -> [Term]                  -- ^ With-expressions.
  -> [EqualityView]          -- ^ Types of with-expressions.
  -> [A.Clause]              -- ^ With-clauses to check.
  -> TCM (Maybe Term, WithFunctionProblem)
                                -- Note: as-bindings already bound (in checkClause)
checkWithRHS x aux t (LHSResult npars delta ps trhs _ _asb _) vs0 as cs = Bench.billTo [Bench.Typing, Bench.With] $ do
        let withArgs = withArguments vs0 as
            perm = fromMaybe __IMPOSSIBLE__ $ dbPatPerm ps
        (vs, as)  <- normalise (vs0, as)

        -- Andreas, 2012-09-17: for printing delta,
        -- we should remove it from the context first
        reportSDoc "tc.with.top" 25 $ escapeContext (size delta) $ vcat
          [ text "delta  =" <+> prettyTCM delta
          ]
        reportSDoc "tc.with.top" 25 $ vcat
          [ text "vs     =" <+> prettyTCM vs
          , text "as     =" <+> prettyTCM as
          , text "perm   =" <+> text (show perm)
          ]

        -- Split the telescope into the part needed to type the with arguments
        -- and all the other stuff
        (delta1, delta2, perm', t', as, vs) <- return $
          splitTelForWith delta (unArg trhs) as vs
        let finalPerm = composeP perm' perm

        reportSLn "tc.with.top" 75 $ "delta  = " ++ show delta

        -- Andreas, 2012-09-17: for printing delta,
        -- we should remove it from the context first
        reportSDoc "tc.with.top" 25 $ escapeContext (size delta) $ vcat
          [ text "delta1 =" <+> prettyTCM delta1
          , text "delta2 =" <+> addContext delta1 (prettyTCM delta2)
          ]
        reportSDoc "tc.with.top" 25 $ vcat
          [ text "perm'  =" <+> text (show perm')
          , text "fPerm  =" <+> text (show finalPerm)
          ]

        -- Create the body of the original function

        -- All the context variables
        us <- getContextArgs
        let n = size us
            m = size delta
            -- First the variables bound outside this definition
            (us0, us1') = splitAt (n - m) us
            -- Then permute the rest and grab those needed to for the with arguments
            (us1, us2)  = splitAt (size delta1) $ permute perm' us1'
            -- Now stuff the with arguments in between and finish with the remaining variables
            v    = Def aux $ map Apply $ us0 ++ us1 ++ map defaultArg withArgs ++ us2
        -- Andreas, 2013-02-26 add with-name to signature for printing purposes
        addConstant aux =<< do
          useTerPragma $ defaultDefn defaultArgInfo aux typeDontCare emptyFunction

        -- Andreas, 2013-02-26 separate msgs to see which goes wrong
        reportSDoc "tc.with.top" 20 $
          text "    with arguments" <+> do escapeContext (size delta) $ addContext delta1 $ prettyList (map prettyTCM vs)
        reportSDoc "tc.with.top" 20 $
          text "             types" <+> do escapeContext (size delta) $ addContext delta1 $ prettyList (map prettyTCM as)
        reportSDoc "tc.with.top" 20 $
          text "with function call" <+> prettyTCM v
        reportSDoc "tc.with.top" 20 $
          text "           context" <+> (prettyTCM =<< getContextTelescope)
        reportSDoc "tc.with.top" 20 $
          text "             delta" <+> do escapeContext (size delta) $ prettyTCM delta
        reportSDoc "tc.with.top" 20 $
          text "            delta1" <+> do escapeContext (size delta) $ prettyTCM delta1
        reportSDoc "tc.with.top" 20 $
          text "            delta2" <+> do escapeContext (size delta) $ addContext delta1 $ prettyTCM delta2
        reportSDoc "tc.with.top" 20 $
          text "              body" <+> prettyTCM v

        return (Just v, WithFunction x aux t delta delta1 delta2 vs as t' ps npars perm' perm finalPerm cs)

-- | Invoked in empty context.
checkWithFunction :: [Name] -> WithFunctionProblem -> TCM ()
checkWithFunction _ NoWithFunction = return ()
checkWithFunction cxtNames (WithFunction f aux t delta delta1 delta2 vs as b qs npars perm' perm finalPerm cs) = do

  let -- Δ₁ ws Δ₂ ⊢ withSub : Δ′    (where Δ′ is the context of the parent lhs)
      withSub :: Substitution
      withSub = liftS (size delta2) (wkS (countWithArgs as) idS) `composeS` renaming __IMPOSSIBLE__ (reverseP perm')

  reportSDoc "tc.with.top" 10 $ vcat
    [ text "checkWithFunction"
    , nest 2 $ vcat
      [ text "delta1 =" <+> prettyTCM delta1
      , text "delta2 =" <+> addContext delta1 (prettyTCM delta2)
      , text "t      =" <+> prettyTCM t
      , text "as     =" <+> addContext delta1 (prettyTCM as)
      , text "vs     =" <+> do addContext delta1 $ prettyTCM vs
      , text "b      =" <+> do addContext delta1 $ addContext delta2 $ prettyTCM b
      , text "qs     =" <+> do addContext delta $ prettyTCMPatternList qs
      , text "perm'  =" <+> text (show perm')
      , text "perm   =" <+> text (show perm)
      , text "fperm  =" <+> text (show finalPerm)
      , text "withSub=" <+> text (show withSub)
      ]
    ]

  -- Add the type of the auxiliary function to the signature

  -- Generate the type of the with function
  delta1 <- normalise delta1 -- Issue 1332: checkInternal is picky about argInfo
                             -- but module application is sloppy.
                             -- We normalise to get rid of Def's coming
                             -- from module applications.
  (withFunType, n) <- withFunctionType delta1 vs as delta2 b
  reportSDoc "tc.with.type" 10 $ sep [ text "with-function type:", nest 2 $ prettyTCM withFunType ]
  reportSDoc "tc.with.type" 50 $ sep [ text "with-function type:", nest 2 $ pretty withFunType ]

  -- Andreas, 2013-10-21
  -- Check generated type directly in internal syntax.
  setCurrentRange cs
    (traceCall NoHighlighting $   -- To avoid flicker.
     checkType withFunType)
    `catchError` \err -> case err of
      TypeError s e -> do
        put s
        wt <- reify withFunType
        enterClosure e $ traceCall (CheckWithFunctionType wt) . typeError
      err           -> throwError err

  -- With display forms are closed

  df <- makeGlobal =<< withDisplayForm f aux delta1 delta2 n qs perm' perm

  reportSLn "tc.with.top" 20 "created with display form"

  case dget df of
    Display n ts dt ->
      reportSDoc "tc.with.top" 20 $ text "Display" <+> fsep
        [ text (show n)
        , prettyList $ map prettyTCM ts
        , prettyTCM dt
        ]
  addConstant aux =<< do
    useTerPragma $ (defaultDefn defaultArgInfo aux withFunType emptyFunction)
                   { defDisplay = [df] }
  -- solveSizeConstraints -- Andreas, 2012-10-16 does not seem necessary

  reportSDoc "tc.with.top" 10 $ sep
    [ text "added with function" <+> (prettyTCM aux) <+> text "of type"
    , nest 2 $ prettyTCM withFunType
    , nest 2 $ text "-|" <+> (prettyTCM =<< getContextTelescope)
    ]
  reportSDoc "tc.with.top" 70 $ vcat
    [ nest 2 $ text $ "raw with func. type = " ++ show withFunType
    ]


  -- Construct the body for the with function
  cs <- return $ map (A.lhsToSpine) cs
  cs <- buildWithFunction cxtNames f aux t delta qs npars withSub finalPerm (size delta1) n cs
  cs <- return $ map (A.spineToLhs) cs

  -- Check the with function
  checkFunDefS withFunType defaultArgInfo NotDelayed Nothing (Just f) info aux (Just withSub) cs

  where
    info = Info.mkDefInfo (nameConcrete $ qnameName aux) noFixity' PublicAccess ConcreteDef (getRange cs)

-- | Type check a where clause.
checkWhere
  :: [A.Declaration] -- ^ Where-declarations to check.
  -> TCM a           -- ^ Continuation.
  -> TCM a
checkWhere ds ret = loop ds
  where
    loop ds = case ds of
      [] -> ret
      [A.ScopedDecl scope ds] -> withScope_ scope $ loop ds
      [A.Section _ m tel ds]  -> newSection m tel $ do
          local (\ e -> e { envCheckingWhere = True }) $ do
            checkDecls ds
            ret
      _ -> __IMPOSSIBLE__

-- | Enter a new section during type-checking.

newSection :: ModuleName -> A.Telescope -> TCM a -> TCM a
newSection m tel cont = do
  reportSDoc "tc.section" 10 $
    text "checking section" <+> prettyTCM m <+> fsep (map prettyAs tel)

  checkTelescope tel $ \ tel' -> do
    reportSDoc "tc.section" 10 $
      text "adding section:" <+> prettyTCM m <+> text (show (size tel'))

    addSection m

    reportSDoc "tc.section" 10 $ inTopContext $
      nest 4 $ text "actual tele:" <+> do prettyTCM =<< lookupSection m

    withCurrentModule m cont

-- | Set the current clause number.
atClause :: QName -> Int -> A.RHS -> TCM a -> TCM a
atClause name i rhs = local $ \ e -> e { envClause = IPClause name i rhs }<|MERGE_RESOLUTION|>--- conflicted
+++ resolved
@@ -4,12 +4,7 @@
 module Agda.TypeChecking.Rules.Def where
 
 import Prelude hiding (mapM)
-<<<<<<< HEAD
 import Control.Arrow ((***),first,second)
-import Control.Applicative
-=======
-import Control.Arrow ((***))
->>>>>>> f5b1b959
 import Control.Monad.State hiding (forM, mapM)
 import Control.Monad.Reader hiding (forM, mapM)
 
