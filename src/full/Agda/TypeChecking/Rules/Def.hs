--- conflicted
+++ resolved
@@ -538,64 +538,7 @@
     _ -> __IMPOSSIBLE__
 checkSystemCoverage _ _ t cs = __IMPOSSIBLE__
 
-<<<<<<< HEAD
-checkBodyEndPoints
-  :: Telescope  -- ^ Δ current context? same clauseTel
-  -> Type     -- ^ raised type of the function, Δ ⊢ T
-  -> Term     -- ^ Δ ⊢ self : T
-  -> Elims -- ^ Δ ⊢ es, patterns to eliminate T
-  -> Term     -- ^ Δ ⊢ body : T@es
-  -> TCM ()
-checkBodyEndPoints delta t self es body = do
-  -- apply ps to T and accumulate constraints
-  t <- reduce t
-  (cs,t) <- accumBoundary [] es t self
-  reportSDoc "endpoints" 20 $ text $ show (cs,t)
-  locallyTC eRange (const noRange) $
-    checkBoundary cs t body
- where
-   checkBoundary [] _ _ = return ()
-   checkBoundary cs t body = do
-     neg <- primINeg
-     forM_ cs $ \ (i,(x,y)) -> do
-       let sigma v u = singletonS i v `applySubst` u
-           boundary phi b = equalTermOnFace phi t body b
-       boundary (neg `apply` [argN $ var i]) x
-       boundary (var i) y
-     return ()
-   -- cs :: [(Int,(Term,Term))], (i,(x,y)) ∈ cs, Δ ⊢ i : I, Δ ⊢ x : t[i=i0], y : t[i=i1]
-   -- Δ ⊢ es elims for t
-   -- Δ ⊢ t
-   -- Δ ⊢ self : t
-   accumBoundary cs []              t self = return (cs,t)
-   accumBoundary cs (Proj o p : es) t self = do
-     Just (_,self',t') <- projectTyped self t o p
-     t' <- reduce t'
-     cs' <- updateBoundary cs $ \ x -> do
-                Just (_,x,_) <- projectTyped x t o p
-                return x -- does x have type t' in some sense?
-     accumBoundary cs' es t' self'
-   accumBoundary cs (Apply arg : es) t self = do
-     vt <- pathView t
-     case vt of
-       OType t -> do
-         t' <- reduce $ piApply t [arg]
-         cs' <- updateBoundary cs $ \ b -> return $ b `apply` [arg]
-         accumBoundary cs' es t' (self `apply` [arg])
-       PathType s q l bA (Arg _ x) (Arg _ y) | r@(Var i []) <- unArg arg -> do
-         t' <- El s <$> reduce (unArg bA `apply` [defaultArg r])
-         let self' = self `applyE` [IApply x y r]
-         cs' <- updateBoundary cs $ \ b -> return $ b `applyE` [IApply x y r]
-         accumBoundary ((i,(x,y)):cs') es t' self'
-       _ -> __IMPOSSIBLE__
-   accumBoundary cs (IApply{}  : es) t self = __IMPOSSIBLE__ -- we will get Apply for Path too.
-   updateBoundary bs f = forM bs $ \ (i,(x,y)) -> do
-                                      x <- f x
-                                      y <- f y
-                                      return (i,(x,y))
-=======
-
->>>>>>> a21ac60f
+
 -- | Type check a function clause.
 
 checkClause
@@ -695,7 +638,7 @@
           forM_ (iApplyVars ps) $ \ (i,_tu) -> do
             unview <- intervalUnview'
             let phi = unview $ IMax (argN $ var $ i) $ argN $ unview (INeg $ argN $ var i)
-            locally eRange (const noRange) $
+            locallyTC eRange (const noRange) $
               equalTermOnFace phi (unArg trhs) (Def x (patternsToElims ps)) body
 
         -- compute body modification for irrelevant definitions, see issue 610
