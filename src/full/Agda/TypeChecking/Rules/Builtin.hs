{-# LANGUAGE CPP #-}

module Agda.TypeChecking.Rules.Builtin
  ( bindBuiltin
  , bindBuiltinNoDef
  , bindPostulatedName
  , isUntypedBuiltin
  , bindUntypedBuiltin
  ) where

import Control.Applicative hiding (empty)
import Control.Monad
import Control.Monad.Reader (ask)
import Control.Monad.State (get)
import Data.List (find)

import qualified Agda.Syntax.Abstract as A
import qualified Agda.Syntax.Abstract.Views as A
import Agda.Syntax.Common
import Agda.Syntax.Internal
import Agda.Syntax.Position

import Agda.TypeChecking.Monad
import Agda.TypeChecking.Monad.Builtin
import Agda.TypeChecking.Monad.SizedTypes ( builtinSizeHook )

import qualified Agda.TypeChecking.CompiledClause as CC
import Agda.TypeChecking.Conversion
import Agda.TypeChecking.Constraints
import Agda.TypeChecking.EtaContract
import Agda.TypeChecking.Functions
import Agda.TypeChecking.Irrelevance
import Agda.TypeChecking.Names
import Agda.TypeChecking.Primitive
import Agda.TypeChecking.Reduce
import Agda.TypeChecking.Substitute
import Agda.TypeChecking.Telescope
import Agda.TypeChecking.Rules.Term ( checkExpr , inferExpr )

import {-# SOURCE #-} Agda.TypeChecking.Rules.Builtin.Coinduction
import {-# SOURCE #-} Agda.TypeChecking.Rewriting

import Agda.Utils.Except ( MonadError(catchError) )
import Agda.Utils.List
import Agda.Utils.Maybe
import Agda.Utils.Monad
import Agda.Utils.Null
import Agda.Utils.Size
import Agda.Utils.Permutation

#include "undefined.h"
import Agda.Utils.Impossible

---------------------------------------------------------------------------
-- * Checking builtin pragmas
---------------------------------------------------------------------------

builtinPostulate :: TCM Type -> BuiltinDescriptor
builtinPostulate = BuiltinPostulate Relevant

coreBuiltins :: [BuiltinInfo]
coreBuiltins =
  [ (builtinList               |-> BuiltinData (tset --> tset) [builtinNil, builtinCons])
  , (builtinArg                |-> BuiltinData (tset --> tset) [builtinArgArg])
  , (builtinAbs                |-> BuiltinData (tset --> tset) [builtinAbsAbs])
  , (builtinArgInfo            |-> BuiltinData tset [builtinArgArgInfo])
  , (builtinBool               |-> BuiltinData tset [builtinTrue, builtinFalse])
  , (builtinNat                |-> BuiltinData tset [builtinZero, builtinSuc])
  , (builtinUnit               |-> BuiltinData tset [builtinUnitUnit])  -- actually record, but they are treated the same
  , (builtinAgdaLiteral        |-> BuiltinData tset [builtinAgdaLitNat, builtinAgdaLitFloat,
                                                     builtinAgdaLitChar, builtinAgdaLitString,
                                                     builtinAgdaLitQName, builtinAgdaLitMeta])
  , (builtinAgdaPattern        |-> BuiltinData tset [builtinAgdaPatVar, builtinAgdaPatCon, builtinAgdaPatDot,
                                                     builtinAgdaPatLit, builtinAgdaPatProj, builtinAgdaPatAbsurd])
  , (builtinAgdaPatVar         |-> BuiltinDataCons (tstring --> tpat))
  , (builtinAgdaPatCon         |-> BuiltinDataCons (tqname --> tlist (targ tpat) --> tpat))
  , (builtinAgdaPatDot         |-> BuiltinDataCons tpat)
  , (builtinAgdaPatLit         |-> BuiltinDataCons (tliteral --> tpat))
  , (builtinAgdaPatProj        |-> BuiltinDataCons (tqname --> tpat))
  , (builtinAgdaPatAbsurd      |-> BuiltinDataCons tpat)
  , (builtinLevel              |-> builtinPostulate tset)
  , (builtinInteger            |-> BuiltinData tset [builtinIntegerPos, builtinIntegerNegSuc])
  , (builtinIntegerPos         |-> BuiltinDataCons (tnat --> tinteger))
  , (builtinIntegerNegSuc      |-> BuiltinDataCons (tnat --> tinteger))
  , (builtinFloat              |-> builtinPostulate tset)
  , (builtinChar               |-> builtinPostulate tset)
  , (builtinString             |-> builtinPostulate tset)
  , (builtinQName              |-> builtinPostulate tset)
  , (builtinAgdaMeta           |-> builtinPostulate tset)
  , (builtinIO                 |-> builtinPostulate (tset --> tset))
  , (builtinPath               |-> builtinPostulate (hPi "a" (el primLevel) $
                                                hPi "A" (return $ sort $ varSort 0) $
                                                (El (varSort 1) <$> varM 0) -->
                                                (El (varSort 1) <$> varM 0) -->
                                                return (sort $ varSort 1)))
  , (builtinPathP              |-> builtinPostulate (hPi "a" (el primLevel) $
                                                nPi "A" (tinterval --> (return $ sort $ varSort 0)) $
                                                (El (varSort 1) <$> varM 0 <@> primIZero) -->
                                                (El (varSort 1) <$> varM 0 <@> primIOne) -->
                                                return (sort $ varSort 1)))
  , (builtinInterval           |-> BuiltinData tSetOmega [builtinIZero,builtinIOne])
  , (builtinSub                |-> builtinPostulate (runNamesT [] $ hPi' "a" (el $ cl primLevel) $ \ a ->
                                                     hPi' "A" (el' (cl primLevelSuc <@> a) (Sort . tmSort <$> a)) $ \ bA ->
                                                     nPi' "φ" (elInf $ cl primInterval) $ \ phi ->
                                                     elInf (cl primPartial <#> a <@> bA <@> phi) --> (return $ sort Inf)
                                                    ))
  , (builtinSubIn              |-> builtinPostulate (runNamesT [] $
                                                     hPi' "a" (el $ cl primLevel) $ \ a ->
                                                     hPi' "A" (el' (cl primLevelSuc <@> a) (Sort . tmSort <$> a)) $ \ bA ->
                                                     hPi' "φ" (elInf $ cl primInterval) $ \ phi ->
                                                     nPi' "x" (el' (Sort . tmSort <$> a) bA) $ \ x ->
                                                     elInf $ cl primSub <#> a <#> bA <@> phi <@> (lam "o" $ \ _ -> x)))
  , (builtinIZero              |-> BuiltinDataCons (elInf primInterval))
  , (builtinIOne               |-> BuiltinDataCons (elInf primInterval))
  , (builtinPartial            |-> BuiltinPrim "primPartial" (const $ return ()))
  , (builtinPartialP           |-> BuiltinPrim "primPartialP" (const $ return ()))
  , (builtinRestrict           |-> builtinPostulate (hPi "a" (el primLevel) $
                                                     nPi "phi" tinterval $
                                                     nPi "A" (elInf $ primPartial <#> (primLevelSuc <@> varM 1)
                                                                                  <@> (pure $ Sort $ varSort 1)
                                                                                  <@> varM 0) $
                                                     return (sort $ Inf)))
  , (builtinPSingl             |-> builtinPostulate (hPi "a" (el primLevel) $
                                                     hPi "i"  tinterval $
                                                     hPi "A" (elInf $ primPartial <#> (primLevelSuc <@> varM 1)
                                                                                  <@> (pure $ Sort $ varSort 1)
                                                                                  <@> varM 0) $
                                                     (El (varSort 2) <$> primRestrict <#> varM 2 <@> varM 1 <@> varM 0)
                                                     --> (elInf $ primPartialP <#> varM 2 <@> varM 1 <@> varM 0)))
  , (builtinIsOne              |-> builtinPostulate (tinterval --> return (sort $ Inf)))
  , (builtinItIsOne            |-> builtinPostulate (elInf $ primIsOne <@> primIOne))
  , (builtinIsOne1             |-> builtinPostulate (runNamesT [] $
                                                     nPi' "i" (cl tinterval) $ \ i ->
                                                     nPi' "j" (cl tinterval) $ \ j ->
                                                     nPi' "i1" (elInf $ cl primIsOne <@> i) $ \ i1 ->
                                                     (elInf $ cl primIsOne <@> (cl (getPrimitiveTerm "primIMax") <@> i <@> j))))
  , (builtinIsOne2             |-> builtinPostulate (runNamesT [] $
                                                     nPi' "i" (cl tinterval) $ \ i ->
                                                     nPi' "j" (cl tinterval) $ \ j ->
                                                     nPi' "j1" (elInf $ cl primIsOne <@> j) $ \ j1 ->
                                                     (elInf $ cl primIsOne <@> (cl (getPrimitiveTerm "primIMax") <@> i <@> j))))
  , (builtinIsOneEmpty         |-> builtinPostulate (runNamesT [] $
                                                     hPi' "l" (el $ cl primLevel) $ \ l ->
                                                     hPi' "A" (pPi' "o" (cl primIZero) $ \ _ ->
                                                                    el' (cl primLevelSuc <@> l) (Sort . tmSort <$> l)) $ \ bA ->
                                                     pPi' "o" (cl primIZero) (\ o -> el' l $ gApply' (setRelevance Irrelevant defaultArgInfo) bA o)))

  , (builtinId                 |-> builtinPostulate (hPi "a" (el primLevel) $
                                                hPi "A" (return $ sort $ varSort 0) $
                                                (El (varSort 1) <$> varM 0) -->
                                                (El (varSort 1) <$> varM 0) -->
                                                return (sort $ varSort 1)))
  , (builtinConId                 |-> builtinPostulate (hPi "a" (el primLevel) $
                                                hPi "A" (return $ sort $ varSort 0) $
                                                hPi "x" (El (varSort 1) <$> varM 0) $
                                                hPi "y" (El (varSort 2) <$> varM 1) $
                                                tinterval --> (El (varSort 3) <$> primPath <#> varM 3 <#> varM 2 <@> varM 1 <@> varM 0) -->
                                                (El (varSort 3) <$> primId <#> varM 3 <#> varM 2 <@> varM 1 <@> varM 0)))
  , (builtinIsEquiv            |-> BuiltinUnknown Nothing (const $ const $ return ()))
  , (builtinPathToEquiv        |-> BuiltinUnknown Nothing (const $ const $ return ()))
  , (builtinCompGlue           |-> BuiltinUnknown Nothing (const $ const $ return ()))
  , (builtinAgdaSort           |-> BuiltinData tset [builtinAgdaSortSet, builtinAgdaSortLit, builtinAgdaSortUnsupported])
  , (builtinAgdaTerm           |-> BuiltinData tset
                                     [ builtinAgdaTermVar, builtinAgdaTermLam, builtinAgdaTermExtLam
                                     , builtinAgdaTermDef, builtinAgdaTermCon
                                     , builtinAgdaTermPi, builtinAgdaTermSort
                                     , builtinAgdaTermLit, builtinAgdaTermMeta
                                     , builtinAgdaTermUnsupported])
  , builtinAgdaErrorPart       |-> BuiltinData tset [ builtinAgdaErrorPartString, builtinAgdaErrorPartTerm, builtinAgdaErrorPartName ]
  , builtinAgdaErrorPartString |-> BuiltinDataCons (tstring --> terrorpart)
  , builtinAgdaErrorPartTerm   |-> BuiltinDataCons (tterm --> terrorpart)
  , builtinAgdaErrorPartName   |-> BuiltinDataCons (tqname --> terrorpart)
  -- Andreas, 2017-01-12, issue #2386: special handling of builtinEquality
  -- , (builtinEquality           |-> BuiltinData (hPi "a" (el primLevel) $
  --                                               hPi "A" (return $ sort $ varSort 0) $
  --                                               (El (varSort 1) <$> varM 0) -->
  --                                               (El (varSort 1) <$> varM 0) -->
  --                                               return (sort $ varSort 1))
  --                                              [builtinRefl])
  , (builtinHiding             |-> BuiltinData tset [builtinHidden, builtinInstance, builtinVisible])
    -- Relevance
  , (builtinRelevance          |-> BuiltinData tset [builtinRelevant, builtinIrrelevant])
  , (builtinRelevant           |-> BuiltinDataCons trelevance)
  , (builtinIrrelevant         |-> BuiltinDataCons trelevance)
    -- Associativity
  , builtinAssoc               |-> BuiltinData tset [builtinAssocLeft, builtinAssocRight, builtinAssocNon]
  , builtinAssocLeft           |-> BuiltinDataCons tassoc
  , builtinAssocRight          |-> BuiltinDataCons tassoc
  , builtinAssocNon            |-> BuiltinDataCons tassoc
    -- Precedence
  , builtinPrecedence          |-> BuiltinData tset [builtinPrecRelated, builtinPrecUnrelated]
  , builtinPrecRelated         |-> BuiltinDataCons (tint --> tprec)
  , builtinPrecUnrelated       |-> BuiltinDataCons tprec
    -- Fixity
  , builtinFixity              |-> BuiltinData tset [builtinFixityFixity]
  , builtinFixityFixity        |-> BuiltinDataCons (tassoc --> tprec --> tfixity)
  -- Andreas, 2017-01-12, issue #2386: special handling of builtinEquality
  -- , (builtinRefl               |-> BuiltinDataCons (hPi "a" (el primLevel) $
  --                                                   hPi "A" (return $ sort $ varSort 0) $
  --                                                   hPi "x" (El (varSort 1) <$> varM 0) $
  --                                                   El (varSort 2) <$> primEquality <#> varM 2 <#> varM 1 <@> varM 0 <@> varM 0))
  , (builtinRewrite           |-> BuiltinUnknown Nothing verifyBuiltinRewrite)
  , (builtinNil                |-> BuiltinDataCons (hPi "A" tset (el (list v0))))
  , (builtinCons               |-> BuiltinDataCons (hPi "A" tset (tv0 --> el (list v0) --> el (list v0))))
  , (builtinZero               |-> BuiltinDataCons tnat)
  , (builtinSuc                |-> BuiltinDataCons (tnat --> tnat))
  , (builtinTrue               |-> BuiltinDataCons tbool)
  , (builtinFalse              |-> BuiltinDataCons tbool)
  , (builtinArgArg             |-> BuiltinDataCons (hPi "A" tset (targinfo --> tv0 --> targ tv0)))
  , (builtinAbsAbs             |-> BuiltinDataCons (hPi "A" tset (tstring  --> tv0 --> tabs tv0)))
  , (builtinArgArgInfo         |-> BuiltinDataCons (thiding --> trelevance --> targinfo))
  , (builtinAgdaTermVar        |-> BuiltinDataCons (tnat --> targs --> tterm))
  , (builtinAgdaTermLam        |-> BuiltinDataCons (thiding --> tabs tterm --> tterm))
  , (builtinAgdaTermExtLam     |-> BuiltinDataCons (tlist tclause --> targs --> tterm))
  , (builtinAgdaTermDef        |-> BuiltinDataCons (tqname --> targs --> tterm))
  , (builtinAgdaTermCon        |-> BuiltinDataCons (tqname --> targs --> tterm))
  , (builtinAgdaTermPi         |-> BuiltinDataCons (targ ttype --> tabs ttype --> tterm))
  , (builtinAgdaTermSort       |-> BuiltinDataCons (tsort --> tterm))
  , (builtinAgdaTermLit        |-> BuiltinDataCons (tliteral --> tterm))
  , (builtinAgdaTermMeta         |-> BuiltinDataCons (tmeta --> targs --> tterm))
  , (builtinAgdaTermUnsupported|-> BuiltinDataCons tterm)
  , (builtinAgdaLitNat    |-> BuiltinDataCons (tnat --> tliteral))
  , (builtinAgdaLitFloat  |-> BuiltinDataCons (tfloat --> tliteral))
  , (builtinAgdaLitChar   |-> BuiltinDataCons (tchar --> tliteral))
  , (builtinAgdaLitString |-> BuiltinDataCons (tstring --> tliteral))
  , (builtinAgdaLitQName  |-> BuiltinDataCons (tqname --> tliteral))
  , (builtinAgdaLitMeta   |-> BuiltinDataCons (tmeta --> tliteral))
  , (builtinHidden             |-> BuiltinDataCons thiding)
  , (builtinInstance           |-> BuiltinDataCons thiding)
  , (builtinVisible            |-> BuiltinDataCons thiding)
  , (builtinSizeUniv           |-> builtinPostulate tSizeUniv) -- SizeUniv : SizeUniv
-- See comment on tSizeUniv: the following does not work currently.
--  , (builtinSizeUniv           |-> builtinPostulate tSetOmega) -- SizeUniv : Setω
  , (builtinSize               |-> builtinPostulate tSizeUniv)
  , (builtinSizeLt             |-> builtinPostulate (tsize ..--> tSizeUniv))
  , (builtinSizeSuc            |-> builtinPostulate (tsize --> tsize))
  , (builtinSizeInf            |-> builtinPostulate tsize)
  -- postulate max : {i : Size} -> Size< i -> Size< i -> Size< i
  , (builtinSizeMax            |-> builtinPostulate (tsize --> tsize --> tsize))
     -- (hPi "i" tsize $ let a = el $ primSizeLt <@> v0 in (a --> a --> a)))
  , (builtinAgdaSortSet        |-> BuiltinDataCons (tterm --> tsort))
  , (builtinAgdaSortLit        |-> BuiltinDataCons (tnat --> tsort))
  , (builtinAgdaSortUnsupported|-> BuiltinDataCons tsort)
  , (builtinNatPlus            |-> BuiltinPrim "primNatPlus" verifyPlus)
  , (builtinNatMinus           |-> BuiltinPrim "primNatMinus" verifyMinus)
  , (builtinNatTimes           |-> BuiltinPrim "primNatTimes" verifyTimes)
  , (builtinNatDivSucAux       |-> BuiltinPrim "primNatDivSucAux" verifyDivSucAux)
  , (builtinNatModSucAux       |-> BuiltinPrim "primNatModSucAux" verifyModSucAux)
  , (builtinNatEquals          |-> BuiltinPrim "primNatEquality" verifyEquals)
  , (builtinNatLess            |-> BuiltinPrim "primNatLess" verifyLess)
  , (builtinLevelZero          |-> BuiltinPrim "primLevelZero" (const $ return ()))
  , (builtinLevelSuc           |-> BuiltinPrim "primLevelSuc" (const $ return ()))
  , (builtinLevelMax           |-> BuiltinPrim "primLevelMax" verifyMax)
  , (builtinAgdaClause         |-> BuiltinData tset [builtinAgdaClauseClause, builtinAgdaClauseAbsurd])
  , (builtinAgdaClauseClause   |-> BuiltinDataCons (tlist (targ tpat) --> tterm --> tclause))
  , (builtinAgdaClauseAbsurd   |-> BuiltinDataCons (tlist (targ tpat) --> tclause))
  , (builtinAgdaDefinition            |-> BuiltinData tset [builtinAgdaDefinitionFunDef
                                                           ,builtinAgdaDefinitionDataDef
                                                           ,builtinAgdaDefinitionDataConstructor
                                                           ,builtinAgdaDefinitionRecordDef
                                                           ,builtinAgdaDefinitionPostulate
                                                           ,builtinAgdaDefinitionPrimitive])
  , (builtinAgdaDefinitionFunDef          |-> BuiltinDataCons (tlist tclause --> tdefn))
  , (builtinAgdaDefinitionDataDef         |-> BuiltinDataCons (tnat --> tlist tqname --> tdefn))
  , (builtinAgdaDefinitionDataConstructor |-> BuiltinDataCons (tqname --> tdefn))
  , (builtinAgdaDefinitionRecordDef       |-> BuiltinDataCons (tqname --> tdefn))
  , (builtinAgdaDefinitionPostulate       |-> BuiltinDataCons tdefn)
  , (builtinAgdaDefinitionPrimitive       |-> BuiltinDataCons tdefn)
  , builtinAgdaTCM       |-> builtinPostulate (hPi "a" tlevel $ tsetL 0 --> tsetL 0)
  , builtinAgdaTCMReturn |-> builtinPostulate (hPi "a" tlevel  $
                                               hPi "A" (tsetL 0) $
                                               elV 1 (varM 0) --> tTCM 1 (varM 0))
  , builtinAgdaTCMBind   |-> builtinPostulate (hPi "a" tlevel  $ hPi "b" tlevel $
                                               hPi "A" (tsetL 1) $ hPi "B" (tsetL 1) $
                                               tTCM 3 (varM 1) --> (elV 3 (varM 1) --> tTCM 2 (varM 0)) --> tTCM 2 (varM 0))
  , builtinAgdaTCMUnify      |-> builtinPostulate (tterm --> tterm --> tTCM_ primUnit)
  , builtinAgdaTCMTypeError  |-> builtinPostulate (hPi "a" tlevel $ hPi "A" (tsetL 0) $ tlist terrorpart --> tTCM 1 (varM 0))
  , builtinAgdaTCMInferType  |-> builtinPostulate (tterm --> tTCM_ primAgdaTerm)
  , builtinAgdaTCMCheckType  |-> builtinPostulate (tterm --> ttype --> tTCM_ primAgdaTerm)
  , builtinAgdaTCMNormalise  |-> builtinPostulate (tterm --> tTCM_ primAgdaTerm)
  , builtinAgdaTCMReduce     |-> builtinPostulate (tterm --> tTCM_ primAgdaTerm)
  , builtinAgdaTCMCatchError |-> builtinPostulate (hPi "a" tlevel $ hPi "A" (tsetL 0) $ tTCM 1 (varM 0) --> tTCM 1 (varM 0) --> tTCM 1 (varM 0))
  , builtinAgdaTCMGetContext |-> builtinPostulate (tTCM_ (unEl <$> tlist (targ ttype)))
  , builtinAgdaTCMExtendContext |-> builtinPostulate (hPi "a" tlevel $ hPi "A" (tsetL 0) $ targ ttype --> tTCM 1 (varM 0) --> tTCM 1 (varM 0))
  , builtinAgdaTCMInContext     |-> builtinPostulate (hPi "a" tlevel $ hPi "A" (tsetL 0) $ tlist (targ ttype) --> tTCM 1 (varM 0) --> tTCM 1 (varM 0))
  , builtinAgdaTCMFreshName     |-> builtinPostulate (tstring --> tTCM_ primQName)
  , builtinAgdaTCMDeclareDef    |-> builtinPostulate (targ tqname --> ttype --> tTCM_ primUnit)
  , builtinAgdaTCMDefineFun     |-> builtinPostulate (tqname --> tlist tclause --> tTCM_ primUnit)
  , builtinAgdaTCMGetType            |-> builtinPostulate (tqname --> tTCM_ primAgdaTerm)
  , builtinAgdaTCMGetDefinition      |-> builtinPostulate (tqname --> tTCM_ primAgdaDefinition)
  , builtinAgdaTCMQuoteTerm          |-> builtinPostulate (hPi "a" tlevel $ hPi "A" (tsetL 0) $ elV 1 (varM 0) --> tTCM_ primAgdaTerm)
  , builtinAgdaTCMUnquoteTerm        |-> builtinPostulate (hPi "a" tlevel $ hPi "A" (tsetL 0) $ tterm --> tTCM 1 (varM 0))
  , builtinAgdaTCMBlockOnMeta        |-> builtinPostulate (hPi "a" tlevel $ hPi "A" (tsetL 0) $ tmeta --> tTCM 1 (varM 0))
  , builtinAgdaTCMCommit             |-> builtinPostulate (tTCM_ primUnit)
  , builtinAgdaTCMIsMacro            |-> builtinPostulate (tqname --> tTCM_ primBool)
  , builtinAgdaTCMWithNormalisation  |-> builtinPostulate (hPi "a" tlevel $ hPi "A" (tsetL 0) $ tbool --> tTCM 1 (varM 0) --> tTCM 1 (varM 0))
  ]
  where
<<<<<<< HEAD
        (|->) = (,)
        v0,v1,v2,v3 :: TCM Term
=======
        (|->) = BuiltinInfo

>>>>>>> eaad33be
        v0 = varM 0
        v1 = varM 1
        v2 = varM 2
        v3 = varM 3

        tv0,tv1 :: TCM Type
        tv0 = el v0
        tv1 = el v1
        tv2 = el v2
        tv3 = el v3

        arg :: TCM Term -> TCM Term
        arg t = primArg <@> t

        elV x a = El (varSort x) <$> a

        tsetL l    = return $ sort (varSort l)
        tlevel     = el primLevel
        tlist x    = el $ list (fmap unEl x)
        targ x     = el (arg (fmap unEl x))
        tabs x     = el (primAbs <@> fmap unEl x)
        targs      = el (list (arg primAgdaTerm))
        tterm      = el primAgdaTerm
        terrorpart = el primAgdaErrorPart
        tnat       = el primNat
        tint       = el primInteger
        tunit      = el primUnit
        tinteger   = el primInteger
        tfloat     = el primFloat
        tchar      = el primChar
        tstring    = el primString
        tqname     = el primQName
        tmeta      = el primAgdaMeta
        tsize      = El sSizeUniv <$> primSize
        tbool      = el primBool
        thiding    = el primHiding
        trelevance = el primRelevance
        tassoc     = el primAssoc
        tprec      = el primPrecedence
        tfixity    = el primFixity
--        tcolors    = el (list primAgdaTerm) -- TODO guilhem
        targinfo   = el primArgInfo
        ttype      = el primAgdaTerm
        tsort      = el primAgdaSort
        tdefn      = el primAgdaDefinition
        tliteral   = el primAgdaLiteral
        tpat       = el primAgdaPattern
        tclause    = el primAgdaClause
        tTCM l a   = elV l (primAgdaTCM <#> varM l <@> a)
        tTCM_ a    = el (primAgdaTCM <#> primLevelZero <@> a)
        tinterval  = El Inf <$> primInterval

        verifyPlus plus =
            verify ["n","m"] $ \(@@) zero suc (==) (===) choice -> do
                let m = var 0
                    n = var 1
                    x + y = plus @@ x @@ y

                -- We allow recursion on any argument
                choice
                    [ do n + zero  == n
                         n + suc m == suc (n + m)
                    , do suc n + m == suc (n + m)
                         zero  + m == m
                    ]

        verifyMinus minus =
            verify ["n","m"] $ \(@@) zero suc (==) (===) choice -> do
                let m = var 0
                    n = var 1
                    x - y = minus @@ x @@ y

                -- We allow recursion on any argument
                zero  - zero  == zero
                zero  - suc m == zero
                suc n - zero  == suc n
                suc n - suc m == (n - m)

        verifyTimes times = do
            plus <- primNatPlus
            verify ["n","m"] $ \(@@) zero suc (==) (===) choice -> do
                let m = var 0
                    n = var 1
                    x + y = plus  @@ x @@ y
                    x * y = times @@ x @@ y

                choice
                    [ do n * zero == zero
                         choice [ (n * suc m) == (n + (n * m))
                                , (n * suc m) == ((n * m) + n)
                                ]
                    , do zero * n == zero
                         choice [ (suc n * m) == (m + (n * m))
                                , (suc n * m) == ((n * m) + m)
                                ]
                    ]

        verifyDivSucAux dsAux =
            verify ["k","m","n","j"] $ \(@@) zero suc (==) (===) choice -> do
                let aux k m n j = dsAux @@ k @@ m @@ n @@ j
                    k           = var 0
                    m           = var 1
                    n           = var 2
                    j           = var 3

                aux k m zero    j       == k
                aux k m (suc n) zero    == aux (suc k) m n m
                aux k m (suc n) (suc j) == aux k m n j

        verifyModSucAux dsAux =
            verify ["k","m","n","j"] $ \(@@) zero suc (==) (===) choice -> do
                let aux k m n j = dsAux @@ k @@ m @@ n @@ j
                    k           = var 0
                    m           = var 1
                    n           = var 2
                    j           = var 3

                aux k m zero    j       == k
                aux k m (suc n) zero    == aux zero m n m
                aux k m (suc n) (suc j) == aux (suc k) m n j

        verifyEquals eq =
            verify ["n","m"] $ \(@@) zero suc (==) (===) choice -> do
            true  <- primTrue
            false <- primFalse
            let x == y = eq @@ x @@ y
                m      = var 0
                n      = var 1
            (zero  == zero ) === true
            (suc n == suc m) === (n == m)
            (suc n == zero ) === false
            (zero  == suc n) === false

        verifyLess leq =
            verify ["n","m"] $ \(@@) zero suc (==) (===) choice -> do
            true  <- primTrue
            false <- primFalse
            let x < y = leq @@ x @@ y
                m     = var 0
                n     = var 1
            (n     < zero)  === false
            (suc n < suc m) === (n < m)
            (zero  < suc m) === true

        verifyMax maxV = return ()  -- TODO: make max a postulate

        verify xs = verify' primNat primZero primSuc xs

        verify' ::  TCM Term -> TCM Term -> TCM Term ->
                    [String] -> ( (Term -> Term -> Term) -> Term -> (Term -> Term) ->
                                (Term -> Term -> TCM ()) ->
                                (Term -> Term -> TCM ()) ->
                                ([TCM ()] -> TCM ()) -> TCM a) -> TCM a
        verify' pNat pZero pSuc xs f = do
            nat  <- El (mkType 0) <$> pNat
            zero <- pZero
            s    <- pSuc
            let x == y  = noConstraints $ equalTerm nat x y
                -- Andreas: 2013-10-21 I put primBool here on the inside
                -- since some Nat-builtins do not require Bool-builtins
                x === y = do bool <- El (mkType 0) <$> primBool
                             noConstraints $ equalTerm bool x y
                suc n  = s `apply1` n
                choice = foldr1 (\x y -> x `catchError` \_ -> y)
            xs <- mapM freshName_ xs
            addContext (xs, domFromArg $ defaultArg nat) $ f apply1 zero suc (==) (===) choice

-- | Checks that builtin with name @b : String@ of type @t : Term@
--   is a data type or inductive record with @n : Int@ constructors.
--   Returns the name of the data/record type.
inductiveCheck :: String -> Int -> Term -> TCM (QName, Definition)
inductiveCheck b n t = do
  t <- etaContract =<< normalise t
  case ignoreSharing t of
    Def q _ -> do
      def <- getConstInfo q
      let yes = return (q, def)
      case theDef def of
        Datatype { dataInduction = Inductive, dataCons = cs }
          | length cs == n -> yes
          | otherwise      -> no
        Record { recInduction = ind } | n == 1 && ind /= Just CoInductive -> yes
        _ -> no
    _ -> no
  where
  no
    | n == 1 = typeError $ GenericError $ unwords
        [ "The builtin", b
        , "must be a datatype with a single constructor"
        , "or an (inductive) record type"
        ]
    | otherwise = typeError $ GenericError $ unwords
        [ "The builtin", b
        , "must be a datatype with", show n
        , "constructors"
        ]

-- | @bindPostulatedName builtin e m@ checks that @e@ is a postulated
-- name @q@, and binds the builtin @builtin@ to the term @m q def@,
-- where @def@ is the current 'Definition' of @q@.

bindPostulatedName ::
  String -> A.Expr -> (QName -> Definition -> TCM Term) -> TCM ()
bindPostulatedName builtin e m = do
  q   <- getName e
  def <- getConstInfo q
  case theDef def of
    Axiom {} -> bindBuiltinName builtin =<< m q def
    _        -> err
  where
  err = typeError $ GenericError $
          "The argument to BUILTIN " ++ builtin ++
          " must be a postulated name"

  getName (A.Def q)          = return q
  getName (A.ScopedExpr _ e) = getName e
  getName _                  = err

-- REPLACED by TC.Functions.getDef
-- getDef :: Term -> TCM QName
-- getDef t = do
--   t <- etaContract =<< normalise t
--   case ignoreSharing t of
--     Def d _ -> return d
--     _ -> __IMPOSSIBLE__

bindAndSetHaskellType :: String -> String -> Term -> TCM ()
bindAndSetHaskellType b hs t = do
  d <- fromMaybe __IMPOSSIBLE__ <$> getDef t
  addHaskellType d hs
  bindBuiltinName b t

bindBuiltinBool :: Term -> TCM ()
bindBuiltinBool = bindAndSetHaskellType builtinBool "Bool"

bindBuiltinInt :: Term -> TCM ()
bindBuiltinInt = bindAndSetHaskellType builtinInteger "Integer"

bindBuiltinNat :: Term -> TCM ()
bindBuiltinNat t = do
  nat <- fromMaybe __IMPOSSIBLE__ <$> getDef t
  def <- theDef <$> getConstInfo nat
  case def of
    Datatype { dataCons = [c1, c2] } -> do
      bindBuiltinName builtinNat t
      let getArity c = arity <$> (normalise . defType =<< getConstInfo c)
      [a1, a2] <- mapM getArity [c1, c2]
      let (zero, suc) | a2 > a1   = (c1, c2)
                      | otherwise = (c2, c1)
          tnat = el primNat
          rerange = setRange (getRange nat)
      addHaskellType nat "Integer"
      bindBuiltinInfo (BuiltinInfo builtinZero $ BuiltinDataCons tnat)
                      (A.Con $ AmbQ [rerange zero])
      bindBuiltinInfo (BuiltinInfo builtinSuc  $ BuiltinDataCons (tnat --> tnat))
                      (A.Con $ AmbQ [rerange suc])
    _ -> __IMPOSSIBLE__

bindBuiltinUnit :: Term -> TCM ()
bindBuiltinUnit t = do
  unit <- fromMaybe __IMPOSSIBLE__ <$> getDef t
  def <- theDef <$> getConstInfo unit
  case def of
    Record { recFields = [], recConHead = con } -> do
      bindBuiltinName builtinUnit t
      bindBuiltinName builtinUnitUnit (Con con ConOSystem [])
    _ -> genericError "Builtin UNIT must be a singleton record type"

-- | Bind BUILTIN EQUALITY and BUILTIN REFL.
bindBuiltinEquality :: A.Expr -> TCM ()
bindBuiltinEquality (A.ScopedExpr scope e) = do
  setScope scope
  bindBuiltinEquality e
bindBuiltinEquality e = do
  (v, _t) <- inferExpr e

  -- Equality needs to be a data type with 1 constructor
  (eq, def) <- inductiveCheck builtinEquality 1 v

  -- Check that the type is the type of a polymorphic relation, i.e.,
  -- Γ → (A : Set _) → A → A → Set _
  TelV eqTel eqCore <- telView $ defType def
  let no = genericError "The type of BUILTIN EQUALITY must be a polymorphic relation"

  -- The target is a sort since eq is a data type.
  unless (isJust $ isSort $ unEl eqCore) __IMPOSSIBLE__

  -- The types of the last two arguments must be the third-last argument
  unless (size eqTel >= 3) no
  let (a, b) = fromMaybe __IMPOSSIBLE__ $ last2 $ telToList eqTel
  [a,b] <- reduce $ map (unEl . snd . unDom) [a,b]
  unless (deBruijnView a == Just 0) no
  unless (deBruijnView b == Just 1) no

  -- Get the single constructor.
  case theDef def of
    Datatype { dataCons = [c] } -> do
      bindBuiltinName builtinEquality v

      -- Check type of REFL.  It has to be of the form
      -- pars → (x : A) → Eq ... x x

      -- Check the arguments
      cdef <- getConstInfo c
      TelV conTel conCore <- telView $ defType cdef
      ts <- reduce $ map (unEl . snd . unDom) $ drop (conPars $ theDef cdef) $ telToList conTel
      -- After dropping the parameters, there should be maximally one argument.
      unless (length ts <= 1) wrongRefl
      unless (all ((Just 0 ==) . deBruijnView) ts) wrongRefl

      -- Check the target
      case ignoreSharing $ unEl conCore of
        Def _ es -> do
          let vs = map unArg $ fromMaybe __IMPOSSIBLE__ $ allApplyElims es
          (a,b) <- reduce $ fromMaybe __IMPOSSIBLE__ $ last2 vs
          unless (deBruijnView a == Just 0) wrongRefl
          unless (deBruijnView b == Just 0) wrongRefl
          bindBuiltinName builtinRefl (Con (ConHead c Inductive []) ConOSystem [])
        _ -> __IMPOSSIBLE__
    _ -> genericError "Builtin EQUALITY must be a data type with a single constructor"
  where
  wrongRefl = genericError "Wrong type of constructor of BUILTIN EQUALITY"

bindBuiltinInfo :: BuiltinInfo -> A.Expr -> TCM ()
bindBuiltinInfo i (A.ScopedExpr scope e) = setScope scope >> bindBuiltinInfo i e
bindBuiltinInfo (BuiltinInfo s d) e = do
    case d of
      BuiltinData t cs -> do
        v <- checkExpr e =<< t
        unless (s == builtinUnit) $ do
          void $ inductiveCheck s (length cs) v
        if | s == builtinEquality -> __IMPOSSIBLE__ -- bindBuiltinEquality v
           | s == builtinBool     -> bindBuiltinBool     v
           | s == builtinNat      -> bindBuiltinNat      v
           | s == builtinInteger  -> bindBuiltinInt      v
           | s == builtinUnit     -> bindBuiltinUnit     v
           | otherwise            -> bindBuiltinName s   v

      BuiltinDataCons t -> do

        let name (Lam h b)  = name (absBody b)
            name (Con c ci _) = Con c ci []
            name (Shared p) = name $ ignoreSharing (derefPtr p)
            name _          = __IMPOSSIBLE__

        v0 <- checkExpr e =<< t

        case e of
          A.Con{} -> return ()
          _       -> typeError $ BuiltinMustBeConstructor s e

        let v@(Con h _ []) = name v0
            c = conName h
        when (s == builtinTrue)  $ addHaskellCode c "Bool" "True"
        when (s == builtinFalse) $ addHaskellCode c "Bool" "False"
        bindBuiltinName s v

      BuiltinPrim pfname axioms -> do
        case e of
          A.Def qx -> do

            PrimImpl t pf <- lookupPrimitiveFunction pfname
            v <- checkExpr e t

            axioms v

            info <- getConstInfo qx
            let cls = defClauses info
                a   = defAbstract info
                mcc = defCompiled info
            bindPrimitive pfname $ pf { primFunName = qx }
            addConstant qx $ info { theDef = Primitive a pfname cls mcc }

            -- needed? yes, for checking equations for mul
            bindBuiltinName s v

          _ -> typeError $ GenericError $ "Builtin " ++ s ++ " must be bound to a function"

      BuiltinPostulate rel t -> do
        t' <- t
        v <- applyRelevanceToContext rel $ checkExpr e t'
        let err = typeError $ GenericError $
                    "The argument to BUILTIN " ++ s ++ " must be a postulated name"
        case e of
          A.Def q -> do
            def <- getConstInfo q
            case theDef def of
              Axiom {} -> do
                builtinSizeHook s q t'
                when (s == builtinChar)   $ addHaskellType q "Char"
                when (s == builtinString) $ addHaskellType q "Data.Text.Text"
                when (s == builtinFloat)  $ addHaskellType q "Double"
                bindBuiltinName s v
              _        -> err
          _ -> err

      BuiltinUnknown mt f -> do
        (v, t) <- caseMaybe mt (inferExpr e) $ \ tcmt -> do
          t <- tcmt
          (,t) <$> checkExpr e t
        f v t
        bindBuiltinName s v

-- | Bind a builtin thing to an expression.
bindBuiltin :: String -> A.Expr -> TCM ()
bindBuiltin b e = do
  unlessM ((0 ==) <$> getContextSize) $ typeError $ BuiltinInParameterisedModule b
  if | b == builtinRefl  -> warning $ OldBuiltin b builtinEquality
     | b == builtinZero  -> nowNat b
     | b == builtinSuc   -> nowNat b
     | b == builtinInf   -> bindBuiltinInf e
     | b == builtinSharp -> bindBuiltinSharp e
     | b == builtinFlat  -> bindBuiltinFlat e
     | b == builtinEquality -> bindBuiltinEquality e
     | Just i <- find ((b ==) . builtinName) coreBuiltins -> bindBuiltinInfo i e
     | otherwise -> typeError $ NoSuchBuiltinName b
  where
    nowNat b = warning $ OldBuiltin b builtinNat

isUntypedBuiltin :: String -> Bool
isUntypedBuiltin b = elem b [builtinFromNat, builtinFromNeg, builtinFromString]

bindUntypedBuiltin :: String -> A.Expr -> TCM ()
bindUntypedBuiltin b e =
  case A.unScope e of
    A.Def q  -> bindBuiltinName b (Def q [])
    A.Proj _ (AmbQ [q]) -> bindBuiltinName b (Def q [])
    e        -> genericError $ "The argument to BUILTIN " ++ b ++ " must be a defined unambiguous name"

-- | Bind a builtin thing to a new name.
bindBuiltinNoDef :: String -> A.QName -> TCM ()
bindBuiltinNoDef b q = do
  unlessM ((0 ==) <$> getContextSize) $ typeError $ BuiltinInParameterisedModule b
  case lookup b $ map (\ (BuiltinInfo b i) -> (b, i)) coreBuiltins of
    Just (BuiltinPostulate rel mt) -> do
      t <- mt
      addConstant q $ defaultDefn (setRelevance rel defaultArgInfo) q t def
      builtinSizeHook b q t
      bindBuiltinName b $ Def q []
      where
        -- Andreas, 2015-02-14
        -- Special treatment of SizeUniv, should maybe be a primitive.
        def | b == builtinSizeUniv = emptyFunction
                { funClauses = [ (empty :: Clause) { clauseBody = Just $ Sort sSizeUniv } ]
                , funCompiled = Just (CC.Done [] $ Sort sSizeUniv)
                , funTerminates = Just True
                }
            | otherwise = Axiom
    Just (BuiltinPrim s _verify) -> do
      PrimImpl t pf <- lookupPrimitiveFunction s
      bindPrimitive s (pf {primFunName = q})
      addConstant q $
        defaultDefn defaultArgInfo q t $
          Primitive ConcreteDef -- TODO fix (Info.defAbstract i)
              s []
              (Just (CC.Done [] $ Def q []))
    Just (BuiltinDataCons mt) -> do
      t <- mt
      d <- return $! getPrimName $ unEl t
      let
        ch = ConHead q Inductive []
        def = Constructor 0 ch d ConcreteDef Inductive Nothing []
      addConstant q $ defaultDefn defaultArgInfo q t def
      bindBuiltinName b $ Con ch ConOSystem []
    Just (BuiltinData mt cs) -> do
      t <- mt
      addConstant q $ defaultDefn defaultArgInfo q t def
      bindBuiltinName b $ Def q []
      where
        def = Datatype
              { dataPars       = 0
              , dataSmallPars  = Perm 0 []
              , dataNonLinPars = Drop 0 $ Perm 0 []
              , dataIxs        = 0
              , dataInduction  = Inductive
              , dataClause     = Nothing
              , dataCons       = []     -- Constructors are added later
              , dataSort       = Inf
              , dataAbstr      = ConcreteDef
              , dataMutual     = []
              }
    Just{}  -> __IMPOSSIBLE__
    Nothing -> __IMPOSSIBLE__ -- typeError $ NoSuchBuiltinName b<|MERGE_RESOLUTION|>--- conflicted
+++ resolved
@@ -296,13 +296,9 @@
   , builtinAgdaTCMWithNormalisation  |-> builtinPostulate (hPi "a" tlevel $ hPi "A" (tsetL 0) $ tbool --> tTCM 1 (varM 0) --> tTCM 1 (varM 0))
   ]
   where
-<<<<<<< HEAD
-        (|->) = (,)
+        (|->) = BuiltinInfo
+
         v0,v1,v2,v3 :: TCM Term
-=======
-        (|->) = BuiltinInfo
-
->>>>>>> eaad33be
         v0 = varM 0
         v1 = varM 1
         v2 = varM 2
