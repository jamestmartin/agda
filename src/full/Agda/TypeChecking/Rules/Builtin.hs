{-# LANGUAGE CPP #-}
{-# LANGUAGE NondecreasingIndentation #-}

module Agda.TypeChecking.Rules.Builtin
  ( bindBuiltin
  , bindBuiltinNoDef
  , builtinKindOfName
  , bindPostulatedName
  , isUntypedBuiltin
  , bindUntypedBuiltin
  ) where

import Control.Applicative hiding (empty)
import Control.Monad
import Control.Monad.Reader (ask)
import Control.Monad.State (get)
import Data.List (find, sortBy)
import Data.Function (on)

import qualified Agda.Syntax.Abstract as A
import qualified Agda.Syntax.Abstract.Views as A
import Agda.Syntax.Common
import Agda.Syntax.Internal
import Agda.Syntax.Position
import Agda.Syntax.Scope.Base

import Agda.TypeChecking.Monad
import Agda.TypeChecking.Monad.Builtin
import Agda.TypeChecking.Monad.SizedTypes ( builtinSizeHook )

import qualified Agda.TypeChecking.CompiledClause as CC
import Agda.TypeChecking.Conversion
import Agda.TypeChecking.Constraints
import Agda.TypeChecking.EtaContract
import Agda.TypeChecking.Functions
import Agda.TypeChecking.Irrelevance
import Agda.TypeChecking.Names
import Agda.TypeChecking.Primitive
import Agda.TypeChecking.Positivity.Occurrence
import Agda.TypeChecking.Reduce
import Agda.TypeChecking.Substitute
import Agda.TypeChecking.Telescope
import Agda.TypeChecking.Rules.Term ( checkExpr , inferExpr )
import Agda.TypeChecking.Warnings

import {-# SOURCE #-} Agda.TypeChecking.Rules.Builtin.Coinduction
import {-# SOURCE #-} Agda.TypeChecking.Rewriting

import Agda.Utils.Except ( MonadError(catchError) )
import Agda.Utils.Functor
import Agda.Utils.List
import Agda.Utils.Maybe
import Agda.Utils.Monad
import Agda.Utils.NonemptyList
import Agda.Utils.Null
import Agda.Utils.Permutation
import Agda.Utils.Size

#include "undefined.h"
import Agda.Utils.Impossible

---------------------------------------------------------------------------
-- * Checking builtin pragmas
---------------------------------------------------------------------------

builtinPostulate :: TCM Type -> BuiltinDescriptor
builtinPostulate = BuiltinPostulate Relevant

findBuiltinInfo :: String -> Maybe BuiltinInfo
findBuiltinInfo b = find ((b ==) . builtinName) coreBuiltins

coreBuiltins :: [BuiltinInfo]
coreBuiltins =
  [ (builtinList               |-> BuiltinData (tset --> tset) [builtinNil, builtinCons])
  , (builtinArg                |-> BuiltinData (tset --> tset) [builtinArgArg])
  , (builtinAbs                |-> BuiltinData (tset --> tset) [builtinAbsAbs])
  , (builtinArgInfo            |-> BuiltinData tset [builtinArgArgInfo])
  , (builtinBool               |-> BuiltinData tset [builtinTrue, builtinFalse])
  , (builtinNat                |-> BuiltinData tset [builtinZero, builtinSuc])
  , (builtinSigma              |-> BuiltinData (runNamesT [] $
                                                hPi' "la" (el $ cl primLevel) $ \ a ->
                                                hPi' "lb" (el $ cl primLevel) $ \ b ->
                                                nPi' "A" (sort . tmSort <$> a) $ \bA ->
                                                nPi' "B" (el' a bA --> (sort . tmSort <$> b)) $ \bB ->
                                                ((sort . tmSort) <$> (cl primLevelMax <@> a <@> b))
                                                )
                                               ["SIGMACON"])
  , (builtinUnit               |-> BuiltinData tset [builtinUnitUnit])  -- actually record, but they are treated the same
  , (builtinAgdaLiteral        |-> BuiltinData tset [builtinAgdaLitNat, builtinAgdaLitWord64, builtinAgdaLitFloat,
                                                     builtinAgdaLitChar, builtinAgdaLitString,
                                                     builtinAgdaLitQName, builtinAgdaLitMeta])
  , (builtinAgdaPattern        |-> BuiltinData tset [builtinAgdaPatVar, builtinAgdaPatCon, builtinAgdaPatDot,
                                                     builtinAgdaPatLit, builtinAgdaPatProj, builtinAgdaPatAbsurd])
  , (builtinAgdaPatVar         |-> BuiltinDataCons (tstring --> tpat))
  , (builtinAgdaPatCon         |-> BuiltinDataCons (tqname --> tlist (targ tpat) --> tpat))
  , (builtinAgdaPatDot         |-> BuiltinDataCons tpat)
  , (builtinAgdaPatLit         |-> BuiltinDataCons (tliteral --> tpat))
  , (builtinAgdaPatProj        |-> BuiltinDataCons (tqname --> tpat))
  , (builtinAgdaPatAbsurd      |-> BuiltinDataCons tpat)
  , (builtinLevel              |-> builtinPostulate tset)
  , (builtinWord64             |-> builtinPostulate tset)
  , (builtinInteger            |-> BuiltinData tset [builtinIntegerPos, builtinIntegerNegSuc])
  , (builtinIntegerPos         |-> BuiltinDataCons (tnat --> tinteger))
  , (builtinIntegerNegSuc      |-> BuiltinDataCons (tnat --> tinteger))
  , (builtinFloat              |-> builtinPostulate tset)
  , (builtinChar               |-> builtinPostulate tset)
  , (builtinString             |-> builtinPostulate tset)
  , (builtinInf                |-> builtinPostulate typeOfInf)
  , (builtinSharp              |-> builtinPostulate typeOfSharp)
  , (builtinFlat               |-> builtinPostulate typeOfFlat)
  , (builtinQName              |-> builtinPostulate tset)
  , (builtinAgdaMeta           |-> builtinPostulate tset)
  , (builtinIO                 |-> builtinPostulate (tset --> tset))
  , (builtinPath               |-> BuiltinUnknown
                                               (Just
                                               (hPi "a" (el primLevel) $
                                                hPi "A" (return $ sort $ varSort 0) $
                                                (El (varSort 1) <$> varM 0) -->
                                                (El (varSort 1) <$> varM 0) -->
                                                return (sort $ varSort 1)))
                                               verifyPath)
  , (builtinPathP              |-> builtinPostulate (hPi "a" (el primLevel) $
                                                nPi "A" (tinterval --> (return $ sort $ varSort 0)) $
                                                (El (varSort 1) <$> varM 0 <@> primIZero) -->
                                                (El (varSort 1) <$> varM 0 <@> primIOne) -->
                                                return (sort $ varSort 1)))
  , (builtinInterval           |-> BuiltinData (return $ sort Inf) [builtinIZero,builtinIOne])
  , (builtinSub                |-> builtinPostulate (runNamesT [] $ hPi' "a" (el $ cl primLevel) $ \ a ->
                                                     nPi' "A" (el' (cl primLevelSuc <@> a) (Sort . tmSort <$> a)) $ \ bA ->
                                                     nPi' "φ" (elInf $ cl primInterval) $ \ phi ->
                                                     elInf (cl primPartial <#> a <@> bA <@> phi) --> (return $ sort Inf)
                                                    ))
  , (builtinSubIn              |-> builtinPostulate (runNamesT [] $
                                                     hPi' "a" (el $ cl primLevel) $ \ a ->
                                                     hPi' "A" (el' (cl primLevelSuc <@> a) (Sort . tmSort <$> a)) $ \ bA ->
                                                     hPi' "φ" (elInf $ cl primInterval) $ \ phi ->
                                                     nPi' "x" (el' (Sort . tmSort <$> a) bA) $ \ x ->
                                                     elInf $ cl primSub <#> a <@> bA <@> phi <@> (lam "o" $ \ _ -> x)))
  , (builtinIZero              |-> BuiltinDataCons (elInf primInterval))
  , (builtinIOne               |-> BuiltinDataCons (elInf primInterval))
  , (builtinPartial            |-> BuiltinPrim "primPartial" (const $ return ()))
  , (builtinPartialP           |-> BuiltinPrim "primPartialP" (const $ return ()))
  , (builtinIsOne              |-> builtinPostulate (tinterval --> return (sort $ Inf)))
  , (builtinItIsOne            |-> builtinPostulate (elInf $ primIsOne <@> primIOne))
  , (builtinIsOne1             |-> builtinPostulate (runNamesT [] $
                                                     nPi' "i" (cl tinterval) $ \ i ->
                                                     nPi' "j" (cl tinterval) $ \ j ->
                                                     nPi' "i1" (elInf $ cl primIsOne <@> i) $ \ i1 ->
                                                     (elInf $ cl primIsOne <@> (cl primIMax <@> i <@> j))))
  , (builtinIsOne2             |-> builtinPostulate (runNamesT [] $
                                                     nPi' "i" (cl tinterval) $ \ i ->
                                                     nPi' "j" (cl tinterval) $ \ j ->
                                                     nPi' "j1" (elInf $ cl primIsOne <@> j) $ \ j1 ->
                                                     (elInf $ cl primIsOne <@> (cl primIMax <@> i <@> j))))
  , (builtinIsOneEmpty         |-> builtinPostulate (runNamesT [] $
                                                     hPi' "l" (el $ cl primLevel) $ \ l ->
                                                     hPi' "A" (pPi' "o" (cl primIZero) $ \ _ ->
                                                                    el' (cl primLevelSuc <@> l) (Sort . tmSort <$> l)) $ \ bA ->
                                                     pPi' "o" (cl primIZero) (\ o -> el' l $ gApply' (setRelevance Irrelevant defaultArgInfo) bA o)))

  , (builtinId                 |-> builtinPostulate (hPi "a" (el primLevel) $
                                                hPi "A" (return $ sort $ varSort 0) $
                                                (El (varSort 1) <$> varM 0) -->
                                                (El (varSort 1) <$> varM 0) -->
                                                return (sort $ varSort 1)))
  , (builtinConId                 |-> builtinPostulate (hPi "a" (el primLevel) $
                                                hPi "A" (return $ sort $ varSort 0) $
                                                hPi "x" (El (varSort 1) <$> varM 0) $
                                                hPi "y" (El (varSort 2) <$> varM 1) $
                                                tinterval --> (El (varSort 3) <$> primPath <#> varM 3 <#> varM 2 <@> varM 1 <@> varM 0) -->
                                                (El (varSort 3) <$> primId <#> varM 3 <#> varM 2 <@> varM 1 <@> varM 0)))
  , (builtinEquiv            |-> BuiltinUnknown (Just $ runNamesT [] (
                                                    hPi' "l" (el $ cl primLevel) $ \ a ->
                                                    hPi' "l'" (el $ cl primLevel) $ \ b ->
                                                    nPi' "A" (sort . tmSort <$> a) $ \bA ->
                                                    nPi' "B" (sort . tmSort <$> b) $ \bB ->
                                                    ((sort . tmSort) <$> (cl primLevelMax <@> a <@> b))
                                                  ))
                                                   (const $ const $ return ()))
  , (builtinEquivFun            |-> BuiltinUnknown (Just $ runNamesT [] (
                                                    hPi' "l" (el $ cl primLevel) $ \ a ->
                                                    hPi' "l'" (el $ cl primLevel) $ \ b ->
                                                    hPi' "A" (sort . tmSort <$> a) $ \bA ->
                                                    hPi' "B" (sort . tmSort <$> b) $ \bB ->
                                                    el' (cl primLevelMax <@> a <@> b) (cl primEquiv <#> a <#> b <@> bA <@> bB) --> (el' a bA --> el' b bB)
                                                  ))
                                                   (const $ const $ return ()))
  , (builtinEquivProof            |-> BuiltinUnknown (Just $ runNamesT [] (
                                                    hPi' "l" (el $ cl primLevel) $ \ la ->
                                                    hPi' "l'" (el $ cl primLevel) $ \ lb ->
                                                    nPi' "A" (sort . tmSort <$> la) $ \ bA ->
                                                    nPi' "B" (sort . tmSort <$> lb) $ \ bB ->
                                                    nPi' "e" (el' (cl primLevelMax <@> la <@> lb) (cl primEquiv <#> la <#> lb <@> bA <@> bB)) $ \ e -> do
                                                    nPi' "b" (el' lb bB) $ \ b -> do
                                                     let f = cl primEquivFun <#> la <#> lb <#> bA <#> bB <@> e
                                                         fiber = el' (cl primLevelMax <@> la <@> lb) (cl primSigma <#> la <#> lb
                                                                                                       <@> bA
                                                                                                       <@> (lam "a" $ \ a -> cl primPath <#> lb <#> bB <@> b <@> (f <@> a)))
                                                     nPi' "φ" (cl tinterval) $ \ phi ->
                                                       (pPi' "o" phi $ \ o -> fiber) --> fiber
                                                  ))
                                                   (const $ const $ return ()))
  , (builtinPathToEquiv        |-> BuiltinUnknown
                                                (Just $ runNamesT [] (
                                                   hPi' "l" (cl tinterval --> (el $ cl primLevel)) $ \ a ->
                                                   nPi' "E" (nPi' "i" (cl tinterval) $ \ i -> (sort . tmSort <$> (a <@> i))) $ \bE ->
                                                   el' (cl primLevelMax <@> (a <@> cl primIZero) <@> (a <@> cl primIOne))
                                                    (cl primEquiv <#> (a <@> cl primIZero) <#> (a <@> cl primIOne) <@> (bE <@> cl primIZero) <@> (bE <@> cl primIOne)
                                                         )))
                                         (const $ const $ return ()))
  , (builtinCompGlue           |-> BuiltinUnknown (Just $ runNamesT [] (
                                     hPi' "l"  (cl tinterval --> el (cl primLevel)) $ \ l ->
                                     hPi' "l'" (cl tinterval --> el (cl primLevel)) $ \ l' ->
                                     nPi' "A"  (nPi' "i" (cl tinterval) $ \ i -> sort . tmSort <$> (l <@> i)) $ \ bA ->
                                     nPi' "φ"  (cl tinterval --> cl tinterval) $ \ phi ->
                                     nPi' "T"  (nPi' "i" (cl tinterval) $ \ i -> pPi' "o" (phi <@> i) $ \ o -> sort . tmSort <$> (l' <@> i)) $ \ bT ->
                                     nPi' "e"  (nPi' "i" (cl tinterval) $ \ i -> pPi' "o" (phi <@> i) $ \ o ->
                                                    el' (cl primLevelMax <@> (l' <@> i) <@> (l <@> i))
                                                        (cl primEquiv <#> (l' <@> i) <#> (l <@> i)
                                                                        <@> (bT <@> i <@> o) <@> (bA <@> i))) $ \ e ->
                                     nPi' "ψ" (cl tinterval) $ \ psi ->
                                     let bB i = el' (l' <@> i) (cl primGlue <#> (l <@> i) <#> (l' <@> i)
                                                                            <@> (bA <@> i) <@> (phi <@> i)
                                                                            <@> (bT <@> i) <@> (e <@> i))
                                     in nPi' "b" (nPi' "i" (cl tinterval) $ \ i -> pPi' "o" psi $ \ _ -> bB i) $ \ _b ->
                                        bB (cl primIZero) --> bB (cl primIOne)
                                     ))
                                                      (const $ const $ return ()))
  , (builtinPushOut                |-> builtinPostulate (runNamesT [] $ hPi' "l" (el $ cl primLevel) $ \ l ->
                                                     hPi' "A" (el' (cl primLevelSuc <@> l) (Sort . tmSort <$> l)) $ \ bA ->
                                                     hPi' "B" (el' (cl primLevelSuc <@> l) (Sort . tmSort <$> l)) $ \ bB ->
                                                     hPi' "C" (el' (cl primLevelSuc <@> l) (Sort . tmSort <$> l)) $ \ bC ->
                                                     nPi' "f" (el' l bC --> el' l bA) $ \ f ->
                                                     nPi' "g" (el' l bC --> el' l bB) $ \ g ->
                                                     (el' (cl primLevelSuc <@> l) (Sort . tmSort <$> l))
                                                    ))
  , (builtinPOInl                |-> builtinPostulate (runNamesT [] $ hPi' "l" (el $ cl primLevel) $ \ l ->
                                                     hPi' "A" (el' (cl primLevelSuc <@> l) (Sort . tmSort <$> l)) $ \ bA ->
                                                     hPi' "B" (el' (cl primLevelSuc <@> l) (Sort . tmSort <$> l)) $ \ bB ->
                                                     hPi' "C" (el' (cl primLevelSuc <@> l) (Sort . tmSort <$> l)) $ \ bC ->
                                                     hPi' "f" (el' l bC --> el' l bA) $ \ f ->
                                                     hPi' "g" (el' l bC --> el' l bB) $ \ g ->
                                                     nPi' "a" (el' l bA) $ \ _a ->
                                                     (el' l (cl primPushOut <#> l <#> bA <#> bB <#> bC <@> f <@> g))
                                                    ))
  , (builtinPOInr                |-> builtinPostulate (runNamesT [] $ hPi' "l" (el $ cl primLevel) $ \ l ->
                                                     hPi' "A" (el' (cl primLevelSuc <@> l) (Sort . tmSort <$> l)) $ \ bA ->
                                                     hPi' "B" (el' (cl primLevelSuc <@> l) (Sort . tmSort <$> l)) $ \ bB ->
                                                     hPi' "C" (el' (cl primLevelSuc <@> l) (Sort . tmSort <$> l)) $ \ bC ->
                                                     hPi' "f" (el' l bC --> el' l bA) $ \ f ->
                                                     hPi' "g" (el' l bC --> el' l bB) $ \ g ->
                                                     nPi' "b" (el' l bB) $ \ _b ->
                                                     (el' l (cl primPushOut <#> l <#> bA <#> bB <#> bC <@> f <@> g))
                                                    ))
  , (builtinPOPush                |-> builtinPostulate (runNamesT [] $ hPi' "l" (el $ cl primLevel) $ \ l ->
                                                     hPi' "A" (el' (cl primLevelSuc <@> l) (Sort . tmSort <$> l)) $ \ bA ->
                                                     hPi' "B" (el' (cl primLevelSuc <@> l) (Sort . tmSort <$> l)) $ \ bB ->
                                                     hPi' "C" (el' (cl primLevelSuc <@> l) (Sort . tmSort <$> l)) $ \ bC ->
                                                     hPi' "f" (el' l bC --> el' l bA) $ \ f ->
                                                     hPi' "g" (el' l bC --> el' l bB) $ \ g ->
                                                     nPi' "c" (el' l bC) $ \ c ->
                                                     (el' l (cl primPathP <#> l <#> (lam "_" $ \ _ -> cl primPushOut <#> l <#> bA <#> bB <#> bC <@> f <@> g)
                                                                         <@> (cl primPOInl <#> l <#> bA <#> bB <#> bC <#> f <#> g <@> (f <@> c))
                                                                         <@> (cl primPOInr <#> l <#> bA <#> bB <#> bC <#> f <#> g <@> (g <@> c))))
                                                    ))
  , (builtinAgdaSort           |-> BuiltinData tset [builtinAgdaSortSet, builtinAgdaSortLit, builtinAgdaSortUnsupported])
  , (builtinAgdaTerm           |-> BuiltinData tset
                                     [ builtinAgdaTermVar, builtinAgdaTermLam, builtinAgdaTermExtLam
                                     , builtinAgdaTermDef, builtinAgdaTermCon
                                     , builtinAgdaTermPi, builtinAgdaTermSort
                                     , builtinAgdaTermLit, builtinAgdaTermMeta
                                     , builtinAgdaTermUnsupported])
  , builtinAgdaErrorPart       |-> BuiltinData tset [ builtinAgdaErrorPartString, builtinAgdaErrorPartTerm, builtinAgdaErrorPartName ]
  , builtinAgdaErrorPartString |-> BuiltinDataCons (tstring --> terrorpart)
  , builtinAgdaErrorPartTerm   |-> BuiltinDataCons (tterm --> terrorpart)
  , builtinAgdaErrorPartName   |-> BuiltinDataCons (tqname --> terrorpart)
  -- Andreas, 2017-01-12, issue #2386: special handling of builtinEquality
  -- , (builtinEquality           |-> BuiltinData (hPi "a" (el primLevel) $
  --                                               hPi "A" (return $ sort $ varSort 0) $
  --                                               (El (varSort 1) <$> varM 0) -->
  --                                               (El (varSort 1) <$> varM 0) -->
  --                                               return (sort $ varSort 1))
  --                                              [builtinRefl])
  , (builtinHiding             |-> BuiltinData tset [builtinHidden, builtinInstance, builtinVisible])
    -- Relevance
  , (builtinRelevance          |-> BuiltinData tset [builtinRelevant, builtinIrrelevant])
  , (builtinRelevant           |-> BuiltinDataCons trelevance)
  , (builtinIrrelevant         |-> BuiltinDataCons trelevance)
    -- Associativity
  , builtinAssoc               |-> BuiltinData tset [builtinAssocLeft, builtinAssocRight, builtinAssocNon]
  , builtinAssocLeft           |-> BuiltinDataCons tassoc
  , builtinAssocRight          |-> BuiltinDataCons tassoc
  , builtinAssocNon            |-> BuiltinDataCons tassoc
    -- Precedence
  , builtinPrecedence          |-> BuiltinData tset [builtinPrecRelated, builtinPrecUnrelated]
  , builtinPrecRelated         |-> BuiltinDataCons (tint --> tprec)
  , builtinPrecUnrelated       |-> BuiltinDataCons tprec
    -- Fixity
  , builtinFixity              |-> BuiltinData tset [builtinFixityFixity]
  , builtinFixityFixity        |-> BuiltinDataCons (tassoc --> tprec --> tfixity)
  -- Andreas, 2017-01-12, issue #2386: special handling of builtinEquality
  -- , (builtinRefl               |-> BuiltinDataCons (hPi "a" (el primLevel) $
  --                                                   hPi "A" (return $ sort $ varSort 0) $
  --                                                   hPi "x" (El (varSort 1) <$> varM 0) $
  --                                                   El (varSort 2) <$> primEquality <#> varM 2 <#> varM 1 <@> varM 0 <@> varM 0))
  , (builtinRewrite           |-> BuiltinUnknown Nothing verifyBuiltinRewrite)
  , (builtinNil                |-> BuiltinDataCons (hPi "A" tset (el (list v0))))
  , (builtinCons               |-> BuiltinDataCons (hPi "A" tset (tv0 --> el (list v0) --> el (list v0))))
  , (builtinZero               |-> BuiltinDataCons tnat)
  , (builtinSuc                |-> BuiltinDataCons (tnat --> tnat))
  , (builtinTrue               |-> BuiltinDataCons tbool)
  , (builtinFalse              |-> BuiltinDataCons tbool)
  , (builtinArgArg             |-> BuiltinDataCons (hPi "A" tset (targinfo --> tv0 --> targ tv0)))
  , (builtinAbsAbs             |-> BuiltinDataCons (hPi "A" tset (tstring  --> tv0 --> tabs tv0)))
  , (builtinArgArgInfo         |-> BuiltinDataCons (thiding --> trelevance --> targinfo))
  , (builtinAgdaTermVar        |-> BuiltinDataCons (tnat --> targs --> tterm))
  , (builtinAgdaTermLam        |-> BuiltinDataCons (thiding --> tabs tterm --> tterm))
  , (builtinAgdaTermExtLam     |-> BuiltinDataCons (tlist tclause --> targs --> tterm))
  , (builtinAgdaTermDef        |-> BuiltinDataCons (tqname --> targs --> tterm))
  , (builtinAgdaTermCon        |-> BuiltinDataCons (tqname --> targs --> tterm))
  , (builtinAgdaTermPi         |-> BuiltinDataCons (targ ttype --> tabs ttype --> tterm))
  , (builtinAgdaTermSort       |-> BuiltinDataCons (tsort --> tterm))
  , (builtinAgdaTermLit        |-> BuiltinDataCons (tliteral --> tterm))
  , (builtinAgdaTermMeta         |-> BuiltinDataCons (tmeta --> targs --> tterm))
  , (builtinAgdaTermUnsupported|-> BuiltinDataCons tterm)
  , (builtinAgdaLitNat    |-> BuiltinDataCons (tnat --> tliteral))
  , (builtinAgdaLitWord64 |-> BuiltinDataCons (tword64 --> tliteral))
  , (builtinAgdaLitFloat  |-> BuiltinDataCons (tfloat --> tliteral))
  , (builtinAgdaLitChar   |-> BuiltinDataCons (tchar --> tliteral))
  , (builtinAgdaLitString |-> BuiltinDataCons (tstring --> tliteral))
  , (builtinAgdaLitQName  |-> BuiltinDataCons (tqname --> tliteral))
  , (builtinAgdaLitMeta   |-> BuiltinDataCons (tmeta --> tliteral))
  , (builtinHidden             |-> BuiltinDataCons thiding)
  , (builtinInstance           |-> BuiltinDataCons thiding)
  , (builtinVisible            |-> BuiltinDataCons thiding)
  , (builtinSizeUniv           |-> builtinPostulate tSizeUniv) -- SizeUniv : SizeUniv
-- See comment on tSizeUniv: the following does not work currently.
--  , (builtinSizeUniv           |-> builtinPostulate tSetOmega) -- SizeUniv : Setω
  , (builtinSize               |-> builtinPostulate tSizeUniv)
  , (builtinSizeLt             |-> builtinPostulate (tsize ..--> tSizeUniv))
  , (builtinSizeSuc            |-> builtinPostulate (tsize --> tsize))
  , (builtinSizeInf            |-> builtinPostulate tsize)
  -- postulate max : {i : Size} -> Size< i -> Size< i -> Size< i
  , (builtinSizeMax            |-> builtinPostulate (tsize --> tsize --> tsize))
     -- (hPi "i" tsize $ let a = el $ primSizeLt <@> v0 in (a --> a --> a)))
  , (builtinAgdaSortSet        |-> BuiltinDataCons (tterm --> tsort))
  , (builtinAgdaSortLit        |-> BuiltinDataCons (tnat --> tsort))
  , (builtinAgdaSortUnsupported|-> BuiltinDataCons tsort)
  , (builtinNatPlus            |-> BuiltinPrim "primNatPlus" verifyPlus)
  , (builtinNatMinus           |-> BuiltinPrim "primNatMinus" verifyMinus)
  , (builtinNatTimes           |-> BuiltinPrim "primNatTimes" verifyTimes)
  , (builtinNatDivSucAux       |-> BuiltinPrim "primNatDivSucAux" verifyDivSucAux)
  , (builtinNatModSucAux       |-> BuiltinPrim "primNatModSucAux" verifyModSucAux)
  , (builtinNatEquals          |-> BuiltinPrim "primNatEquality" verifyEquals)
  , (builtinNatLess            |-> BuiltinPrim "primNatLess" verifyLess)
  , (builtinLevelZero          |-> BuiltinPrim "primLevelZero" (const $ return ()))
  , (builtinLevelSuc           |-> BuiltinPrim "primLevelSuc" (const $ return ()))
  , (builtinLevelMax           |-> BuiltinPrim "primLevelMax" verifyMax)
  , (builtinSetOmega           |-> BuiltinPrim "primSetOmega" (const $ return ()))
  , (builtinAgdaClause         |-> BuiltinData tset [builtinAgdaClauseClause, builtinAgdaClauseAbsurd])
  , (builtinAgdaClauseClause   |-> BuiltinDataCons (tlist (targ tpat) --> tterm --> tclause))
  , (builtinAgdaClauseAbsurd   |-> BuiltinDataCons (tlist (targ tpat) --> tclause))
  , (builtinAgdaDefinition            |-> BuiltinData tset [builtinAgdaDefinitionFunDef
                                                           ,builtinAgdaDefinitionDataDef
                                                           ,builtinAgdaDefinitionDataConstructor
                                                           ,builtinAgdaDefinitionRecordDef
                                                           ,builtinAgdaDefinitionPostulate
                                                           ,builtinAgdaDefinitionPrimitive])
  , (builtinAgdaDefinitionFunDef          |-> BuiltinDataCons (tlist tclause --> tdefn))
  , (builtinAgdaDefinitionDataDef         |-> BuiltinDataCons (tnat --> tlist tqname --> tdefn))
  , (builtinAgdaDefinitionDataConstructor |-> BuiltinDataCons (tqname --> tdefn))
  , (builtinAgdaDefinitionRecordDef       |-> BuiltinDataCons (tqname --> tlist (targ tqname) --> tdefn))
  , (builtinAgdaDefinitionPostulate       |-> BuiltinDataCons tdefn)
  , (builtinAgdaDefinitionPrimitive       |-> BuiltinDataCons tdefn)
  , builtinAgdaTCM       |-> builtinPostulate (hPi "a" tlevel $ tsetL 0 --> tsetL 0)
  , builtinAgdaTCMReturn |-> builtinPostulate (hPi "a" tlevel  $
                                               hPi "A" (tsetL 0) $
                                               elV 1 (varM 0) --> tTCM 1 (varM 0))
  , builtinAgdaTCMBind   |-> builtinPostulate (hPi "a" tlevel  $ hPi "b" tlevel $
                                               hPi "A" (tsetL 1) $ hPi "B" (tsetL 1) $
                                               tTCM 3 (varM 1) --> (elV 3 (varM 1) --> tTCM 2 (varM 0)) --> tTCM 2 (varM 0))
  , builtinAgdaTCMUnify      |-> builtinPostulate (tterm --> tterm --> tTCM_ primUnit)
  , builtinAgdaTCMTypeError  |-> builtinPostulate (hPi "a" tlevel $ hPi "A" (tsetL 0) $ tlist terrorpart --> tTCM 1 (varM 0))
  , builtinAgdaTCMInferType  |-> builtinPostulate (tterm --> tTCM_ primAgdaTerm)
  , builtinAgdaTCMCheckType  |-> builtinPostulate (tterm --> ttype --> tTCM_ primAgdaTerm)
  , builtinAgdaTCMNormalise  |-> builtinPostulate (tterm --> tTCM_ primAgdaTerm)
  , builtinAgdaTCMReduce     |-> builtinPostulate (tterm --> tTCM_ primAgdaTerm)
  , builtinAgdaTCMCatchError |-> builtinPostulate (hPi "a" tlevel $ hPi "A" (tsetL 0) $ tTCM 1 (varM 0) --> tTCM 1 (varM 0) --> tTCM 1 (varM 0))
  , builtinAgdaTCMGetContext |-> builtinPostulate (tTCM_ (unEl <$> tlist (targ ttype)))
  , builtinAgdaTCMExtendContext |-> builtinPostulate (hPi "a" tlevel $ hPi "A" (tsetL 0) $ targ ttype --> tTCM 1 (varM 0) --> tTCM 1 (varM 0))
  , builtinAgdaTCMInContext     |-> builtinPostulate (hPi "a" tlevel $ hPi "A" (tsetL 0) $ tlist (targ ttype) --> tTCM 1 (varM 0) --> tTCM 1 (varM 0))
  , builtinAgdaTCMFreshName     |-> builtinPostulate (tstring --> tTCM_ primQName)
  , builtinAgdaTCMDeclareDef    |-> builtinPostulate (targ tqname --> ttype --> tTCM_ primUnit)
  , builtinAgdaTCMDeclarePostulate    |-> builtinPostulate (targ tqname --> ttype --> tTCM_ primUnit)
  , builtinAgdaTCMDefineFun     |-> builtinPostulate (tqname --> tlist tclause --> tTCM_ primUnit)
  , builtinAgdaTCMGetType            |-> builtinPostulate (tqname --> tTCM_ primAgdaTerm)
  , builtinAgdaTCMGetDefinition      |-> builtinPostulate (tqname --> tTCM_ primAgdaDefinition)
  , builtinAgdaTCMQuoteTerm          |-> builtinPostulate (hPi "a" tlevel $ hPi "A" (tsetL 0) $ elV 1 (varM 0) --> tTCM_ primAgdaTerm)
  , builtinAgdaTCMUnquoteTerm        |-> builtinPostulate (hPi "a" tlevel $ hPi "A" (tsetL 0) $ tterm --> tTCM 1 (varM 0))
  , builtinAgdaTCMBlockOnMeta        |-> builtinPostulate (hPi "a" tlevel $ hPi "A" (tsetL 0) $ tmeta --> tTCM 1 (varM 0))
  , builtinAgdaTCMCommit             |-> builtinPostulate (tTCM_ primUnit)
  , builtinAgdaTCMIsMacro            |-> builtinPostulate (tqname --> tTCM_ primBool)
  , builtinAgdaTCMWithNormalisation  |-> builtinPostulate (hPi "a" tlevel $ hPi "A" (tsetL 0) $ tbool --> tTCM 1 (varM 0) --> tTCM 1 (varM 0))
  , builtinAgdaTCMDebugPrint         |-> builtinPostulate (tstring --> tnat --> tlist terrorpart --> tTCM_ primUnit)
  ]
  where
        (|->) = BuiltinInfo

        v0,v1,v2,v3 :: TCM Term
        v0 = varM 0
        v1 = varM 1
        v2 = varM 2
        v3 = varM 3

        tv0,tv1 :: TCM Type
        tv0 = el v0
        tv1 = el v1
        tv2 = el v2
        tv3 = el v3

        arg :: TCM Term -> TCM Term
        arg t = primArg <@> t

        elV x a = El (varSort x) <$> a

        tsetL l    = return $ sort (varSort l)
        tlevel     = el primLevel
        tlist x    = el $ list (fmap unEl x)
        targ x     = el (arg (fmap unEl x))
        tabs x     = el (primAbs <@> fmap unEl x)
        targs      = el (list (arg primAgdaTerm))
        tterm      = el primAgdaTerm
        terrorpart = el primAgdaErrorPart
        tnat       = el primNat
        tint       = el primInteger
        tword64    = el primWord64
        tunit      = el primUnit
        tinteger   = el primInteger
        tfloat     = el primFloat
        tchar      = el primChar
        tstring    = el primString
        tqname     = el primQName
        tmeta      = el primAgdaMeta
        tsize      = El sSizeUniv <$> primSize
        tbool      = el primBool
        thiding    = el primHiding
        trelevance = el primRelevance
        tassoc     = el primAssoc
        tprec      = el primPrecedence
        tfixity    = el primFixity
--        tcolors    = el (list primAgdaTerm) -- TODO guilhem
        targinfo   = el primArgInfo
        ttype      = el primAgdaTerm
        tsort      = el primAgdaSort
        tdefn      = el primAgdaDefinition
        tliteral   = el primAgdaLiteral
        tpat       = el primAgdaPattern
        tclause    = el primAgdaClause
        tTCM l a   = elV l (primAgdaTCM <#> varM l <@> a)
        tTCM_ a    = el (primAgdaTCM <#> primLevelZero <@> a)
        tinterval  = El Inf <$> primInterval

        verifyPlus plus =
            verify ["n","m"] $ \(@@) zero suc (==) (===) choice -> do
                let m = var 0
                    n = var 1
                    x + y = plus @@ x @@ y

                -- We allow recursion on any argument
                choice
                    [ do n + zero  == n
                         n + suc m == suc (n + m)
                    , do suc n + m == suc (n + m)
                         zero  + m == m
                    ]

        verifyMinus minus =
            verify ["n","m"] $ \(@@) zero suc (==) (===) choice -> do
                let m = var 0
                    n = var 1
                    x - y = minus @@ x @@ y

                -- We allow recursion on any argument
                zero  - zero  == zero
                zero  - suc m == zero
                suc n - zero  == suc n
                suc n - suc m == (n - m)

        verifyTimes times = do
            plus <- primNatPlus
            verify ["n","m"] $ \(@@) zero suc (==) (===) choice -> do
                let m = var 0
                    n = var 1
                    x + y = plus  @@ x @@ y
                    x * y = times @@ x @@ y

                choice
                    [ do n * zero == zero
                         choice [ (n * suc m) == (n + (n * m))
                                , (n * suc m) == ((n * m) + n)
                                ]
                    , do zero * n == zero
                         choice [ (suc n * m) == (m + (n * m))
                                , (suc n * m) == ((n * m) + m)
                                ]
                    ]

        verifyDivSucAux dsAux =
            verify ["k","m","n","j"] $ \(@@) zero suc (==) (===) choice -> do
                let aux k m n j = dsAux @@ k @@ m @@ n @@ j
                    k           = var 0
                    m           = var 1
                    n           = var 2
                    j           = var 3

                aux k m zero    j       == k
                aux k m (suc n) zero    == aux (suc k) m n m
                aux k m (suc n) (suc j) == aux k m n j

        verifyModSucAux dsAux =
            verify ["k","m","n","j"] $ \(@@) zero suc (==) (===) choice -> do
                let aux k m n j = dsAux @@ k @@ m @@ n @@ j
                    k           = var 0
                    m           = var 1
                    n           = var 2
                    j           = var 3

                aux k m zero    j       == k
                aux k m (suc n) zero    == aux zero m n m
                aux k m (suc n) (suc j) == aux (suc k) m n j

        verifyEquals eq =
            verify ["n","m"] $ \(@@) zero suc (==) (===) choice -> do
            true  <- primTrue
            false <- primFalse
            let x == y = eq @@ x @@ y
                m      = var 0
                n      = var 1
            (zero  == zero ) === true
            (suc n == suc m) === (n == m)
            (suc n == zero ) === false
            (zero  == suc n) === false

        verifyLess leq =
            verify ["n","m"] $ \(@@) zero suc (==) (===) choice -> do
            true  <- primTrue
            false <- primFalse
            let x < y = leq @@ x @@ y
                m     = var 0
                n     = var 1
            (n     < zero)  === false
            (suc n < suc m) === (n < m)
            (zero  < suc m) === true

        verifyMax maxV = return ()  -- TODO: make max a postulate

        verify xs = verify' primNat primZero primSuc xs

        verify' ::  TCM Term -> TCM Term -> TCM Term ->
                    [String] -> ( (Term -> Term -> Term) -> Term -> (Term -> Term) ->
                                (Term -> Term -> TCM ()) ->
                                (Term -> Term -> TCM ()) ->
                                ([TCM ()] -> TCM ()) -> TCM a) -> TCM a
        verify' pNat pZero pSuc xs f = do
            nat  <- El (mkType 0) <$> pNat
            zero <- pZero
            s    <- pSuc
            let x == y  = noConstraints $ equalTerm nat x y
                -- Andreas: 2013-10-21 I put primBool here on the inside
                -- since some Nat-builtins do not require Bool-builtins
                x === y = do bool <- El (mkType 0) <$> primBool
                             noConstraints $ equalTerm bool x y
                suc n  = s `apply1` n
                choice = foldr1 (\x y -> x `catchError` \_ -> y)
            xs <- mapM freshName_ xs
            addContext (xs, domFromArg $ defaultArg nat) $ f apply1 zero suc (==) (===) choice

        verifyPath :: Term -> Type -> TCM ()
        verifyPath path t = do
          let hlam n t = glam (setHiding Hidden defaultArgInfo) n t
          noConstraints $ equalTerm t path =<< (runNamesT [] $
            hlam "l" $ \ l -> hlam "A" $ \ bA -> cl primPathP <#> l <@> (lam "i" $ \ _ -> bA))

-- | Checks that builtin with name @b : String@ of type @t : Term@
--   is a data type or inductive record with @n : Int@ constructors.
--   Returns the name of the data/record type.
inductiveCheck :: String -> Int -> Term -> TCM (QName, Definition)
inductiveCheck b n t = do
  t <- etaContract =<< normalise t
  case t of
    Def q _ -> do
      def <- getConstInfo q
      let yes = return (q, def)
      case theDef def of
        Datatype { dataInduction = Inductive, dataCons = cs }
          | length cs == n -> yes
          | otherwise      -> no
        Record { recInduction = ind } | n == 1 && ind /= Just CoInductive -> yes
        _ -> no
    _ -> no
  where
  no
    | n == 1 = typeError $ GenericError $ unwords
        [ "The builtin", b
        , "must be a datatype with a single constructor"
        , "or an (inductive) record type"
        ]
    | otherwise = typeError $ GenericError $ unwords
        [ "The builtin", b
        , "must be a datatype with", show n
        , "constructors"
        ]

-- | @bindPostulatedName builtin q m@ checks that @q@ is a postulated
-- name, and binds the builtin @builtin@ to the term @m q def@,
-- where @def@ is the current 'Definition' of @q@.

bindPostulatedName ::
  String -> ResolvedName -> (QName -> Definition -> TCM Term) -> TCM ()
bindPostulatedName builtin x m = do
  q   <- getName x
  def <- getConstInfo q
  case theDef def of
    Axiom {} -> bindBuiltinName builtin =<< m q def
    _        -> err
  where
  err = typeError $ GenericError $
          "The argument to BUILTIN " ++ builtin ++
          " must be a postulated name"
  getName = \case
    DefinedName _ d -> return $ anameName d
    _ -> err

addHaskellPragma :: QName -> String -> TCM ()
addHaskellPragma = addPragma ghcBackendName

bindAndSetHaskellCode :: String -> String -> Term -> TCM ()
bindAndSetHaskellCode b hs t = do
  d <- fromMaybe __IMPOSSIBLE__ <$> getDef t
  addHaskellPragma d hs
  bindBuiltinName b t

bindBuiltinBool :: Term -> TCM ()
bindBuiltinBool = bindAndSetHaskellCode builtinBool "= type Bool"

-- | Check that we're not trying to bind true and false to the same
-- constructor.
checkBuiltinBool :: TCM ()
checkBuiltinBool = do
  true  <- getBuiltin' builtinTrue
  false <- getBuiltin' builtinFalse
  when (true == false) $
    genericError "Cannot bind TRUE and FALSE to the same constructor"

bindBuiltinInt :: Term -> TCM ()
bindBuiltinInt = bindAndSetHaskellCode builtinInteger "= type Integer"

bindBuiltinNat :: Term -> TCM ()
bindBuiltinNat t = do
  bindBuiltinData builtinNat t
  name <- fromMaybe __IMPOSSIBLE__ <$> getDef t
  addHaskellPragma name "= type Integer"

-- | Only use for datatypes with distinct arities of constructors.
--   Binds the constructors together with the datatype.
bindBuiltinData :: String -> Term -> TCM ()
bindBuiltinData s t = do
  bindBuiltinName s t
  name <- fromMaybe __IMPOSSIBLE__ <$> getDef t
  Datatype{ dataCons = cs } <- theDef <$> getConstInfo name
  let getArity c = do
        Constructor{ conArity = a } <- theDef <$> getConstInfo c
        return a
      getBuiltinArity (BuiltinDataCons t) = arity <$> t
      getBuiltinArity _ = __IMPOSSIBLE__
      sortByM f xs = map fst . sortBy (compare `on` snd) . zip xs <$> mapM f xs
  -- Order constructurs by arity
  cs <- sortByM getArity cs
  -- Do the same for the builtins
  let bcis = fromMaybe __IMPOSSIBLE__ $ do
        BuiltinData _ bcs <- builtinDesc <$> findBuiltinInfo s
        mapM findBuiltinInfo bcs
  bcis <- sortByM (getBuiltinArity . builtinDesc) bcis
  unless (length cs == length bcis) __IMPOSSIBLE__  -- we already checked this
  zipWithM_ (\ c bci -> bindBuiltinInfo bci (A.Con $ unambiguous $ setRange (getRange name) c)) cs bcis

bindBuiltinUnit :: Term -> TCM ()
bindBuiltinUnit t = do
  unit <- fromMaybe __IMPOSSIBLE__ <$> getDef t
  def <- theDef <$> getConstInfo unit
  case def of
    Record { recFields = [], recConHead = con } -> do
      bindBuiltinName builtinUnit t
      bindBuiltinName builtinUnitUnit (Con con ConOSystem [])
    _ -> genericError "Builtin UNIT must be a singleton record type"

bindBuiltinSigma :: Term -> TCM ()
bindBuiltinSigma t = do
  sigma <- fromMaybe __IMPOSSIBLE__ <$> getDef t
  def <- theDef <$> getConstInfo sigma
  case def of
    Record { recFields = [fst,snd], recConHead = con } -> do
      bindBuiltinName builtinSigma t
    _ -> genericError "Builtin SIGMA must be a record type with two fields"

-- | Bind BUILTIN EQUALITY and BUILTIN REFL.
bindBuiltinEquality :: ResolvedName -> TCM ()
bindBuiltinEquality x = do
  (v, _t) <- inferExpr (A.nameExpr x)

  -- Equality needs to be a data type with 1 constructor
  (eq, def) <- inductiveCheck builtinEquality 1 v

  -- Check that the type is the type of a polymorphic relation, i.e.,
  -- Γ → (A : Set _) → A → A → Set _
  TelV eqTel eqCore <- telView $ defType def
  let no = genericError "The type of BUILTIN EQUALITY must be a polymorphic relation"

  -- The target is a sort since eq is a data type.
  unless (isJust $ isSort $ unEl eqCore) __IMPOSSIBLE__

  -- The types of the last two arguments must be the third-last argument
  unless (size eqTel >= 3) no
  let (a, b) = fromMaybe __IMPOSSIBLE__ $ last2 $ telToList eqTel
  [a,b] <- reduce $ map (unEl . snd . unDom) [a,b]
  unless (deBruijnView a == Just 0) no
  unless (deBruijnView b == Just 1) no

  -- Get the single constructor.
  case theDef def of
    Datatype { dataCons = [c] } -> do
      bindBuiltinName builtinEquality v

      -- Check type of REFL.  It has to be of the form
      -- pars → (x : A) → Eq ... x x

      -- Check the arguments
      cdef <- getConstInfo c
      TelV conTel conCore <- telView $ defType cdef
      ts <- reduce $ map (unEl . snd . unDom) $ drop (conPars $ theDef cdef) $ telToList conTel
      -- After dropping the parameters, there should be maximally one argument.
      unless (length ts <= 1) wrongRefl
      unless (all ((Just 0 ==) . deBruijnView) ts) wrongRefl

      -- Check the target
      case unEl conCore of
        Def _ es -> do
          let vs = map unArg $ fromMaybe __IMPOSSIBLE__ $ allApplyElims es
          (a,b) <- reduce $ fromMaybe __IMPOSSIBLE__ $ last2 vs
          unless (deBruijnView a == Just 0) wrongRefl
          unless (deBruijnView b == Just 0) wrongRefl
          bindBuiltinName builtinRefl (Con (ConHead c Inductive []) ConOSystem [])
        _ -> __IMPOSSIBLE__
    _ -> genericError "Builtin EQUALITY must be a data type with a single constructor"
  where
  wrongRefl = genericError "Wrong type of constructor of BUILTIN EQUALITY"

bindBuiltinInfo :: BuiltinInfo -> A.Expr -> TCM ()
bindBuiltinInfo (BuiltinInfo s d) e = do
    case d of
      BuiltinData t cs -> do
        v <- checkExpr e =<< t
        unless (s == builtinUnit) $ do
          void $ inductiveCheck s (length cs) v
        if | s == builtinEquality -> __IMPOSSIBLE__ -- bindBuiltinEquality v
           | s == builtinBool     -> bindBuiltinBool     v
           | s == builtinNat      -> bindBuiltinNat      v
           | s == builtinInteger  -> bindBuiltinInt      v
           | s == builtinUnit     -> bindBuiltinUnit     v
           | s == builtinSigma    -> bindBuiltinSigma    v
           | s == builtinList     -> bindBuiltinData s   v
           | otherwise            -> bindBuiltinName s   v

      BuiltinDataCons t -> do

        let name (Lam h b)  = name (absBody b)
            name (Con c ci _) = Con c ci []
            name _          = __IMPOSSIBLE__

        v0 <- checkExpr e =<< t

        case e of
          A.Con{} -> return ()
          _       -> typeError $ BuiltinMustBeConstructor s e

        let v@(Con h _ []) = name v0
            c = conName h

        bindBuiltinName s v

        when (s `elem` [builtinFalse, builtinTrue]) checkBuiltinBool

      BuiltinPrim pfname axioms -> do
        case e of
          A.Def qx -> do

            PrimImpl t pf <- lookupPrimitiveFunction pfname
            v <- checkExpr e t

            axioms v

            info <- getConstInfo qx
            let cls = defClauses info
                a   = defAbstract info
                mcc = defCompiled info
                inv = defInverse info
            bindPrimitive pfname $ pf { primFunName = qx }
            addConstant qx $ info { theDef = Primitive { primAbstr    = a
                                                       , primName     = pfname
                                                       , primClauses  = cls
                                                       , primInv      = inv
                                                       , primCompiled = mcc } }

            -- needed? yes, for checking equations for mul
            bindBuiltinName s v

          _ -> typeError $ GenericError $ "Builtin " ++ s ++ " must be bound to a function"

      BuiltinPostulate rel t -> do
        t' <- t
        v <- applyRelevanceToContext rel $ checkExpr e t'
        let err = typeError $ GenericError $
                    "The argument to BUILTIN " ++ s ++ " must be a postulated name"
        case e of
          A.Def q -> do
            def <- getConstInfo q
            case theDef def of
              Axiom {} -> do
                builtinSizeHook s q t'
<<<<<<< HEAD
=======
                when (s == builtinChar)   $ addHaskellPragma q "= type Char"
                when (s == builtinString) $ addHaskellPragma q "= type Data.Text.Text"
                when (s == builtinFloat)  $ addHaskellPragma q "= type Double"
                when (s == builtinWord64) $ addHaskellPragma q "= type MAlonzo.RTE.Word64"
                when (s == builtinPathP)  $ builtinPathPHook q
>>>>>>> a21ac60f
                bindBuiltinName s v
              _        -> err
          _ -> err

      BuiltinUnknown mt f -> do
        (v, t) <- caseMaybe mt (inferExpr e) $ \ tcmt -> do
          t <- tcmt
          (,t) <$> checkExpr e t
        f v t
        bindBuiltinName s v

builtinPathPHook :: QName -> TCM ()
builtinPathPHook q =
      modifySignature $ updateDefinition q
      $ updateDefPolarity       id
      . updateDefArgOccurrences (const [Unused,StrictPos,Mixed,Mixed])

-- | Bind a builtin thing to an expression.
bindBuiltin :: String -> ResolvedName -> TCM ()
bindBuiltin b x = do
  unlessM ((0 ==) <$> getContextSize) $ do
    -- Andreas, 2017-11-01, issue #2824
    -- Only raise an error if the name for the builtin is defined in a parametrized module.
    let failure = typeError $ BuiltinInParameterisedModule b
    -- Get the non-empty list of AbstractName for x
    xs <- case x of
      VarName{}            -> failure
      DefinedName _ x      -> return $ x :! []
      FieldName xs         -> return xs
      ConstructorName xs   -> return xs
      PatternSynResName xs -> failure
      UnknownName          -> failure
    -- For ambiguous names, we check all of their definitions:
    unlessM (allM xs $ ((0 ==) . size) <.> lookupSection . qnameModule . anameName) $
      failure
  -- Since the name was define in a parameter-free context, we can switch to the empty context.
  -- (And we should!)
  inTopContext $ do
  if | b == builtinRefl  -> warning $ OldBuiltin b builtinEquality
     | b == builtinZero  -> now builtinNat b
     | b == builtinSuc   -> now builtinNat b
     | b == builtinNil   -> now builtinList b
     | b == builtinCons  -> now builtinList b
     | b == builtinInf   -> bindBuiltinInf x
     | b == builtinSharp -> bindBuiltinSharp x
     | b == builtinFlat  -> bindBuiltinFlat x
     | b == builtinEquality -> bindBuiltinEquality x
     | Just i <- findBuiltinInfo b -> bindBuiltinInfo i (A.nameExpr x)
     | otherwise -> typeError $ NoSuchBuiltinName b
  where
    now new b = warning $ OldBuiltin b new

isUntypedBuiltin :: String -> Bool
isUntypedBuiltin b = elem b [builtinFromNat, builtinFromNeg, builtinFromString]

bindUntypedBuiltin :: String -> ResolvedName -> TCM ()
bindUntypedBuiltin b = \case
  DefinedName _ x -> bindBuiltinName b (Def (anameName x) [])
  FieldName (x :! []) -> bindBuiltinName b (Def (anameName x) [])
  _ -> genericError $ "The argument to BUILTIN " ++ b ++ " must be a defined unambiguous name"

-- | Bind a builtin thing to a new name.
--
-- Since their type is closed, it does not matter whether we are in a
-- parameterized module when we declare them.
-- We simply ignore the parameters.
bindBuiltinNoDef :: String -> A.QName -> TCM ()
bindBuiltinNoDef b q = inTopContext $ do
  if | b == builtinInf   -> ax typeOfInf   >> bindBuiltinInf r
     | b == builtinSharp -> ax typeOfSharp >> bindBuiltinSharp r
     | b == builtinFlat  -> ax typeOfFlat  >> bindBuiltinFlat r
     | otherwise         -> bindBuiltinNoDef' b q

  where

  r :: ResolvedName
  r = DefinedName PublicAccess (AbsName q DefName Defined)

  ax :: TCM Type -> TCM ()
  ax mty = do
    ty <- mty
    addConstant q $ defaultDefn defaultArgInfo q ty Axiom

bindBuiltinNoDef' :: String -> A.QName -> TCM ()
bindBuiltinNoDef' b q = do
  case builtinDesc <$> findBuiltinInfo b of
    Just (BuiltinPostulate rel mt) -> do
      -- We start by adding the corresponding postulate
      t <- mt
      addConstant q $ defaultDefn (setRelevance rel defaultArgInfo) q t def
      -- And we then *modify* the definition based on our needs:
      -- We add polarity information for SIZE-related definitions
      builtinSizeHook b q t
      -- And compilation pragmas for base types
      when (b == builtinChar)   $ addHaskellPragma q "= type Char"
      when (b == builtinString) $ addHaskellPragma q "= type Data.Text.Text"
      when (b == builtinFloat)  $ addHaskellPragma q "= type Double"
      when (b == builtinWord64) $ addHaskellPragma q "= type MAlonzo.RTE.Word64"
      -- Finally, bind the BUILTIN in the environment.
      bindBuiltinName b $ Def q []
      where
        -- Andreas, 2015-02-14
        -- Special treatment of SizeUniv, should maybe be a primitive.
        def | b == builtinSizeUniv = emptyFunction
                { funClauses = [ (empty :: Clause) { clauseBody = Just $ Sort sSizeUniv } ]
                , funCompiled = Just (CC.Done [] $ Sort sSizeUniv)
                , funMutual    = Just []
                , funTerminates = Just True
                }
            | otherwise = Axiom
    Just (BuiltinPrim name axioms) -> do
      PrimImpl t pf <- lookupPrimitiveFunction name
      bindPrimitive name $ pf { primFunName = q }
      let v   = Def q []
          def = Primitive { primAbstr    = ConcreteDef
                          , primName     = name
                          , primClauses  = []
                          , primInv      = NotInjective
                          , primCompiled = Just (CC.Done [] $ Def q [])
                          }
      addConstant q $ defaultDefn defaultArgInfo q t def
      axioms v
      bindBuiltinName b v
    Just (BuiltinDataCons mt) -> do
      t <- mt
      d <- return $! getPrimName $ unEl t
      let
        ch = ConHead q Inductive []
        def = Constructor 0 0 ch d ConcreteDef Inductive (emptyCompKit, Nothing) [] [] -- Andrea TODO: fix zeros

      addConstant q $ defaultDefn defaultArgInfo q t def
      addDataCons d [q]
      bindBuiltinName b $ Con ch ConOSystem []
    Just (BuiltinData mt cs) -> do
      t <- mt
      addConstant q $ defaultDefn defaultArgInfo q t def
      bindBuiltinName b $ Def q []
      where
        def = Datatype
              { dataPars       = 0
              , dataIxs        = 0
              , dataInduction  = Inductive
              , dataClause     = Nothing
              , dataCons       = []     -- Constructors are added later
              , dataSort       = Inf
              , dataAbstr      = ConcreteDef
              , dataMutual     = Nothing
              , dataPathCons   = []
              }
    Just{}  -> __IMPOSSIBLE__
    Nothing -> __IMPOSSIBLE__ -- typeError $ NoSuchBuiltinName b


builtinKindOfName :: String -> TCM (Maybe KindOfName)
builtinKindOfName b =
               case find ((b ==) . builtinName) coreBuiltins of
                    Nothing -> return Nothing
                    Just d -> return . Just $
                      case builtinDesc d of
                        BuiltinDataCons{}  -> ConName
                        BuiltinData{}      -> DefName
                        BuiltinPrim{}      -> DefName
                        BuiltinPostulate{} -> DefName
                        BuiltinUnknown{}   -> DefName<|MERGE_RESOLUTION|>--- conflicted
+++ resolved
@@ -827,14 +827,7 @@
             case theDef def of
               Axiom {} -> do
                 builtinSizeHook s q t'
-<<<<<<< HEAD
-=======
-                when (s == builtinChar)   $ addHaskellPragma q "= type Char"
-                when (s == builtinString) $ addHaskellPragma q "= type Data.Text.Text"
-                when (s == builtinFloat)  $ addHaskellPragma q "= type Double"
-                when (s == builtinWord64) $ addHaskellPragma q "= type MAlonzo.RTE.Word64"
                 when (s == builtinPathP)  $ builtinPathPHook q
->>>>>>> a21ac60f
                 bindBuiltinName s v
               _        -> err
           _ -> err
