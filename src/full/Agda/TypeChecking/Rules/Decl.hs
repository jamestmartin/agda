{-# LANGUAGE CPP #-}
{-# LANGUAGE NondecreasingIndentation #-}

module Agda.TypeChecking.Rules.Decl where

import Prelude hiding (null)

import Control.Monad
import Control.Monad.Reader
import Control.Monad.State (modify, gets, get)
import Control.Monad.Writer (tell)

import Data.Either (partitionEithers)
import qualified Data.Foldable as Fold
import qualified Data.List as List
import Data.Maybe
import Data.Map (Map)
import qualified Data.Sequence as Seq
import qualified Data.Set as Set
import Data.Set (Set)

import Agda.Interaction.Options
import Agda.Interaction.Highlighting.Generate

import qualified Agda.Syntax.Abstract as A
import Agda.Syntax.Abstract.Views (deepUnscopeDecl, deepUnscopeDecls)
import Agda.Syntax.Internal
import qualified Agda.Syntax.Reflected as R
import qualified Agda.Syntax.Info as Info
import Agda.Syntax.Position
import Agda.Syntax.Common
import Agda.Syntax.Literal
import Agda.Syntax.Translation.InternalToAbstract
import Agda.Syntax.Translation.ReflectedToAbstract

import Agda.TypeChecking.Monad
import Agda.TypeChecking.Monad.Builtin
import qualified Agda.TypeChecking.Monad.Benchmark as Bench

import Agda.TypeChecking.Constraints
import Agda.TypeChecking.Conversion
import Agda.TypeChecking.Errors
import Agda.TypeChecking.Injectivity
import Agda.TypeChecking.Irrelevance
import Agda.TypeChecking.Positivity
import Agda.TypeChecking.Positivity.Occurrence
import Agda.TypeChecking.Polarity
import Agda.TypeChecking.Pretty
import Agda.TypeChecking.Primitive
import Agda.TypeChecking.ProjectionLike
import Agda.TypeChecking.Quote
import Agda.TypeChecking.Unquote
import Agda.TypeChecking.Records
import Agda.TypeChecking.RecordPatterns
import Agda.TypeChecking.Reduce
import Agda.TypeChecking.Rewriting
import Agda.TypeChecking.SizedTypes.Solve
import Agda.TypeChecking.Substitute
import Agda.TypeChecking.Telescope
import Agda.TypeChecking.Unquote

import Agda.TypeChecking.Rules.Term
import Agda.TypeChecking.Rules.Data    ( checkDataDef )
import Agda.TypeChecking.Rules.Record  ( checkRecDef )
import Agda.TypeChecking.Rules.Def     ( checkFunDef, newSection, useTerPragma )
import Agda.TypeChecking.Rules.Builtin
import Agda.TypeChecking.Rules.Display ( checkDisplayPragma )

import Agda.Termination.TermCheck

import Agda.Utils.Except
import Agda.Utils.Functor
import Agda.Utils.Function
import Agda.Utils.Lens
import Agda.Utils.Maybe
import Agda.Utils.Monad
import Agda.Utils.Null
import Agda.Utils.Pretty (prettyShow)
import Agda.Utils.Size

#include "undefined.h"
import Agda.Utils.Impossible

-- | Cached checkDecl
checkDeclCached :: A.Declaration -> TCM ()
checkDeclCached d@A.ScopedDecl{} = checkDecl d
checkDeclCached d@(A.Section minfo mname tbinds _) = do
  e <- readFromCachedLog
  reportSLn "cache.decl" 10 $ "checkDeclCached: " ++ show (isJust e)
  case e of
    Just (EnterSection minfo' mname' tbinds', _)
      | killRange minfo == killRange minfo' && mname == mname' && tbinds == tbinds' -> do
        return ()
    _ -> do
      cleanCachedLog
  writeToCurrentLog $ EnterSection minfo mname tbinds
  checkDecl d
  e' <- readFromCachedLog
  case e' of
    Just (LeaveSection mname', _) | mname == mname' -> do
      return ()
    _ -> do
      cleanCachedLog
  writeToCurrentLog $ LeaveSection mname

checkDeclCached d = do
    e <- readFromCachedLog

    reportSLn "cache.decl" 10 $ "checkDeclCached: " ++ show (isJust e)

    case e of
      (Just (Decl d',s)) | compareDecl d d' -> do
        restorePostScopeState s
        reportSLn "cache.decl" 50 $ "range: " ++ show (getRange d)
        printSyntaxInfo (getRange d)
      _ -> do
        cleanCachedLog
        checkDeclWrap d
    writeToCurrentLog $ Decl d
 where
   compareDecl A.Section{} A.Section{} = __IMPOSSIBLE__
   compareDecl A.ScopedDecl{} A.ScopedDecl{} = __IMPOSSIBLE__
   compareDecl x y = x == y
   -- changes to CS inside a RecDef or Mutual ought not happen,
   -- but they do happen, so we discard them.
   ignoreChanges m = do
     cs <- gets $ stLoadedFileCache . stPersistentState
     cleanCachedLog
     _ <- m
     modifyPersistentState $ \st -> st{stLoadedFileCache = cs}
   checkDeclWrap d@A.RecDef{} = ignoreChanges $ checkDecl d
   checkDeclWrap d@A.Mutual{} = ignoreChanges $ checkDecl d
   checkDeclWrap d            = checkDecl d

-- | Type check a sequence of declarations.
checkDecls :: [A.Declaration] -> TCM ()
checkDecls ds = do
  reportSLn "tc.decl" 45 $ "Checking " ++ show (length ds) ++ " declarations..."
  mapM_ checkDecl ds
  -- Andreas, 2011-05-30, unfreezing moved to Interaction/Imports
  -- whenM onTopLevel unfreezeMetas

-- | Type check a single declaration.

checkDecl :: A.Declaration -> TCM ()
checkDecl d = setCurrentRange d $ do
    reportSDoc "tc.decl" 10 $ text "checking declaration"
    debugPrintDecl d
    reportSDoc "tc.decl" 90 $ (text . show) (deepUnscopeDecl d)
    reportSDoc "tc.decl" 10 $ prettyA d  -- Might loop, see e.g. Issue 1597

    -- Issue 418 fix: freeze metas before checking an abstract thing
    -- when_ isAbstract freezeMetas -- WAS IN PLACE 2012-2016, but too crude
    -- applyWhen isAbstract withFreezeMetas $ do -- WRONG

    let -- What kind of final checks/computations should be performed
        -- if we're not inside a mutual block?
        none        m = m $>  Nothing           -- skip all checks
        meta        m = m $>  Just (return ())  -- do the usual checks
        mutual i ds m = m <&> Just . uncurry (mutualChecks i d ds)
        impossible  m = m $>  __IMPOSSIBLE__
                        -- We're definitely inside a mutual block.

    finalChecks <- case d of
      A.Axiom{}                -> meta $ checkTypeSignature d
      A.Field{}                -> typeError FieldOutsideRecord
      A.Primitive i x e        -> meta $ checkPrimitive i x e
      A.Mutual i ds            -> mutual i ds $ checkMutual i ds
      A.Section i x tel ds     -> meta $ checkSection i x tel ds
      A.Apply i x modapp ci _adir -> meta $ checkSectionApplication i x modapp ci
      A.Import i x _adir       -> none $ checkImport i x
      A.Pragma i p             -> none $ checkPragma i p
      A.ScopedDecl scope ds    -> none $ setScope scope >> mapM_ checkDeclCached ds
      A.FunDef i x delayed cs  -> impossible $ check x i $ checkFunDef delayed i x cs
      A.DataDef i x ps cs      -> impossible $ check x i $ checkDataDef i x ps cs
      A.RecDef i x ind eta c ps tel cs -> mutual empty [d] $ check x i $ do
                                    checkRecDef i x ind eta c ps tel cs
                                    blockId <- mutualBlockOf x

                                    -- Andreas, 2016-10-01 testing whether
                                    -- envMutualBlock is set correctly.
                                    -- Apparently not.
                                    verboseS "tc.decl.mutual" 70 $ do
                                      current <- asks envMutualBlock
                                      unless (Just blockId == current) $ do
                                        reportSLn "" 0 $ unlines
                                          [ "mutual block id discrepancy for " ++ show x
                                          , "  current    mut. bl. = " ++ show current
                                          , "  calculated mut. bl. = " ++ show blockId
                                          ]

                                    return (blockId, Set.singleton x)
      A.DataSig i x ps t       -> impossible $ checkSig i x ps t
      A.RecSig i x ps t        -> none $ checkSig i x ps t
                                  -- A record signature is always followed by a
                                  -- record definition. Metas should not be
                                  -- frozen until after the definition has been
                                  -- checked. NOTE: Metas are not frozen
                                  -- immediately after the last field. Perhaps
                                  -- they should be (unless we're in a mutual
                                  -- block).
      A.Open{}                 -> none $ return ()
      A.PatternSynDef{}        -> none $ return ()
                                  -- Open and PatternSynDef are just artifacts
                                  -- from the concrete syntax, retained for
                                  -- highlighting purposes.
      A.UnquoteDecl mi i x e   -> checkUnquoteDecl mi i x e
      A.UnquoteDef i x e       -> impossible $ checkUnquoteDef i x e

    whenNothingM (asks envMutualBlock) $ do

      -- Syntax highlighting.
      highlight_ d

      -- Post-typing checks.
      whenJust finalChecks $ \ theMutualChecks -> do
        reportSLn "tc.decl" 20 $ "Attempting to solve constraints before freezing."
        wakeupConstraints_   -- solve emptiness and instance constraints
        checkingWhere <- asks envCheckingWhere
        solveSizeConstraints $ if checkingWhere then DontDefaultToInfty else DefaultToInfty
        wakeupConstraints_   -- Size solver might have unblocked some constraints
        reportSLn "tc.decl" 20 $ "Freezing all metas."
        _ <- freezeMetas
        theMutualChecks

    where

    -- check record or data type signature
    checkSig i x ps t = checkTypeSignature $
      A.Axiom A.NoFunSig i defaultArgInfo Nothing x
              (A.Pi (Info.ExprRange (fuseRange ps t)) ps t)

    check x i m = Bench.billTo [Bench.Definition x] $ do
      reportSDoc "tc.decl" 5 $ text "Checking" <+> prettyTCM x <> text "."
      reportSLn "tc.decl.abstract" 25 $ show (Info.defAbstract i)
      r <- abstract (Info.defAbstract i) m
      reportSDoc "tc.decl" 5 $ text "Checked" <+> prettyTCM x <> text "."
      return r

    isAbstract = fmap Info.defAbstract (A.getDefInfo d) == Just AbstractDef

    -- Concrete definitions cannot use information about abstract things.
    abstract ConcreteDef = inConcreteMode
    abstract AbstractDef = inAbstractMode

-- Some checks that should be run at the end of a mutual
-- block (or non-mutual record declaration). The set names
-- contains the names defined in the mutual block.
mutualChecks :: Info.MutualInfo -> A.Declaration -> [A.Declaration] -> MutualId -> Set QName -> TCM ()
mutualChecks mi d ds mid names = do
  -- Andreas, 2014-04-11: instantiate metas in definition types
  let nameList = Set.toList names
  mapM_ instantiateDefinitionType nameList
  -- Andreas, 2017-03-23: check positivity before termination.
  -- This allows us to reuse the information about SCCs
  -- to skip termination of non-recursive functions.
  modifyAllowedReductions (List.delete UnconfirmedReductions) $
    checkPositivity_ mi names
  -- Andreas, 2013-02-27: check termination before injectivity,
  -- to avoid making the injectivity checker loop.
  local (\ e -> e { envMutualBlock = Just mid }) $ checkTermination_ d
  revisitRecordPatternTranslation nameList -- Andreas, 2016-11-19 issue #2308
  -- Andreas, 2015-03-26 Issue 1470:
  -- Restricting coinduction to recursive does not solve the
  -- actual problem, and prevents interesting sound applications
  -- of sized types.
  -- checkCoinductiveRecords  ds
  -- Andreas, 2012-09-11:  Injectivity check stores clauses
  -- whose 'Relevance' is affected by polarity computation,
  -- so do it here (again).
  -- Andreas, 2015-07-01:  In particular, 'UnusedArg's of local functions
  -- are only recognized after the polarity computation.
  -- See Issue 1366 for an example where injectivity of a local function
  -- is used to solve metas.  It fails if we do injectivity analysis
  -- before polarity only.
  checkInjectivity_        names
  checkProjectionLikeness_ names

-- | Check if there is a inferred eta record type in the mutual block.
--   If yes, repeat the record pattern translation for all function definitions
--   in the block.
--   This is necessary since the original record pattern translation will
--   have skipped record patterns of the new record types (as eta was off for them).
--   See issue #2308 (and #2197).
revisitRecordPatternTranslation :: [QName] -> TCM ()
revisitRecordPatternTranslation qs = do
  -- rs: inferred eta record types of this mutual block
  -- qccs: compiled clauses of definitions
  (rs, qccs) <- partitionEithers . catMaybes <$> mapM classify qs
  unless (null rs) $ forM_ qccs $ \(q,cc) -> do
    cc <- translateCompiledClauses cc
    modifySignature $ updateDefinition q $ updateTheDef $
      updateCompiledClauses $ const $ Just cc
  where
  -- Walk through the definitions and return the set of inferred eta record types
  -- and the set of function definitions in the mutual block
  classify q = inConcreteOrAbstractMode q $ \ def -> do
    case theDef def of
      Record{ recEtaEquality' = Inferred True } -> return $ Just $ Left q
      Function{ funCompiled = Just cc } -> return $ Just $ Right (q, cc)
      _ -> return Nothing

type FinalChecks = Maybe (TCM ())

checkUnquoteDecl :: Info.MutualInfo -> [Info.DefInfo] -> [QName] -> A.Expr -> TCM FinalChecks
checkUnquoteDecl mi is xs e = do
  reportSDoc "tc.unquote.decl" 20 $ text "Checking unquoteDecl" <+> sep (map prettyTCM xs)
  Nothing <$ unquoteTop xs e

checkUnquoteDef :: [Info.DefInfo] -> [QName] -> A.Expr -> TCM ()
checkUnquoteDef _ xs e = do
  reportSDoc "tc.unquote.decl" 20 $ text "Checking unquoteDef" <+> sep (map prettyTCM xs)
  () <$ unquoteTop xs e

-- | Run a reflected TCM computatation expected to define a given list of
--   names.
unquoteTop :: [QName] -> A.Expr -> TCM [QName]
unquoteTop xs e = do
  tcm   <- primAgdaTCM
  unit  <- primUnit
  lzero <- primLevelZero
  let vArg = defaultArg
      hArg = setHiding Hidden . vArg
  m    <- checkExpr e $ El (mkType 0) $ apply tcm [hArg lzero, vArg unit]
  res  <- runUnquoteM $ tell xs >> evalTCM m
  case res of
    Left err      -> typeError $ UnquoteFailed err
    Right (_, xs) -> return xs

-- | Instantiate all metas in 'Definition' associated to 'QName'.
--   Makes sense after freezing metas. Some checks, like free variable
--   analysis, are not in 'TCM', so they will be more precise (see issue 1099)
--   after meta instantiation.
--   Precondition: name has been added to signature already.
instantiateDefinitionType :: QName -> TCM ()
instantiateDefinitionType q = do
  reportSLn "tc.decl.inst" 20 $ "instantiating type of " ++ show q
  t  <- defType . fromMaybe __IMPOSSIBLE__ . lookupDefinition q <$> getSignature
  t' <- instantiateFull t
  modifySignature $ updateDefinition q $ updateDefType $ const t'
  reportSDoc "tc.decl.inst" 30 $ vcat
    [ text "  t  = " <+> prettyTCM t
    , text "  t' = " <+> prettyTCM t'
    ]

-- Andreas, 2014-04-11
-- UNUSED, costs a couple of sec on the std-lib
-- -- | Instantiate all metas in 'Definition' associated to 'QName'.
-- --   Makes sense after freezing metas.
-- --   Some checks, like free variable analysis, are not in 'TCM',
-- --   so they will be more precise (see issue 1099) after meta instantiation.
-- --
-- --   Precondition: name has been added to signature already.
-- instantiateDefinition :: QName -> TCM ()
-- instantiateDefinition q = do
--   reportSLn "tc.decl.inst" 20 $ "instantiating " ++ show q
--   sig <- getSignature
--   let def = fromMaybe __IMPOSSIBLE__ $ lookupDefinition q sig
--   def <- instantiateFull def
--   modifySignature $ updateDefinition q $ const def

-- | Highlight a declaration.
highlight_ :: A.Declaration -> TCM ()
highlight_ d = do
  let highlight d = generateAndPrintSyntaxInfo d Full True
  Bench.billTo [Bench.Highlighting] $ case d of
    A.Axiom{}                -> highlight d
    A.Field{}                -> __IMPOSSIBLE__
    A.Primitive{}            -> highlight d
    A.Mutual i ds            -> mapM_ highlight_ $ deepUnscopeDecls ds
    A.Apply{}                -> highlight d
    A.Import{}               -> highlight d
    A.Pragma{}               -> highlight d
    A.ScopedDecl{}           -> return ()
    A.FunDef{}               -> highlight d
    A.DataDef{}              -> highlight d
    A.DataSig{}              -> highlight d
    A.Open{}                 -> highlight d
    A.PatternSynDef{}        -> highlight d
    A.UnquoteDecl{}          -> highlight d
    A.UnquoteDef{}           -> highlight d
    A.Section i x tel _      -> highlight (A.Section i x tel [])
      -- Each block in the section has already been highlighted,
      -- all that remains is the module declaration.
    A.RecSig{}               -> highlight d
    A.RecDef i x ind eta c ps tel cs ->
      highlight (A.RecDef i x ind eta c [] dummy (fields cs))
      -- The telescope and all record module declarations except
      -- for the fields have already been highlighted.
      where
      fields (A.ScopedDecl _ ds1 : ds2) = fields ds1 ++ fields ds2
      fields (d@A.Field{}        : ds)  = d : fields ds
      fields (_                  : ds)  = fields ds
      fields []                         = []
      -- Andreas, 2016-01-22, issue 1791
      -- The expression denoting the record constructor type
      -- is replace by a dummy expression in order to /not/
      -- generate highlighting from it.
      -- Simply because all the highlighting info is wrong
      -- in the record constructor type:
      -- * fields become bound variables,
      -- * declarations become let-bound variables.
      -- We do not need that crap.
      dummy = A.Lit $ LitString noRange $
        "do not highlight construct(ed/or) type"

-- | Termination check a declaration.
checkTermination_ :: A.Declaration -> TCM ()
checkTermination_ d = Bench.billTo [Bench.Termination] $ do
  reportSLn "tc.decl" 20 $ "checkDecl: checking termination..."
  case d of
      -- Record module definitions should not be termination-checked twice.
      A.RecDef {} -> return ()
      _ -> disableDestructiveUpdate $ do
        termErrs <- termDecl d
        -- If there are some termination errors, we collect them in
        -- the state.
        -- The termination checker already marked non-terminating functions as such.
        unless (null termErrs) $ do
          warning $ TerminationIssue termErrs

-- | Check a set of mutual names for positivity.
checkPositivity_ :: Info.MutualInfo -> Set QName -> TCM ()
checkPositivity_ mi names = Bench.billTo [Bench.Positivity] $ do
  -- Positivity checking.
  reportSLn "tc.decl" 20 $ "checkDecl: checking positivity..."
  checkStrictlyPositive mi names

  -- Andreas, 2012-02-13: Polarity computation uses info from
  -- positivity check, so it needs happen after positivity
  -- check.
  computePolarity $ Set.toList names

-- | Check that all coinductive records are actually recursive.
--   (Otherwise, one can implement invalid recursion schemes just like
--   for the old coinduction.)
checkCoinductiveRecords :: [A.Declaration] -> TCM ()
checkCoinductiveRecords ds = forM_ ds $ \case
  A.RecDef _ q (Just (Ranged r CoInductive)) _ _ _ _ _ -> setCurrentRange r $ do
    unlessM (isRecursiveRecord q) $ typeError $ GenericError $
      "Only recursive records can be coinductive"
  _ -> return ()

-- | Check a set of mutual names for constructor-headedness.
checkInjectivity_ :: Set QName -> TCM ()
checkInjectivity_ names = Bench.billTo [Bench.Injectivity] $ do
  reportSLn "tc.decl" 20 $ "checkDecl: checking injectivity..."
  -- Andreas, 2015-07-01, see Issue1366b:
  -- Injectivity check needs also to be run for abstract definitions.
  -- Fold.forM_ names $ \ q -> ignoreAbstractMode $ do -- NOT NECESSARY after all
  Fold.forM_ names $ \ q -> inConcreteOrAbstractMode q $ \ def -> do
    -- For abstract q, we should be inAbstractMode,
    -- otherwise getConstInfo returns Axiom.
    --
    -- Andreas, 2015-07-01:
    -- Quite surprisingly, inAbstractMode does not allow us to look
    -- at a local definition (@where@ block) of an abstract definition.
    -- This is because the local definition is defined in a strict submodule.
    -- We can only see through abstract definitions in the current module
    -- or super modules inAbstractMode.
    -- I changed that in Monad.Signature.treatAbstractly', so we can see
    -- our own local definitions.
    case theDef def of
      d@Function{ funClauses = cs, funTerminates = term } -> do
        case term of
          Just True -> do
            inv <- checkInjectivity q cs
            modifySignature $ updateDefinition q $ updateTheDef $ const $
              d { funInv = inv }
          _ -> reportSLn "tc.inj.check" 20 $
             show q ++ " is not verified as terminating, thus, not considered for injectivity"
      _ -> do
        abstr <- asks envAbstractMode
        reportSLn "tc.inj.check" 20 $
          "we are in " ++ show abstr ++ " and " ++
             show q ++ " is abstract or not a function, thus, not considered for injectivity"

-- | Check a set of mutual names for projection likeness.
--
--   Only a single, non-abstract function can be projection-like.
--   Making an abstract function projection-like would break the
--   invariant that the type of the principle argument of a projection-like
--   function is always inferable.

checkProjectionLikeness_ :: Set QName -> TCM ()
checkProjectionLikeness_ names = Bench.billTo [Bench.ProjectionLikeness] $ do
      -- Non-mutual definitions can be considered for
      -- projection likeness
      let ds = Set.toList names
      reportSLn "tc.proj.like" 20 $ "checkDecl: checking projection-likeness of " ++ show ds
      case ds of
        [d] -> do
          def <- getConstInfo d
          -- For abstract identifiers, getConstInfo returns Axiom.
          -- Thus, abstract definitions are not considered for projection-likeness.
          case theDef def of
            Function{} -> makeProjection (defName def)
            _          -> reportSLn "tc.proj.like" 25 $
              show d ++ " is abstract or not a function, thus, not considered for projection-likeness"
        _ -> reportSLn "tc.proj.like" 25 $
               "mutual definitions are not considered for projection-likeness"

-- | Freeze metas created by given computation if in abstract mode.
whenAbstractFreezeMetasAfter :: Info.DefInfo -> TCM a -> TCM a
whenAbstractFreezeMetasAfter Info.DefInfo{ defAccess, defAbstract} m = do
  let pubAbs = defAccess == PublicAccess && defAbstract == AbstractDef
  if not pubAbs then m else do
    (a, ms) <- metasCreatedBy m
    xs <- freezeMetas' $ (`Set.member` ms)
    reportSDoc "tc.decl.ax" 20 $ vcat
      [ text "Abstract type signature produced new metas: " <+> sep (map prettyTCM $ Set.toList ms)
      , text "We froze the following ones of these:       " <+> sep (map prettyTCM xs)
      ]
    return a

-- | Type check an axiom.
checkAxiom :: A.Axiom -> Info.DefInfo -> ArgInfo ->
              Maybe [Occurrence] -> QName -> A.Expr -> TCM ()
checkAxiom funSig i info0 mp x e = whenAbstractFreezeMetasAfter i $ do
  -- Andreas, 2016-07-19 issues #418 #2102:
  -- We freeze metas in type signatures of abstract definitions, to prevent
  -- leakage of implementation details.

  -- Andreas, 2012-04-18  if we are in irrelevant context, axioms is irrelevant
  -- even if not declared as such (Issue 610).
  rel <- max (getRelevance info0) <$> asks envRelevance
  let info = setRelevance rel info0
  -- rel <- ifM ((Irrelevant ==) <$> asks envRelevance) (return Irrelevant) (return rel0)
  t <- workOnTypes $ isType_ e
  reportSDoc "tc.decl.ax" 10 $ sep
    [ text $ "checked type signature"
    , nest 2 $ prettyTCM rel <> prettyTCM x <+> text ":" <+> prettyTCM t
    , nest 2 $ text "of sort " <+> prettyTCM (getSort t)
    ]

  -- Andreas, 2015-03-17 Issue 1428: Do not postulate sizes in parametrized
  -- modules!
  when (funSig == A.NoFunSig) $ do
    whenM ((== SizeUniv) <$> do reduce $ getSort t) $ do
      whenM ((> 0) <$> getContextSize) $ do
        typeError $ GenericError $ "We don't like postulated sizes in parametrized modules."

  -- Ensure that polarity pragmas do not contain too many occurrences.
  (occs, pols) <- case mp of
    Nothing   -> return ([], [])
    Just occs -> do
      TelV tel _ <- telView t
      let n = length (telToList tel)
      when (n < length occs) $
        typeError $ TooManyPolarities x n
      let pols = map polFromOcc occs
      reportSLn "tc.polarity.pragma" 10 $
        "Setting occurrences and polarity for " ++ show x ++ ":\n  " ++
        show occs ++ "\n  " ++ show pols
      return (occs, pols)

  -- Not safe. See Issue 330
  -- t <- addForcingAnnotations t
  addConstant x =<< do
    useTerPragma $
      (defaultDefn info x t $
         case funSig of
           A.FunSig   -> set funMacro (Info.defMacro i == MacroDef) emptyFunction
           A.NoFunSig -> Axiom)   -- NB: used also for data and record type sigs
        { defArgOccurrences = occs
        , defPolarity       = pols
        }

  -- Add the definition to the instance table, if needed
  when (Info.defInstance i == InstanceDef) $ do
    addTypedInstance x t

  traceCall (IsType_ e) $ do -- need Range for error message
    -- Andreas, 2016-06-21, issue #2054
    -- Do not default size metas to ∞ in local type signatures
    checkingWhere <- asks envCheckingWhere
    solveSizeConstraints $ if checkingWhere then DontDefaultToInfty else DefaultToInfty

  -- Andreas, 2011-05-31, that freezing below is probably wrong:
  -- when_ (Info.defAbstract i == AbstractDef) $ freezeMetas

-- | Type check a primitive function declaration.
checkPrimitive :: Info.DefInfo -> QName -> A.Expr -> TCM ()
checkPrimitive i x e =
    traceCall (CheckPrimitive (getRange i) (qnameName x) e) $ do  -- TODO!! (qnameName)
    (name, PrimImpl t' pf) <- lookupPrimitiveFunctionQ x
    -- Primitive functions on nats are BUILTIN not 'primitive'
    let builtinPrimitives =
          [ "primNatPlus", "primNatMinus" , "primNatTimes"
          , "primNatDivSucAux", "primNatModSucAux"
          , "primNatEquality", "primNatLess" ]
    when (elem name builtinPrimitives) $ typeError $ NoSuchPrimitiveFunction name
    t <- isType_ e
    noConstraints $ equalType t t'
    let s  = prettyShow $ qnameName x
    bindPrimitive s pf
    addConstant x $
      defaultDefn defaultArgInfo x t $
        Primitive (Info.defAbstract i) s [] Nothing

assertCurrentModule :: QName -> String -> TCM ()
assertCurrentModule x err =
  do def <- getConstInfo x
     m <- currentModule
     let m' = qnameModule $ defName def
     unless (m == m' || isSubModuleOf m' m) $ typeError $ GenericError err

-- | Check a pragma.
checkPragma :: Range -> A.Pragma -> TCM ()
checkPragma r p =
    traceCall (CheckPragma r p) $ case p of
        A.BuiltinPragma x e -> bindBuiltin x e
        A.BuiltinNoDefPragma b x -> bindBuiltinNoDef b x
        A.RewritePragma q   -> addRewriteRule q
        A.CompiledTypePragma x hs -> do
          def <- getConstInfo x
          case theDef def of
            Axiom{} -> addHaskellType x hs
            _       -> typeError $ GenericError
                        "COMPILED_TYPE directive only works on postulates"
        A.CompiledDataPragma x hs hcs -> do
          def <- getConstInfo x
          -- Check that the pragma appears in the same module
          -- as the datatype.
          assertCurrentModule x $
              "COMPILED_DATA directives must appear in the same module " ++
              "as their corresponding datatype definition,"
          case theDef def of
            Datatype{dataCons = cs} -> addHaskellData x hs hcs
            Record{recConHead = ch} -> addHaskellData x hs hcs
            _ -> typeError $ GenericError "COMPILED_DATA on non datatype"
        A.CompilePragma b x s -> do
          assertCurrentModule x $
              "COMPILE pragmas must appear in the same module " ++
              "as their corresponding definitions,"
          addPragma b x s
        A.CompiledPragma x hs -> do
          def <- getConstInfo x
          let addCompiled = addHaskellCode x hs
          case theDef def of
            Axiom{} -> addCompiled
            Function{} -> addCompiled
            _   -> typeError $ GenericError "COMPILED directive only works on postulates and functions"

        A.CompiledExportPragma x hs -> do
          def <- getConstInfo x
          let correct = case theDef def of
                            Function{} -> True
                            Constructor{} -> False
                            _   -> False
          if not correct
            then typeError $ GenericError "COMPILED_EXPORT directive only works on functions"
            else addHaskellExport x hs
        A.CompiledJSPragma x ep ->
          addJSCode x ep
        A.CompiledUHCPragma x cr -> do
          def <- getConstInfo x
          case theDef def of
            Axiom{} -> addCoreCode x cr
            _ -> typeError $ GenericError "COMPILED_UHC directive only works on postulates" -- only allow postulates for the time being
        A.CompiledDataUHCPragma x crd crcs -> do
          -- TODO mostly copy-paste from the CompiledDataPragma, should be refactored into a seperate function
          def <- getConstInfo x
          -- Check that the pragma appears in the same module
          -- as the datatype.
          m <- currentModule
          let m' = qnameModule $ defName def
          unless (m == m') $ typeError $ GenericError $
              "COMPILED_DATA_UHC directives must appear in the same module " ++
              "as their corresponding datatype definition,"
          case theDef def of
            Datatype{dataCons = cs} -> addCoreType x crd crcs
            _ -> typeError $ GenericError "COMPILED_DATA_UHC on non datatype"
        A.StaticPragma x -> do
          def <- getConstInfo x
          case theDef def of
            Function{} -> markStatic x
            _          -> typeError $ GenericError "STATIC directive only works on functions"
        A.InjectivePragma x -> markInjective x
        A.InlinePragma x -> do
          def <- getConstInfo x
          case theDef def of
            Function{} -> markInline x
            _          -> typeError $ GenericError "INLINE directive only works on functions"
        A.OptionsPragma{} -> typeError $ GenericError $ "OPTIONS pragma only allowed at beginning of file, before top module declaration"
        A.DisplayPragma f ps e -> checkDisplayPragma f ps e
        A.EtaPragma r -> do
          let noRecord = typeError $ GenericError $
                "ETA pragma is only applicable to coinductive records"
          caseMaybeM (isRecord r) noRecord $ \case
            Record{ recInduction = ind, recEtaEquality' = eta } -> do
              unless (ind == Just CoInductive) $ noRecord
              when (eta == Specified False) $ typeError $ GenericError $
                "ETA pragram conflicts with no-eta-equality declaration"
            _ -> __IMPOSSIBLE__
          modifySignature $ updateDefinition r $ updateTheDef $ \case
            def@Record{} -> def { recEtaEquality' = Specified True }
            _ -> __IMPOSSIBLE__

-- | Type check a bunch of mutual inductive recursive definitions.
--
-- All definitions which have so far been assigned to the given mutual
-- block are returned.
checkMutual :: Info.MutualInfo -> [A.Declaration] -> TCM (MutualId, Set QName)
checkMutual i ds = inMutualBlock $ \ blockId -> do

  verboseS "tc.decl.mutual" 20 $ do
    reportSDoc "tc.decl.mutual" 20 $ vcat $
      (text "Checking mutual block" <+> text (show blockId) <> text ":") :
      map (nest 2 . prettyA) ds

  insertMutualBlockInfo blockId i
  local (\e -> e { envTerminationCheck = () <$ Info.mutualTermCheck i }) $
    mapM_ checkDecl ds

  (blockId, ) . mutualNames <$> lookupMutualBlock blockId

-- | Type check the type signature of an inductive or recursive definition.
checkTypeSignature :: A.TypeSignature -> TCM ()
checkTypeSignature (A.ScopedDecl scope ds) = do
  setScope scope
  mapM_ checkTypeSignature ds
checkTypeSignature (A.Axiom funSig i info mp x e) =
  Bench.billTo [Bench.Definition x] $
  Bench.billTo [Bench.Typing, Bench.TypeSig] $
    let abstr = case Info.defAccess i of
          PrivateAccess{}
            | Info.defAbstract i == AbstractDef -> inAbstractMode
              -- Issue #2321, only go to AbstractMode for abstract definitions
            | otherwise -> inConcreteMode
          PublicAccess  -> inConcreteMode
          OnlyQualified -> __IMPOSSIBLE__
    in abstr $ checkAxiom funSig i info mp x e
checkTypeSignature _ = __IMPOSSIBLE__   -- type signatures are always axioms


-- | Type check a module.

checkSection :: Info.ModuleInfo -> ModuleName -> A.Telescope -> [A.Declaration] -> TCM ()
checkSection _ x tel ds = newSection x tel $ mapM_ checkDeclCached ds


-- | Helper for 'checkSectionApplication'.
--
--   Matches the arguments of the module application with the
--   module parameters.
--
--   Returns the remaining module parameters as an open telescope.
--   Warning: the returned telescope is /not/ the final result,
--   an actual instantiation of the parameters does not occur.
checkModuleArity
  :: ModuleName           -- ^ Name of applied module.
  -> Telescope            -- ^ The module parameters.
  -> [NamedArg A.Expr]  -- ^ The arguments this module is applied to.
  -> TCM Telescope        -- ^ The remaining module parameters (has free de Bruijn indices!).
checkModuleArity m tel args = check tel args
  where
    bad = typeError $ ModuleArityMismatch m tel args

    check tel []             = return tel
    check EmptyTel (_:_)     = bad
    check (ExtendTel (Dom{domInfo = info}) btel) args0@(Arg info' (Named rname _) : args) =
      let name = fmap rangedThing rname
          y    = absName btel
          tel  = absBody btel in
      case (argInfoHiding info, argInfoHiding info', name) of
        (Instance{}, NotHidden, _)        -> check tel args0
        (Instance{}, Hidden, _)           -> check tel args0
        (Instance{}, Instance{}, Nothing) -> check tel args
        (Instance{}, Instance{}, Just x)
          | x == y                        -> check tel args
          | otherwise                     -> check tel args0
        (Hidden, NotHidden, _)            -> check tel args0
        (Hidden, Instance{}, _)           -> check tel args0
        (Hidden, Hidden, Nothing)         -> check tel args
        (Hidden, Hidden, Just x)
          | x == y                        -> check tel args
          | otherwise                     -> check tel args0
        (NotHidden, NotHidden, _)         -> check tel args
        (NotHidden, Hidden, _)            -> bad
        (NotHidden, Instance{}, _)        -> bad

-- | Check an application of a section (top-level function, includes @'traceCall'@).
checkSectionApplication
  :: Info.ModuleInfo
  -> ModuleName          -- ^ Name @m1@ of module defined by the module macro.
  -> A.ModuleApplication -- ^ The module macro @λ tel → m2 args@.
  -> A.ScopeCopyInfo     -- ^ Imported names and modules
  -> TCM ()
checkSectionApplication i m1 modapp copyInfo =
  traceCall (CheckSectionApplication (getRange i) m1 modapp) $
  checkSectionApplication' i m1 modapp copyInfo

-- | Check an application of a section.
checkSectionApplication'
  :: Info.ModuleInfo
  -> ModuleName          -- ^ Name @m1@ of module defined by the module macro.
  -> A.ModuleApplication -- ^ The module macro @λ tel → m2 args@.
  -> A.ScopeCopyInfo     -- ^ Imported names and modules
  -> TCM ()
checkSectionApplication' i m1 (A.SectionApp ptel m2 args) copyInfo = do
  -- Module applications can appear in lets, in which case we treat
  -- lambda-bound variables as additional parameters to the module.
  extraParams <- do
    mfv <- getCurrentModuleFreeVars
    fv  <- getContextSize
    return (fv - mfv)
  when (extraParams > 0) $ reportSLn "tc.mod.apply" 30 $ "Extra parameters to " ++ show m1 ++ ": " ++ show extraParams
  -- Type-check the LHS (ptel) of the module macro.
  checkTelescope ptel $ \ ptel -> do
    -- We are now in the context @ptel@.
    -- Get the correct parameter telescope of @m2@.
    tel <- lookupSection m2
    vs  <- moduleParamsToApply $ qnameModule $ mnameToQName m2
    let tel'  = apply tel vs
    -- Compute the remaining parameter telescope after stripping of
    -- the initial parameters that are determined by the @args@.
    -- Warning: @etaTel@ is not well-formed in @ptel@, since
    -- the actual application has not happened.
    etaTel <- checkModuleArity m2 tel' args
    -- Take the module parameters that will be instantiated by @args@.
    let tel'' = telFromList $ take (size tel' - size etaTel) $ telToList tel'
    reportSDoc "tc.mod.apply" 15 $ vcat
      [ text "applying section" <+> prettyTCM m2
      , nest 2 $ text "args =" <+> sep (map prettyA args)
      , nest 2 $ text "ptel =" <+> escapeContext (size ptel) (prettyTCM ptel)
      , nest 2 $ text "tel  =" <+> prettyTCM tel
      , nest 2 $ text "tel' =" <+> prettyTCM tel'
      , nest 2 $ text "tel''=" <+> prettyTCM tel''
      , nest 2 $ text "eta  =" <+> escapeContext (size ptel) (addContext tel'' $ prettyTCM etaTel)
      ]
    -- Now, type check arguments.
    ts <- (noConstraints $ checkArguments_ DontExpandLast (getRange i) args tel') >>= \case
      (ts', etaTel') | (size etaTel == size etaTel')
                     , Just ts <- allApplyElims ts' -> return ts
      _ -> __IMPOSSIBLE__
    -- Perform the application of the module parameters.
    let aTel = tel' `apply` ts
    reportSDoc "tc.mod.apply" 15 $ vcat
      [ nest 2 $ text "aTel =" <+> prettyTCM aTel
      ]
    -- Andreas, 2014-04-06, Issue 1094:
    -- Add the section with well-formed telescope.
    addContext aTel $ do
      reportSDoc "tc.mod.apply" 80 $
        text "addSection" <+> prettyTCM m1 <+> (getContextTelescope >>= \ tel -> inTopContext (prettyTCM tel))
      addSection m1

    reportSDoc "tc.mod.apply" 20 $ vcat
      [ sep [ text "applySection", prettyTCM m1, text "=", prettyTCM m2, fsep $ map prettyTCM (vs ++ ts) ]
      , nest 2 $ pretty copyInfo
      ]
    args <- instantiateFull $ vs ++ ts
    let n = size aTel
    etaArgs <- inTopContext $ addContext aTel getContextArgs
    addContext' aTel $
      applySection m1 (ptel `abstract` aTel) m2 (raise n args ++ etaArgs) copyInfo

checkSectionApplication' i m1 (A.RecordModuleIFS x) copyInfo = do
  let name = mnameToQName x
  tel' <- lookupSection x
  vs   <- moduleParamsToApply $ qnameModule name
  let tel = tel' `apply` vs
      args = teleArgs tel

      telInst :: Telescope
      telInst = instFinal tel

      -- Locate last (rightmost) parameter and make it @Instance@.
      instFinal :: Telescope -> Telescope
      -- Telescopes do not have @NoAbs@.
      instFinal (ExtendTel _ NoAbs{}) = __IMPOSSIBLE__
      -- Found last parameter: switch it to @Instance@.
<<<<<<< HEAD
      instFinal (ExtendTel dom (Abs n EmptyTel)) =
                 ExtendTel do' (Abs n EmptyTel)
        where do' = setHiding Instance dom
      -- Otherwise, keep searchinf for last parameter:
=======
      instFinal (ExtendTel (Dom info t) (Abs n EmptyTel)) =
                 ExtendTel (Dom ifo' t) (Abs n EmptyTel)
        where ifo' = makeInstance info
      -- Otherwise, keep searching for last parameter:
>>>>>>> 63389f82
      instFinal (ExtendTel arg (Abs n tel)) =
                 ExtendTel arg (Abs n (instFinal tel))
      -- Before instFinal is invoked, we have checked that the @tel@ is not empty.
      instFinal EmptyTel = __IMPOSSIBLE__

  reportSDoc "tc.mod.apply" 20 $ vcat
    [ sep [ text "applySection", prettyTCM name, text "{{...}}" ]
    , nest 2 $ text "x       =" <+> prettyTCM x
    , nest 2 $ text "name    =" <+> prettyTCM name
    , nest 2 $ text "tel     =" <+> prettyTCM tel
    , nest 2 $ text "telInst =" <+> prettyTCM telInst
    , nest 2 $ text "vs      =" <+> sep (map prettyTCM vs)
    -- , nest 2 $ text "args    =" <+> sep (map prettyTCM args)
    ]
  reportSDoc "tc.mod.apply" 60 $ vcat
    [ nest 2 $ text "vs      =" <+> text (show vs)
    -- , nest 2 $ text "args    =" <+> text (show args)
    ]
  when (tel == EmptyTel) $
    typeError $ GenericError $ show (qnameToConcrete name) ++ " is not a parameterised section"

  addContext' telInst $ do
    vs <- moduleParamsToApply $ qnameModule name
    reportSDoc "tc.mod.apply" 20 $ vcat
      [ nest 2 $ text "vs      =" <+> sep (map prettyTCM vs)
      , nest 2 $ text "args    =" <+> sep (map (parens . prettyTCM) args)
      ]
    reportSDoc "tc.mod.apply" 60 $ vcat
      [ nest 2 $ text "vs      =" <+> text (show vs)
      , nest 2 $ text "args    =" <+> text (show args)
      ]
    addSection m1
    applySection m1 telInst x (vs ++ args) copyInfo

-- | Type check an import declaration. Actually doesn't do anything, since all
--   the work is done when scope checking.
checkImport :: Info.ModuleInfo -> ModuleName -> TCM ()
checkImport i x = return ()

------------------------------------------------------------------------
-- * Debugging
------------------------------------------------------------------------

class ShowHead a where
  showHead :: a -> String

instance ShowHead A.Declaration where
  showHead d =
    case d of
      A.Axiom        {} -> "Axiom"
      A.Field        {} -> "Field"
      A.Primitive    {} -> "Primitive"
      A.Mutual       {} -> "Mutual"
      A.Section      {} -> "Section"
      A.Apply        {} -> "Apply"
      A.Import       {} -> "Import"
      A.Pragma       {} -> "Pragma"
      A.Open         {} -> "Open"
      A.FunDef       {} -> "FunDef"
      A.DataSig      {} -> "DataSig"
      A.DataDef      {} -> "DataDef"
      A.RecSig       {} -> "RecSig"
      A.RecDef       {} -> "RecDef"
      A.PatternSynDef{} -> "PatternSynDef"
      A.UnquoteDecl  {} -> "UnquoteDecl"
      A.ScopedDecl   {} -> "ScopedDecl"
      A.UnquoteDef   {} -> "UnquoteDef"

debugPrintDecl :: A.Declaration -> TCM ()
debugPrintDecl d = do
    verboseS "tc.decl" 45 $ do
      reportSLn "tc.decl" 45 $ "checking a " ++ showHead d
      case d of
        A.Section info mname tel ds -> do
          reportSLn "tc.decl" 45 $
            "section " ++ show mname ++ " has "
              ++ show (length tel) ++ " parameters and "
              ++ show (length ds) ++ " declarations"
          reportSDoc "tc.decl" 45 $ prettyA $ A.Section info mname tel []
          forM_ ds $ \ d -> do
            reportSDoc "tc.decl" 45 $ prettyA d
        _ -> return ()<|MERGE_RESOLUTION|>--- conflicted
+++ resolved
@@ -871,17 +871,10 @@
       -- Telescopes do not have @NoAbs@.
       instFinal (ExtendTel _ NoAbs{}) = __IMPOSSIBLE__
       -- Found last parameter: switch it to @Instance@.
-<<<<<<< HEAD
       instFinal (ExtendTel dom (Abs n EmptyTel)) =
                  ExtendTel do' (Abs n EmptyTel)
-        where do' = setHiding Instance dom
+        where do' = makeInstance dom
       -- Otherwise, keep searchinf for last parameter:
-=======
-      instFinal (ExtendTel (Dom info t) (Abs n EmptyTel)) =
-                 ExtendTel (Dom ifo' t) (Abs n EmptyTel)
-        where ifo' = makeInstance info
-      -- Otherwise, keep searching for last parameter:
->>>>>>> 63389f82
       instFinal (ExtendTel arg (Abs n tel)) =
                  ExtendTel arg (Abs n (instFinal tel))
       -- Before instFinal is invoked, we have checked that the @tel@ is not empty.
