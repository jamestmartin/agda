{-# LANGUAGE CPP                  #-}
{-# LANGUAGE ScopedTypeVariables #-}
{-# LANGUAGE NondecreasingIndentation #-}

module Agda.TypeChecking.Rules.LHS
  ( checkLeftHandSide
  , LHSResult(..)
  , bindAsPatterns
  , IsFlexiblePattern(..)
  , checkSortOfSplitVar
  ) where

#if MIN_VERSION_base(4,11,0)
import Prelude hiding ( (<>), mapM, null, sequence )
#else
import Prelude hiding ( mapM, null, sequence )
#endif

import Data.Maybe

import Control.Arrow (left)
import Control.Monad
import Control.Monad.Reader
import Control.Monad.State
import Control.Monad.Writer hiding ((<>))
import Control.Monad.Trans.Maybe

import Data.Either (partitionEithers)
import Data.IntMap (IntMap)
import qualified Data.IntMap as IntMap
import Data.List (delete, sortBy, stripPrefix, (\\), findIndex)
import qualified Data.List as List
import Data.Monoid ( Monoid, mempty, mappend )
import Data.Semigroup ( Semigroup )
import qualified Data.Semigroup as Semigroup
import qualified Data.Map as Map

import Agda.Interaction.Highlighting.Generate (storeDisambiguatedName)
import Agda.Interaction.Options
import Agda.Interaction.Options.Lenses

import Agda.Syntax.Internal as I
import Agda.Syntax.Internal.Pattern
import Agda.Syntax.Abstract (IsProjP(..))
import qualified Agda.Syntax.Abstract as A
import Agda.Syntax.Abstract.Views (asView, deepUnscope)
import Agda.Syntax.Common as Common
import Agda.Syntax.Info as A
import Agda.Syntax.Literal
import Agda.Syntax.Position

import Agda.TypeChecking.Monad
import Agda.TypeChecking.Monad.Builtin (litType, constructorForm)

import qualified Agda.TypeChecking.Monad.Benchmark as Bench
import Agda.TypeChecking.Conversion
import Agda.TypeChecking.Constraints
import Agda.TypeChecking.CheckInternal (checkInternal)
import Agda.TypeChecking.Datatypes hiding (isDataOrRecordType)
import Agda.TypeChecking.Errors (dropTopLevelModule)
import Agda.TypeChecking.Irrelevance
import {-# SOURCE #-} Agda.TypeChecking.Empty
import Agda.TypeChecking.Forcing
import Agda.TypeChecking.Patterns.Abstract
import Agda.TypeChecking.Pretty
import Agda.TypeChecking.Records hiding (getRecordConstructor)
import Agda.TypeChecking.Reduce
import Agda.TypeChecking.Substitute
import Agda.TypeChecking.Telescope
import Agda.TypeChecking.Primitive hiding (Nat)
import Agda.TypeChecking.Monad.Builtin

import {-# SOURCE #-} Agda.TypeChecking.Rules.Term (checkExpr)
import Agda.TypeChecking.Rules.LHS.Problem
import Agda.TypeChecking.Rules.LHS.ProblemRest
import Agda.TypeChecking.Rules.LHS.Unify
import Agda.TypeChecking.Rules.LHS.Implicit
import Agda.TypeChecking.Rules.Data

import Agda.Utils.Except (MonadError(..), ExceptT, runExceptT)
import Agda.Utils.Function
import Agda.Utils.Functor
import Agda.Utils.Lens
import Agda.Utils.List
import Agda.Utils.Maybe
import Agda.Utils.Monad
import Agda.Utils.NonemptyList
import Agda.Utils.Null
import Agda.Utils.Pretty (prettyShow)
import Agda.Utils.Singleton
import Agda.Utils.Size

#include "undefined.h"
import Agda.Utils.Impossible

-- | Compute the set of flexible patterns in a list of patterns. The result is
--   the deBruijn indices of the flexible patterns.
flexiblePatterns :: [NamedArg A.Pattern] -> TCM FlexibleVars
flexiblePatterns nps = do
  forMaybeM (zip (downFrom $ length nps) nps) $ \ (i, Arg ai p) -> do
    runMaybeT $ (\ f -> FlexibleVar (getHiding ai) (getOrigin ai) f (Just i) i) <$> maybeFlexiblePattern p

-- | A pattern is flexible if it is dotted or implicit, or a record pattern
--   with only flexible subpatterns.
class IsFlexiblePattern a where
  maybeFlexiblePattern :: a -> MaybeT TCM FlexibleVarKind

  isFlexiblePattern :: a -> TCM Bool
  isFlexiblePattern p =
    maybe False notOtherFlex <$> runMaybeT (maybeFlexiblePattern p)
    where
    notOtherFlex = \case
      RecordFlex fls -> all notOtherFlex fls
      ImplicitFlex   -> True
      DotFlex        -> True
      OtherFlex      -> False

instance IsFlexiblePattern A.Pattern where
  maybeFlexiblePattern p = do
    reportSDoc "tc.lhs.flex" 30 $ text "maybeFlexiblePattern" <+> prettyA p
    reportSDoc "tc.lhs.flex" 60 $ text "maybeFlexiblePattern (raw) " <+> (text . show . deepUnscope) p
    case p of
      A.DotP{}  -> return DotFlex
      A.VarP{}  -> return ImplicitFlex
      A.WildP{} -> return ImplicitFlex
      A.AsP _ _ p -> maybeFlexiblePattern p
      A.ConP _ cs qs | Just c <- getUnambiguous cs ->
        ifM (isNothing <$> isRecordConstructor c) (return OtherFlex) {-else-}
            (maybeFlexiblePattern qs)
      A.LitP{}  -> return OtherFlex
      _ -> mzero

instance IsFlexiblePattern (I.Pattern' a) where
  maybeFlexiblePattern p =
    case p of
      I.DotP{}  -> return DotFlex
      I.ConP _ i ps
        | Just PatOSystem <- conPRecord i -> return ImplicitFlex  -- expanded from ImplicitP
        | Just _          <- conPRecord i -> maybeFlexiblePattern ps
        | otherwise -> mzero
      I.VarP{}  -> mzero
      I.LitP{}  -> mzero
      I.ProjP{} -> mzero

-- | Lists of flexible patterns are 'RecordFlex'.
instance IsFlexiblePattern a => IsFlexiblePattern [a] where
  maybeFlexiblePattern ps = RecordFlex <$> mapM maybeFlexiblePattern ps

instance IsFlexiblePattern a => IsFlexiblePattern (Arg a) where
  maybeFlexiblePattern = maybeFlexiblePattern . unArg

instance IsFlexiblePattern a => IsFlexiblePattern (Common.Named name a) where
  maybeFlexiblePattern = maybeFlexiblePattern . namedThing

-- | Update the user patterns in the given problem, simplifying equations
--   between constructors where possible.
updateProblemEqs
 :: [ProblemEq] -> TCM [ProblemEq]
updateProblemEqs eqs = do
  reportSDoc "tc.lhs.top" 20 $ vcat
    [ text "updateProblem: equations to update"
    , nest 2 (vcat $ map prettyTCM eqs)
    ]

  eqs' <- updates eqs

  reportSDoc "tc.lhs.top" 20 $ vcat
    [ text "updateProblem: new equations"
    , nest 2 (vcat $ map prettyTCM eqs')
    ]

  return eqs'

  where

    updates :: [ProblemEq] -> TCM [ProblemEq]
    updates = concat <.> traverse update

    update :: ProblemEq -> TCM [ProblemEq]
    update eq@(ProblemEq A.WildP{} _ _) = return []
    update eq@(ProblemEq p v a) = reduce v >>= constructorForm >>= \case
      Con c ci es -> do
        let vs = fromMaybe __IMPOSSIBLE__ $ allApplyElims es
        -- we should only simplify equations between fully applied constructors
        contype <- getFullyAppliedConType c =<< reduce (unDom a)
        caseMaybe contype (return [eq]) $ \((d,_,pars),b) -> do
        TelV ctel _ <- telView b
        let bs = instTel ctel (map unArg vs)

        p <- expandLitPattern p
        case p of
          A.AsP info x p' ->
            (ProblemEq (A.VarP x) v a :) <$> update (ProblemEq p' v a)
          A.ConP cpi ambC ps -> do
            (c',_) <- disambiguateConstructor ambC d pars

            -- Issue #3014: If the constructor is forced but the user wrote a
            -- different constructor,that's an error. We simply keep the
            -- problem equation, this will result in a proper error message later.
            if conName c /= conName c' then return [eq] else do

            -- Insert implicit patterns
            ps <- insertImplicitPatterns ExpandLast ps ctel
            reportSDoc "tc.lhs.imp" 20 $
              text "insertImplicitPatternsT returned" <+> fsep (map prettyA ps)

            unless (length ps == length vs) $
              typeError $ WrongNumberOfConstructorArguments (conName c) (length vs) (length ps)

            updates $ zipWith3 ProblemEq (map namedArg ps) (map unArg vs) bs

          A.RecP pi fs -> do
            axs <- recordFieldNames . theDef <$> getConstInfo d
            -- In fs omitted explicit fields are replaced by underscores,
            -- and the fields are put in the correct order.
            ps <- insertMissingFields d (const $ A.WildP patNoRange) fs axs

            -- We also need to insert missing implicit or instance fields.
            ps <- insertImplicitPatterns ExpandLast ps ctel

            let eqs = zipWith3 ProblemEq (map namedArg ps) (map unArg vs) bs
            updates eqs

          _ -> return [eq]

      Lit l | A.LitP l' <- p , l == l' -> return []

<<<<<<< HEAD
      _ | A.EqualP{} <- p -> do
        itisone <- liftTCM primItIsOne
        ifM (tryConversion $ equalTerm (unDom a) v itisone) (return []) (return [eq])

      _ | A.WildP{} <- p -> return []

=======
>>>>>>> c33bb4da
      _ -> return [eq]

    instTel :: Telescope -> [Term] -> [Dom Type]
    instTel EmptyTel _                   = []
    instTel (ExtendTel arg tel) (u : us) = arg : instTel (absApp tel u) us
    instTel ExtendTel{} []               = __IMPOSSIBLE__


-- | Check if a problem is solved.
--   That is, if the patterns are all variables,
--   and there is no 'problemRest'.
isSolvedProblem :: Problem a -> Bool
isSolvedProblem problem = null (problem ^. problemRestPats) &&
  problemAllVariables problem

-- | Check if a problem consists only of variable patterns.
--   (Includes the 'problemRest').
problemAllVariables :: Problem a -> Bool
problemAllVariables problem =
    all (isSolved . snd . asView) $
      map namedArg (problem ^. problemRestPats) ++ problemInPats problem
  where
    -- need further splitting:
    isSolved A.ConP{}        = False
    isSolved A.LitP{}        = False
    isSolved A.RecP{}        = False  -- record pattern
    -- solved:
    isSolved A.VarP{}        = True
    isSolved A.WildP{}       = True
    isSolved A.DotP{}        = True
    isSolved A.AbsurdP{}     = True
    -- impossible:
    isSolved A.ProjP{}       = __IMPOSSIBLE__
    isSolved A.DefP{}        = __IMPOSSIBLE__
    isSolved A.AsP{}         = __IMPOSSIBLE__  -- removed by asView
    isSolved A.PatternSynP{} = __IMPOSSIBLE__  -- expanded before
    isSolved A.EqualP{}      = False -- __IMPOSSIBLE__
    isSolved A.WithP{}       = __IMPOSSIBLE__

-- | For each user-defined pattern variable in the 'Problem', check
-- that the corresponding data type (if any) does not contain a
-- constructor of the same name (which is not in scope); this
-- \"shadowing\" could indicate an error, and is not allowed.
--
-- Precondition: The problem has to be solved.

noShadowingOfConstructors
  :: Call -- ^ Trace, e.g., @CheckPatternShadowing clause@
  -> [ProblemEq] -> TCM ()
noShadowingOfConstructors mkCall eqs =
  traceCall mkCall $ mapM_ noShadowing eqs
  where
  noShadowing (ProblemEq p _ (Dom{domInfo = info, unDom = El _ a})) = case snd $ asView p of
   A.WildP       {} -> return ()
   A.AbsurdP     {} -> return ()
   A.DotP        {} -> return ()
   A.EqualP      {} -> return ()
   A.ConP        {} -> __IMPOSSIBLE__
   A.RecP        {} -> __IMPOSSIBLE__
   A.ProjP       {} -> __IMPOSSIBLE__
   A.DefP        {} -> __IMPOSSIBLE__
   A.AsP         {} -> __IMPOSSIBLE__ -- removed by asView
   A.LitP        {} -> __IMPOSSIBLE__
   A.PatternSynP {} -> __IMPOSSIBLE__
   A.WithP       {} -> __IMPOSSIBLE__
   -- Andreas, 2017-12-01, issue #2859.
   -- Due to parameter refinement, there can be (invisible) variable patterns from module
   -- parameters that shadow constructors.
   -- Thus, only complain about user written variable that shadow constructors.
   A.VarP (A.BindName x) -> when (getOrigin info == UserWritten) $ do
    reportSDoc "tc.lhs.shadow" 30 $ vcat
      [ text $ "checking whether pattern variable " ++ prettyShow x ++ " shadows a constructor"
      , nest 2 $ text "type of variable =" <+> prettyTCM a
      , nest 2 $ text "position of variable =" <+> (text . show) (getRange x)
      ]
    reportSDoc "tc.lhs.shadow" 70 $ nest 2 $ text "a =" <+> pretty a
    a <- reduce a
    case a of
      Def t _ -> do
        d <- theDef <$> getConstInfo t
        case d of
          Datatype { dataCons = cs } -> do
            case filter ((A.nameConcrete x ==) . A.nameConcrete . A.qnameName) cs of
              []      -> return ()
              (c : _) -> setCurrentRange x $
                typeError $ PatternShadowsConstructor x c
          AbstractDefn{} -> return ()
            -- Abstract constructors cannot be brought into scope,
            -- even by a bigger import list.
            -- Thus, they cannot be confused with variables.
            -- Alternatively, we could do getConstInfo in ignoreAbstractMode,
            -- then Agda would complain if a variable shadowed an abstract constructor.
          Axiom       {} -> return ()
          Function    {} -> return ()
          Record      {} -> return ()
          Constructor {} -> __IMPOSSIBLE__
          -- TODO: in the future some stuck primitives might allow constructors
          Primitive   {} -> return ()
      Var   {} -> return ()
      Pi    {} -> return ()
      Sort  {} -> return ()
      MetaV {} -> return ()
      -- TODO: If the type is a meta-variable, should the test be
      -- postponed? If there is a problem, then it will be caught when
      -- the completed module is type checked, so it is safe to skip
      -- the test here. However, users may be annoyed if they get an
      -- error in code which has already passed the type checker.
      Lam   {} -> __IMPOSSIBLE__
      Lit   {} -> __IMPOSSIBLE__
      Level {} -> __IMPOSSIBLE__
      Con   {} -> __IMPOSSIBLE__
      DontCare{} -> __IMPOSSIBLE__

-- | Check that a dot pattern matches it's instantiation.
checkDotPattern :: DotPattern -> TCM ()
checkDotPattern (Dot e v (Dom{domInfo = info, unDom = a})) =
  traceCall (CheckDotPattern e v) $ do
  reportSDoc "tc.lhs.dot" 15 $
    sep [ text "checking dot pattern"
        , nest 2 $ prettyA e
        , nest 2 $ text "=" <+> prettyTCM v
        , nest 2 $ text ":" <+> prettyTCM a
        ]
  applyRelevanceToContext (getRelevance info) $ do
    u <- checkExpr e a
    reportSDoc "tc.lhs.dot" 50 $
      sep [ text "equalTerm"
          , nest 2 $ pretty a
          , nest 2 $ pretty u
          , nest 2 $ pretty v
          ]
    -- Should be ok to do noConstraints here
    noConstraints $ equalTerm a u v

checkAbsurdPattern :: AbsurdPattern -> TCM ()
checkAbsurdPattern (Absurd r a) = isEmptyType r a

data LeftoverPatterns = LeftoverPatterns
  { patternVariables :: IntMap [A.Name]
  , asPatterns       :: [AsBinding]
  , dotPatterns      :: [DotPattern]
  , absurdPatterns   :: [AbsurdPattern]
  , otherPatterns    :: [A.Pattern]
  }

instance Semigroup LeftoverPatterns where
  x <> y = LeftoverPatterns
    { patternVariables = IntMap.unionWith (++) (patternVariables x) (patternVariables y)
    , asPatterns       = asPatterns x ++ asPatterns y
    , dotPatterns      = dotPatterns x ++ dotPatterns y
    , absurdPatterns   = absurdPatterns x ++ absurdPatterns y
    , otherPatterns    = otherPatterns x ++ otherPatterns y
    }

instance Monoid LeftoverPatterns where
  mempty  = LeftoverPatterns empty [] [] [] []
  mappend = (Semigroup.<>)

-- | Classify remaining patterns after splitting is complete into pattern
--   variables, as patterns, dot patterns, and absurd patterns.
--   Precondition: there are no more constructor patterns.
getLeftoverPatterns :: [ProblemEq] -> TCM LeftoverPatterns
getLeftoverPatterns eqs = do
  reportSDoc "tc.lhs.top" 30 $ text "classifying leftover patterns"
  mconcat <$> mapM getLeftoverPattern eqs
  where
    patternVariable x i  = LeftoverPatterns (singleton (i,[x])) [] [] [] []
    asPattern x v a      = LeftoverPatterns empty [AsB x v (unDom a)] [] [] []
    dotPattern e v a     = LeftoverPatterns empty [] [Dot e v a] [] []
    absurdPattern info a = LeftoverPatterns empty [] [] [Absurd info a] []
    otherPattern p       = LeftoverPatterns empty [] [] [] [p]

    getLeftoverPattern :: ProblemEq -> TCM LeftoverPatterns
    getLeftoverPattern (ProblemEq p v a) = case p of
      (A.VarP (A.BindName x)) -> isEtaVar v (unDom a) >>= \case
        Just i  -> return $ patternVariable x i
        Nothing -> return $ asPattern x v a
      (A.WildP _)       -> return mempty
      (A.AsP info (A.BindName x) p)  -> (asPattern x v a `mappend`) <$> do
        getLeftoverPattern $ ProblemEq p v a
      (A.DotP info e)   -> return $ dotPattern e v a
      (A.AbsurdP info)  -> return $ absurdPattern (getRange info) (unDom a)
      _                 -> return $ otherPattern p

-- | Build a renaming for the internal patterns using variable names from
--   the user patterns. If there are multiple user names for the same internal
--   variable, the unused ones are returned as as-bindings.
getUserVariableNames :: Telescope -> IntMap [A.Name]
                     -> ([Maybe A.Name], [AsBinding])
getUserVariableNames tel names = runWriter $
  zipWithM makeVar (flattenTel tel) (downFrom $ size tel)

  where
    makeVar :: Dom Type -> Int -> Writer [AsBinding] (Maybe A.Name)
    makeVar a i | Just (x:xs) <- IntMap.lookup i names = do
      tell $ map (\y -> AsB y (var i) (unDom a)) xs
      return $ Just x
    makeVar a i = return Nothing

-- | After splitting is complete, we transfer the origins
--   We also transfer the locations of absurd patterns, since these haven't
--   been introduced yet in the internal pattern.
transferOrigins :: [NamedArg A.Pattern]
                -> [NamedArg DeBruijnPattern]
                -> TCM [NamedArg DeBruijnPattern]
transferOrigins ps qs = do
  reportSDoc "tc.lhs.origin" 40 $ vcat
    [ text "transferOrigins"
    , nest 2 $ vcat
      [ text "ps  =   " <+> prettyA ps
      , text "qs  =   " <+> pretty qs
      ]
    ]
  transfers ps qs

  where
    transfers :: [NamedArg A.Pattern]
              -> [NamedArg DeBruijnPattern]
              -> TCM [NamedArg DeBruijnPattern]
    transfers [] qs
      | all notVisible qs = return $ map (setOrigin Inserted) qs
      | otherwise         = __IMPOSSIBLE__
    transfers (p : ps) [] = __IMPOSSIBLE__
    transfers (p : ps) (q : qs)
      | matchingArgs p q = do
          q' <- setOrigin (getOrigin p) <$>
                  (traverse $ traverse $ transfer $ namedArg p) q
          (q' :) <$> transfers ps qs
      | otherwise = (setOrigin Inserted q :) <$> transfers (p : ps) qs

    transfer :: A.Pattern -> DeBruijnPattern -> TCM DeBruijnPattern
    transfer p q = case (snd (asView p) , q) of

      (A.ConP pi _ ps , ConP c (ConPatternInfo mo ft mb l) qs) -> do
        let cpi = ConPatternInfo (mo $> PatOCon) ft mb l
        ConP c cpi <$> transfers ps qs

      (A.RecP pi fs , ConP c (ConPatternInfo mo ft mb l) qs) -> do
        let Def d _  = unEl $ unArg $ fromMaybe __IMPOSSIBLE__ mb
            axs = map (nameConcrete . qnameName) (conFields c) `withArgsFrom` qs
            cpi = ConPatternInfo (mo $> PatORec) ft mb l
        ps <- insertMissingFields d (const $ A.WildP patNoRange) fs axs
        ConP c cpi <$> transfers ps qs

      (p , ConP c (ConPatternInfo mo ft mb l) qs) -> do
        let cpi = ConPatternInfo (mo $> patOrigin p) ft mb l
        return $ ConP c cpi qs

      (p , VarP _ x) -> return $ VarP (patOrigin p) x

      (p , DotP _ u) -> return $ DotP (patOrigin p) u

      _ -> return q

    patOrigin :: A.Pattern -> PatOrigin
    patOrigin (A.VarP x)      = PatOVar (A.unBind x)
    patOrigin A.DotP{}        = PatODot
    patOrigin A.ConP{}        = PatOCon
    patOrigin A.RecP{}        = PatORec
    patOrigin A.WildP{}       = PatOWild
    patOrigin A.AbsurdP{}     = PatOAbsurd
    patOrigin A.LitP{}        = PatOLit
    patOrigin A.EqualP{}      = PatOCon --TODO: origin for EqualP
    patOrigin A.AsP{}         = __IMPOSSIBLE__
    patOrigin A.ProjP{}       = __IMPOSSIBLE__
    patOrigin A.DefP{}        = __IMPOSSIBLE__
    patOrigin A.PatternSynP{} = __IMPOSSIBLE__
    patOrigin A.WithP{}       = __IMPOSSIBLE__

    matchingArgs :: NamedArg A.Pattern -> NamedArg DeBruijnPattern -> Bool
    matchingArgs p q
      -- The arguments match if
      -- 1. they are both projections,
      | isJust (A.maybePostfixProjP p) = isJust (isProjP q)
      -- 2. or they are both visible,
      | visible p && visible q = True
      -- 3. or they have the same hiding and the argument is not named,
      | sameHiding p q && isNothing (nameOf (unArg p)) = True
      -- 4. or they have the same hiding and the same name.
      | sameHiding p q && nameOf (unArg p) == nameOf (unArg q) = True
      -- Otherwise this argument was inserted by the typechecker.
      | otherwise = False


-- | If a user-written variable occurs more than once, it should be bound
--   to the same internal variable (or term) in all positions.
--   Returns the list of patterns with the duplicate user patterns removed.
checkPatternLinearity :: [ProblemEq] -> TCM [ProblemEq]
checkPatternLinearity eqs = do
  reportSDoc "tc.lhs.top" 30 $ text "Checking linearity of pattern variables"
  check Map.empty eqs
  where
    check _ [] = return []
    check vars (eq@(ProblemEq p u a) : eqs) = case p of
      A.VarP x | Just v <- Map.lookup x vars -> do
        noConstraints $ equalTerm (unDom a) u v
        check vars eqs
      A.VarP x | otherwise -> (eq:) <$> do
        check (Map.insert x u vars) eqs
      A.AsP _ x p ->
        check vars $ [ProblemEq (A.VarP x) u a, ProblemEq p u a] ++ eqs
      A.WildP{}       -> continue
      A.DotP{}        -> continue
      A.AbsurdP{}     -> continue
      A.ConP{}        -> __IMPOSSIBLE__
      A.ProjP{}       -> __IMPOSSIBLE__
      A.DefP{}        -> __IMPOSSIBLE__
      A.LitP{}        -> __IMPOSSIBLE__
      A.PatternSynP{} -> __IMPOSSIBLE__
      A.RecP{}        -> __IMPOSSIBLE__
      A.EqualP{}      -> __IMPOSSIBLE__
      A.WithP{}       -> __IMPOSSIBLE__

      where continue = (eq:) <$> check vars eqs

-- | Construct the context for a left hand side, making up hidden (dotted) names
--   for unnamed variables.
computeLHSContext :: [Maybe A.Name] -> Telescope -> TCM Context
computeLHSContext = go [] []
  where
    go cxt _ []        tel@ExtendTel{} = do
      reportSDoc "impossible" 10 $
        text "computeLHSContext: no patterns left, but tel =" <+> prettyTCM tel
      __IMPOSSIBLE__
    go cxt _ (_ : _)   EmptyTel = __IMPOSSIBLE__
    go cxt _ []        EmptyTel = return cxt
    go cxt taken (x : xs) tel0@(ExtendTel a tel) = do
        name <- maybe (dummyName taken $ absName tel) return x
        let e = (name,) <$> a
        go (e : cxt) (name : taken) xs (absBody tel)

    dummyName taken s =
      if isUnderscore s then freshNoName_
      else unshadowedName taken <$> freshName_ ("." ++ argNameToString s)

-- | Bind as patterns
bindAsPatterns :: [AsBinding] -> TCM a -> TCM a
bindAsPatterns []                ret = ret
bindAsPatterns (AsB x v a : asb) ret = do
  reportSDoc "tc.lhs.as" 10 $ text "as pattern" <+> prettyTCM x <+>
    sep [ text ":" <+> prettyTCM a
        , text "=" <+> prettyTCM v
        ]
  addLetBinding defaultArgInfo x v a $ bindAsPatterns asb ret

-- | Since with-abstraction can change the type of a variable, we have to
--   recheck the stripped with patterns when checking a with function.
recheckStrippedWithPattern :: ProblemEq -> TCM ()
recheckStrippedWithPattern (ProblemEq p v a) = checkInternal v (unDom a)
  `catchError` \_ -> typeError . GenericDocError =<< vcat
    [ text "Ill-typed pattern after with abstraction: " <+> prettyA p
    , text "(perhaps you can replace it by `_`?)"
    ]

-- | Result of checking the LHS of a clause.
data LHSResult = LHSResult
  { lhsParameters   :: Nat
    -- ^ The number of original module parameters. These are present in the
    -- the patterns.
  , lhsVarTele      :: Telescope
    -- ^ Δ : The types of the pattern variables, in internal dependency order.
    -- Corresponds to 'clauseTel'.
  , lhsPatterns     :: [NamedArg DeBruijnPattern]
    -- ^ The patterns in internal syntax.
  , lhsHasAbsurd    :: Bool
    -- ^ Whether the LHS has at least one absurd pattern.
  , lhsBodyType     :: Arg Type
    -- ^ The type of the body. Is @bσ@ if @Γ@ is defined.
    -- 'Irrelevant' to indicate the rhs must be checked in irrelevant mode.
  , lhsPatSubst     :: Substitution
    -- ^ Substitution version of @lhsPatterns@, only up to the first projection
    -- pattern. @Δ |- lhsPatSubst : Γ@. Where @Γ@ is the argument telescope of
    -- the function. This is used to update inherited dot patterns in
    -- with-function clauses.
  , lhsAsBindings   :: [AsBinding]
    -- ^ As-bindings from the left-hand side. Return instead of bound since we
    -- want them in where's and right-hand sides, but not in with-clauses
    -- (Issue 2303).
  , lhsPartialSplit :: [Int]
    -- ^ have we done a partial split?
  }

instance InstantiateFull LHSResult where
  instantiateFull' (LHSResult n tel ps abs t sub as psplit) = LHSResult n
    <$> instantiateFull' tel
    <*> instantiateFull' ps
    <*> instantiateFull' abs
    <*> instantiateFull' t
    <*> instantiateFull' sub
    <*> instantiateFull' as
    <*> pure psplit

-- | Check a LHS. Main function.
--
--   @checkLeftHandSide a ps a ret@ checks that user patterns @ps@ eliminate
--   the type @a@ of the defined function, and calls continuation @ret@
--   if successful.

checkLeftHandSide :: forall a.
     Call
     -- ^ Trace, e.g. @CheckPatternShadowing clause@
  -> Maybe QName
     -- ^ The name of the definition we are checking.
  -> [NamedArg A.Pattern]
     -- ^ The patterns.
  -> Type
     -- ^ The expected type @a = Γ → b@.
  -> Maybe Substitution
     -- ^ Module parameter substitution from with-abstraction.
  -> [ProblemEq]
     -- ^ Patterns that have been stripped away by with-desugaring.
     -- ^ These should not contain any proper matches.
  -> (LHSResult -> TCM a)
     -- ^ Continuation.
  -> TCM a
checkLeftHandSide c f ps a withSub' strippedPats = Bench.billToCPS [Bench.Typing, Bench.CheckLHS] $ \ ret -> do

  -- To allow module parameters to be refined by matching, we're adding the
  -- context arguments as wildcard patterns and extending the type with the
  -- context telescope.
  cxt <- map (setOrigin Inserted) . reverse <$> getContext
  let tel = telFromList' prettyShow cxt
      cps = [ unnamed . A.VarP . A.BindName . fst <$> argFromDom d
            | d <- cxt ]
      eqs0 = zipWith3 ProblemEq (map namedArg cps) (map var $ downFrom $ size tel) (flattenTel tel)

  let finalChecks :: LHSState a -> TCM a
      finalChecks (LHSState delta qs0 (Problem eqs rps _) b psplit) = do

        unless (null rps) __IMPOSSIBLE__

        -- Update modalities of delta to match the modalities of the variables
        -- after the forcing translation. We can't perform the forcing translation
        -- yet, since that would mess with with-clause stripping.
        delta <- forceTranslateTelescope delta qs0

        addContext delta $ do
          noShadowingOfConstructors c eqs
          noPatternMatchingOnCodata qs0

        -- Compute substitution from the out patterns @qs0@
        let notProj ProjP{} = False
            notProj _       = True
            numPats  = length $ takeWhile (notProj . namedArg) qs0

            -- We have two slightly different cases here: normal function and
            -- with-function. In both cases the goal is to build a substitution
            -- from the context Γ of the previous checkpoint to the current lhs
            -- context Δ:
            --
            --    Δ ⊢ paramSub : Γ
            --
            --  * Normal function, f
            --
            --    Γ = cxt = module parameter telescope of f
            --    Ψ = non-parameter arguments of f (we have f : Γ Ψ → A)
            --    Δ   ⊢ patSub  : Γ Ψ
            --    Γ Ψ ⊢ weakSub : Γ
            --    paramSub = patSub ∘ weakSub
            --
            --  * With-function
            --
            --    Γ = lhs context of the parent clause (cxt = [])
            --    Ψ = argument telescope of with-function
            --    Θ = inserted implicit patterns not in Ψ (#2827)
            --        (this happens if the goal computes to an implicit
            --         function type after some matching in the with-clause)
            --
            --    Ψ   ⊢ withSub : Γ
            --    Δ   ⊢ patSub  : Ψ Θ
            --    Ψ Θ ⊢ weakSub : Ψ
            --    paramSub = patSub ∘ weakSub ∘ withSub
            --
            --    To compute Θ we can look at the arity of the with-function
            --    and compare it to numPats. This works since the with-function
            --    type is fully reduced.

            weakSub :: Substitution
            weakSub | isJust withSub' = wkS (max 0 $ numPats - arity a) idS -- if numPats < arity, Θ is empty
                    | otherwise       = wkS (numPats - length cxt) idS
            withSub  = fromMaybe idS withSub'
            patSub   = (map (patternToTerm . namedArg) $ reverse $ take numPats qs0) ++# (EmptyS __IMPOSSIBLE__)
            paramSub = patSub `composeS` weakSub `composeS` withSub

        eqs <- addContext delta $ checkPatternLinearity eqs

        LeftoverPatterns patVars asb0 dots absurds otherPats
          <- addContext delta $ getLeftoverPatterns eqs

        unless (null otherPats) __IMPOSSIBLE__

        -- Get the user-written names for the pattern variables
        let (vars, asb1) = getUserVariableNames delta patVars
            asb          = asb0 ++ asb1

        -- Rename internal patterns with these names
        let makeVar     = maybe deBruijnVar $ debruijnNamedVar . nameToArgName
            ren         = parallelS $ zipWith makeVar (reverse vars) [0..]

        qs <- transferOrigins (cps ++ ps) $ applySubst ren qs0

        let hasAbsurd = not . null $ absurds

        let lhsResult = LHSResult (length cxt) delta qs hasAbsurd b patSub asb (catMaybes psplit)

        -- Debug output
        reportSDoc "tc.lhs.top" 10 $
          vcat [ text "checked lhs:"
               , nest 2 $ vcat
                 [ text "delta   = " <+> prettyTCM delta
                 , text "dots    = " <+> addContext delta (brackets $ fsep $ punctuate comma $ map prettyTCM dots)
                 , text "asb     = " <+> addContext delta (brackets $ fsep $ punctuate comma $ map prettyTCM asb)
                 , text "absurds = " <+> addContext delta (brackets $ fsep $ punctuate comma $ map prettyTCM absurds)
                 , text "qs      = " <+> addContext delta (prettyList $ map pretty qs)
                 ]
               ]
        reportSDoc "tc.lhs.top" 30 $
          nest 2 $ vcat
                 [ text "vars   = " <+> text (show vars)
                 ]
        reportSDoc "tc.lhs.top" 20 $ nest 2 $ text "withSub  = " <+> pretty withSub
        reportSDoc "tc.lhs.top" 20 $ nest 2 $ text "weakSub  = " <+> pretty weakSub
        reportSDoc "tc.lhs.top" 20 $ nest 2 $ text "patSub   = " <+> pretty patSub
        reportSDoc "tc.lhs.top" 20 $ nest 2 $ text "paramSub = " <+> pretty paramSub

        newCxt <- computeLHSContext vars delta

        updateContext paramSub (const newCxt)
          $ applyRelevanceToContext (getRelevance b) $ do

          reportSDoc "tc.lhs.top" 10 $ text "bound pattern variables"
          reportSDoc "tc.lhs.top" 60 $ nest 2 $ text "context = " <+> (pretty =<< getContextTelescope)
          reportSDoc "tc.lhs.top" 10 $ nest 2 $ text "type  = " <+> prettyTCM b
          reportSDoc "tc.lhs.top" 60 $ nest 2 $ text "type  = " <+> pretty b

          bindAsPatterns asb $ do

            -- Check dot patterns
            mapM_ checkDotPattern dots
            mapM_ checkAbsurdPattern absurds

          -- Issue2303: don't bind asb' for the continuation (return in lhsResult instead)
          ret lhsResult

  st0 <- initLHSState tel eqs0 ps a finalChecks

  -- after we have introduced variables, we can add the patterns stripped by
  -- with-desugaring to the state.
  let withSub = fromMaybe __IMPOSSIBLE__ withSub'
  withEqs <- updateProblemEqs $ applySubst withSub strippedPats
  -- Jesper, 2017-05-13: re-check the stripped patterns here!
  inTopContext $ addContext (st0 ^. lhsTel) $
    forM_ withEqs recheckStrippedWithPattern

  let st = over (lhsProblem . problemEqs) (++ withEqs) st0

  -- doing the splits:
  (result, block) <- inTopContext $ runWriterT $ checkLHS f st
  return result

-- | Determine in which order the splits should be tried by
--   reordering/inserting/dropping the problem equations.
splitStrategy :: [ProblemEq] -> [ProblemEq]
splitStrategy = filter shouldSplit
  where
    shouldSplit :: ProblemEq -> Bool
    shouldSplit (ProblemEq p v a) = case snd $ asView p of
      A.LitP{}    -> True
      A.RecP{}    -> True
      A.ConP{}    -> True
      A.EqualP{}  -> True

      A.VarP{}    -> False
      A.WildP{}   -> False
      A.DotP{}    -> False
      A.AbsurdP{} -> False

      A.ProjP{}       -> __IMPOSSIBLE__
      A.DefP{}        -> __IMPOSSIBLE__
      A.AsP{}         -> __IMPOSSIBLE__
      A.PatternSynP{} -> __IMPOSSIBLE__
      A.WithP{}       -> __IMPOSSIBLE__


-- | The loop (tail-recursive): split at a variable in the problem until problem is solved
checkLHS
  :: forall tcm a. (MonadTCM tcm, MonadWriter Blocked_ tcm, HasConstInfo tcm, MonadError TCErr tcm, MonadDebug tcm)
  => Maybe QName      -- ^ The name of the definition we are checking.
  -> LHSState a       -- ^ The current state.
  -> tcm a
checkLHS mf st@(LHSState tel ip problem target psplit) = do
  if isSolvedProblem problem then
    liftTCM $ (problem ^. problemCont) st
  else do
    unlessM (optPatternMatching <$> gets getPragmaOptions) $
      unless (problemAllVariables problem) $
        typeError $ GenericError $ "Pattern matching is disabled"

    let splitsToTry = splitStrategy $ problem ^. problemEqs

    foldr trySplit trySplitRest splitsToTry >>= \case
      Right st' -> do
        -- If the new target type is irrelevant, we need to continue in irr. cxt.
        -- (see Issue 939).
        let rel = getRelevance $ st' ^. lhsTarget
        applyRelevanceToContext rel $ checkLHS mf st'

      -- If no split works, give error from first split.
      -- This is conservative, but might not be the best behavior.
      -- It might be better to print all the errors instead.
      Left (err:_) -> throwError err
      Left []      -> __IMPOSSIBLE__

  where

    trySplit :: ProblemEq
             -> tcm (Either [TCErr] (LHSState a))
             -> tcm (Either [TCErr] (LHSState a))
    trySplit eq tryNextSplit = runExceptT (splitArg eq) >>= \case
      Right st' -> return $ Right st'
      Left err  -> left (err:) <$> tryNextSplit

    -- If there are any remaining user patterns, try to split on them
    trySplitRest :: tcm (Either [TCErr] (LHSState a))
    trySplitRest = case problem ^. problemRestPats of
      []    -> return $ Left []
      (p:_) -> left singleton <$> runExceptT (splitRest p)

    splitArg :: ProblemEq -> ExceptT TCErr tcm (LHSState a)
    -- Split on constructor/literal pattern
    splitArg (ProblemEq p v Dom{unDom = a}) = traceCall (CheckPattern p tel a) $ do

      reportSDoc "tc.lhs.split" 30 $ sep
        [ text "split looking at pattern"
        , nest 2 $ text "p =" <+> prettyA p
        ]

      -- in order to split, v must be a variable.
      i <- liftTCM $ addContext tel $ ifJustM (isEtaVar v a) return $
             softTypeError $ SplitOnNonVariable v a

      let pos = size tel - (i+1)
          (delta1, tel'@(ExtendTel dom adelta2)) = splitTelescopeAt pos tel

      p <- liftTCM $ expandLitPattern p
      case snd $ asView p of
        (A.LitP l)        -> splitLit delta1 dom adelta2 l
        p@A.RecP{}        -> splitCon delta1 dom adelta2 p Nothing
        p@(A.ConP _ c ps) -> splitCon delta1 dom adelta2 p $ Just c
        p@(A.EqualP _ ts) -> splitPartial delta1 dom adelta2 ts

        A.VarP{}        -> __IMPOSSIBLE__
        A.WildP{}       -> __IMPOSSIBLE__
        A.DotP{}        -> __IMPOSSIBLE__
        A.AbsurdP{}     -> __IMPOSSIBLE__
        A.ProjP{}       -> __IMPOSSIBLE__
        A.DefP{}        -> __IMPOSSIBLE__
        A.AsP{}         -> __IMPOSSIBLE__
        A.PatternSynP{} -> __IMPOSSIBLE__
        A.WithP{}       -> __IMPOSSIBLE__


    splitRest :: NamedArg A.Pattern -> ExceptT TCErr tcm (LHSState a)
    splitRest p = setCurrentRange p $ do
      reportSDoc "tc.lhs.split" 20 $ sep
        [ text "splitting problem rest"
        , nest 2 $ text "projection pattern =" <+> prettyA p
        , nest 2 $ text "eliminates type    =" <+> prettyTCM target
        ]
      reportSDoc "tc.lhs.split" 80 $ sep
        [ nest 2 $ text $ "projection pattern (raw) = " ++ show p
        ]

      -- @p@ should be a projection pattern projection from @target@
      (orig, ambProjName) <- ifJust (A.maybePostfixProjP p) return $
        addContext tel $ softTypeError $ CannotEliminateWithPattern p (unArg target)

      (projName, projType) <- suspendErrors $
        addContext tel $ disambiguateProjection (getHiding p) ambProjName target

      -- Compute the new rest type by applying the projection type to 'self'.
      -- Note: we cannot be in a let binding.
      f <- ifJust mf return $ hardTypeError $
             GenericError "Cannot use copatterns in a let binding"
      let self = Def f $ patternsToElims ip
      target' <- traverse (`piApply1` self) projType

      -- Compute the new state
      let projP    = target' $> Named Nothing (ProjP orig projName)
          ip'      = ip ++ [projP]
          -- drop the projection pattern (already splitted)
          problem' = over problemRestPats tail problem
      liftTCM $ updateProblemRest (LHSState tel ip' problem' target' psplit)

    splitPartial :: Telescope     -- ^ The types of arguments before the one we split on
                 -> Dom Type      -- ^ The type of the argument we split on
                 -> Abs Telescope -- ^ The types of arguments after the one we split on
                 -> [(A.Expr, A.Expr)] -- ^ [(φ₁ = b1),..,(φn = bn)]
                 -> ExceptT TCErr tcm (LHSState a)
    splitPartial delta1 dom adelta2 ts = do

      unless (domFinite dom) $ softTypeError $ GenericError $ "Not a finite domain: " ++ show dom

      tInterval <- liftTCM $ elInf primInterval

      names <- liftTCM $ addContext tel $ do
        LeftoverPatterns{patternVariables = vars} <- getLeftoverPatterns $ problem ^. problemEqs
        return $ take (size delta1) $ fst $ getUserVariableNames tel vars

      newContext <- liftTCM $ computeLHSContext names delta1
      (gamma,sigma) <- liftTCM $ updateContext (raiseS (length newContext)) (newContext ++) $ do
         ts <- forM ts $ \ (t,u) -> do
                 reportSDoc "tc.lhs.split.partial" 50 $ text (show (t,u))
                 t <- checkExpr t tInterval
                 u <- checkExpr u tInterval
                 reportSDoc "tc.lhs.split.partial" 10 $ prettyTCM t <+> prettyTCM u
                 u <- intervalView =<< reduce u
                 case u of
                   IZero -> primINeg <@> pure t
                   IOne  -> return t
                   _     -> typeError $ GenericError $ "Only 0 or 1 allowed on the rhs of face"
         phi <- case ts of
                   [] -> do
                     a <- reduce (unEl $ unDom dom)
                     misone <- getBuiltinName' builtinIsOne
                     case a of
                       Def q [Apply phi] | Just q == misone -> return (unArg phi)
                       _           -> typeError $ GenericError $ show a ++ " is not IsOne."
                                        -- TODO Andrea type error or something.
                   _  -> foldl (\ x y -> primIMin <@> x <@> y) primIOne (map pure ts)
         phi <- reduce phi
         refined <- forallFaceMaps phi (\ bs m t -> typeError $ GenericError $ "face blocked on meta")
                            (\ sigma -> (,sigma) <$> getContextTelescope)
         case refined of
           [(gamma,sigma)] -> return (gamma,sigma)
           []              -> typeError $ GenericError $ "The face constraint is unsatisfiable."
           _               -> typeError $ GenericError $ "Cannot have disjunctions in a face constraint."
      itisone <- liftTCM primItIsOne
      -- substitute the literal in p1 and dpi
      reportSDoc "tc.lhs.faces" 10 $ text $ show sigma

      let oix = size adelta2 -- de brujin index of IsOne
          Just o_n = flip findIndex ip (\ x -> case namedThing (unArg x) of
                                           VarP _ x -> dbPatVarIndex x == oix
                                           _        -> False)
          delta2' = absApp adelta2 itisone
          delta2 = applySubst sigma delta2'
          mkConP (Con c _ [])
             = ConP c (noConPatternInfo { conPType = Just (Arg defaultArgInfo tInterval)
                                              , conPFallThrough = True })
                          []
          mkConP (Var i []) = VarP PatOSystem (DBPatVar "x" i)
          mkConP _          = __IMPOSSIBLE__
          rho0 = fmap mkConP sigma

          rho    = liftS (size delta2) $ consS (DotP PatOSystem itisone) rho0

          delta'   = abstract gamma delta2
          eqs'     = applyPatSubst rho $ problem ^. problemEqs
          ip'      = applySubst rho ip
          target'  = applyPatSubst rho target

      -- Compute the new state
      eqs' <- liftTCM $ addContext delta' $ updateProblemEqs eqs'
      let problem' = set problemEqs eqs' problem
      reportSDoc "tc.lhs.split.partial" 20 $ text (show problem')
      liftTCM $ updateProblemRest (LHSState delta' ip' problem' target' (psplit ++ [Just o_n]))


    splitLit :: Telescope     -- ^ The types of arguments before the one we split on
             -> Dom Type      -- ^ The type of the literal we split on
             -> Abs Telescope -- ^ The types of arguments after the one we split on
             -> Literal       -- ^ The literal written by the user
             -> ExceptT TCErr tcm (LHSState a)
    splitLit delta1 dom@Dom{domInfo = info, unDom = a} adelta2 lit = do
      let delta2 = absApp adelta2 (Lit lit)
          delta' = abstract delta1 delta2
          rho    = singletonS (size delta2) (LitP lit)
          -- Andreas, 2015-06-13 Literals are closed, so no need to raise them!
          -- rho    = liftS (size delta2) $ singletonS 0 (Lit lit)
          -- rho    = [ var i | i <- [0..size delta2 - 1] ]
          --       ++ [ raise (size delta2) $ Lit lit ]
          --       ++ [ var i | i <- [size delta2 ..] ]
          eqs'     = applyPatSubst rho $ problem ^. problemEqs
          ip'      = applySubst rho ip
          target'  = applyPatSubst rho target

      -- Andreas, 2010-09-07 cannot split on irrelevant args
      when (unusableRelevance $ getRelevance info) $
        addContext delta1 $ hardTypeError $ SplitOnIrrelevant dom

      -- check that a is indeed the type of lit (otherwise fail softly)
      -- if not, fail softly since it could be instantiated by a later split.
      suspendErrors $ equalType a =<< litType lit

      -- Compute the new state
      eqs' <- liftTCM $ addContext delta' $ updateProblemEqs eqs'
      let problem' = set problemEqs eqs' problem
      liftTCM $ updateProblemRest (LHSState delta' ip' problem' target' psplit)


    splitCon :: Telescope     -- ^ The types of arguments before the one we split on
             -> Dom Type      -- ^ The type of the constructor we split on
             -> Abs Telescope -- ^ The types of arguments after the one we split on
             -> A.Pattern     -- ^ The pattern written by the user
             -> Maybe AmbiguousQName  -- ^ @Just c@ for a (possibly ambiguous) constructor @c@, or
                                      --   @Nothing@ for a record pattern
             -> ExceptT TCErr tcm (LHSState a)
    splitCon delta1 dom@Dom{domInfo = info, unDom = a} adelta2 focusPat ambC = do
      let delta2 = absBody adelta2

      reportSDoc "tc.lhs.split" 10 $ vcat
        [ text "checking lhs"
        , nest 2 $ text "tel =" <+> prettyTCM tel
        , nest 2 $ text "rel =" <+> (text $ show $ getRelevance info)
        ]

      reportSDoc "tc.lhs.split" 15 $ vcat
        [ text "split problem"
        , nest 2 $ vcat
          [ text "delta1 = " <+> prettyTCM delta1
          , text "a      = " <+> addContext delta1 (prettyTCM a)
          , text "delta2 = " <+> addContext delta1 (addContext ("x", dom) (prettyTCM delta2))
          ]
        ]

      -- We should be at a data/record type
      (d, pars, ixs) <- addContext delta1 $ isDataOrRecordType dom

      checkSortOfSplitVar a

      -- The constructor should construct an element of this datatype
      (c, b) <- liftTCM $ addContext delta1 $ case ambC of
        Just ambC -> disambiguateConstructor ambC d pars
        Nothing   -> getRecordConstructor d pars a

      -- Don't split on lazy constructor
      case focusPat of
        A.ConP cpi _ _ | patLazy cpi -> softTypeError $
          ForcedConstructorNotInstantiated focusPat
        _ -> return ()

      -- The type of the constructor will end in an application of the datatype
      TelV gamma (El _ ctarget) <- liftTCM $ telView b
      let Def d' es' = ctarget
          cixs = drop (size pars) $ fromMaybe __IMPOSSIBLE__ $ allApplyElims es'

      unless (d == d') {-'-} __IMPOSSIBLE__

      -- Get names for the constructor arguments from the user patterns
      gamma <- liftTCM $ case focusPat of
        A.ConP _ _ ps -> do
          ps <- insertImplicitPatterns ExpandLast ps gamma
          return $ useNamesFromPattern ps gamma
        A.RecP _ fs -> do
          axs <- recordFieldNames . theDef <$> getConstInfo d
          ps <- insertMissingFields d (const $ A.WildP patNoRange) fs axs
          ps <- insertImplicitPatterns ExpandLast ps gamma
          return $ useNamesFromPattern ps gamma
        _ -> __IMPOSSIBLE__

      -- Andreas 2010-09-07  propagate relevance info to new vars
      let updRel = composeRelevance (getRelevance info)
      gamma <- return $ mapRelevance updRel <$> gamma

      -- Get the type of the datatype.
      da <- (`piApply` pars) . defType <$> getConstInfo d
      reportSDoc "tc.lhs.split" 30 $ text "  da = " <+> prettyTCM da

      reportSDoc "tc.lhs.top" 15 $ addContext delta1 $
        sep [ text "preparing to unify"
            , nest 2 $ vcat
              [ text "c      =" <+> prettyTCM c <+> text ":" <+> prettyTCM b
              , text "d      =" <+> prettyTCM (Def d (map Apply pars)) <+> text ":" <+> prettyTCM da
              , text "gamma  =" <+> prettyTCM gamma
              , text "pars   =" <+> brackets (fsep $ punctuate comma $ map prettyTCM pars)
              , text "ixs    =" <+> brackets (fsep $ punctuate comma $ map prettyTCM ixs)
              , text "cixs   =" <+> addContext gamma (brackets (fsep $ punctuate comma $ map prettyTCM cixs))
              ]
            ]

      let delta1Gamma = delta1 `abstract` gamma
          da'  = raise (size gamma) da
          ixs' = raise (size gamma) ixs

      -- All variables are flexible.
      let flex = allFlexVars $ delta1Gamma

      -- Unify constructor target and given type (in Δ₁Γ)
      -- Given: Δ₁  ⊢ D pars : Φ → Setᵢ
      --        Δ₁  ⊢ c      : Γ → D pars cixs
      --        Δ₁  ⊢ ixs    : Φ
      --        Δ₁Γ ⊢ cixs   : Φ
      -- unification of ixs and cixs in context Δ₁Γ gives us a telescope Δ₁'
      -- and a substitution ρ₀ such that
      --        Δ₁' ⊢ ρ₀ : Δ₁Γ
      --        Δ₁' ⊢ (ixs)ρ₀ ≡ (cixs)ρ₀ : Φρ₀
      -- We can split ρ₀ into two parts ρ₁ and ρ₂, giving
      --        Δ₁' ⊢ ρ₁ : Δ₁
      --        Δ₁' ⊢ ρ₂ : Γρ₁
      -- Application of the constructor c gives
      --        Δ₁' ⊢ c ρ₂ : (D pars cixs)(ρ₁;ρ₂)
      -- We have
      --        cixs(ρ₁;ρ₂)
      --         ≡ cixs(ρ₀)   (since ρ₀=ρ₁;ρ₂)
      --         ≡ ixs(ρ₀)    (by unification)
      --         ≡ ixs(ρ₁)    (since ixs doesn't actually depend on Γ)
      -- so     Δ₁' ⊢ c ρ₂ : (D pars ixs)ρ₁
      -- Putting this together with ρ₁ gives ρ₃ = ρ₁;c ρ₂
      --        Δ₁' ⊢ ρ₁;c ρ₂ : Δ₁(x : D vs ws)
      -- and lifting over Δ₂ gives the final substitution ρ = ρ₃;Δ₂
      -- from Δ' = Δ₁';Δ₂ρ₃
      --        Δ' ⊢ ρ : Δ₁(x : D vs ws)Δ₂

      liftTCM (unifyIndices delta1Gamma flex da' cixs ixs') >>= \case

        -- Mismatch.  Report and abort.
        NoUnify neg -> hardTypeError $ ImpossibleConstructor (conName c) neg

        -- Unclear situation.  Try next split.
        DontKnow errs -> softTypeError $ SplitError $
          UnificationStuck (conName c) (delta1 `abstract` gamma) cixs ixs' errs

        -- Success.
        Unifies (delta1',rho0,es) -> do

          reportSDoc "tc.lhs.top" 15 $ text "unification successful"
          reportSDoc "tc.lhs.top" 20 $ nest 2 $ vcat
            [ text "delta1' =" <+> prettyTCM delta1'
            , text "rho0    =" <+> addContext delta1' (prettyTCM rho0)
            , text "es      =" <+> addContext delta1' (prettyTCM $ (fmap . fmap . fmap) patternToTerm es)
            ]

          -- split substitution into part for Δ₁ and part for Γ
          let (rho1,rho2) = splitS (size gamma) rho0

          reportSDoc "tc.lhs.top" 20 $ addContext delta1' $ nest 2 $ vcat
            [ text "rho1    =" <+> prettyTCM rho1
            , text "rho2    =" <+> prettyTCM rho2
            ]

          -- Andreas, 2010-09-09, save the type.
          -- It is relative to Δ₁, but it should be relative to Δ₁'
          let a' = applyPatSubst rho1 a
          -- Also remember if we are a record pattern.
          isRec <- isRecord d

          let cpi = ConPatternInfo { conPRecord = isRec $> PatOCon
                                   , conPFallThrough = False
                                   , conPType   = Just $ Arg info a'
                                   , conPLazy   = False }

          -- compute final context and substitution
          let crho2   = ConP c cpi $ applySubst rho2 $ teleNamedArgs gamma
              rho3    = consS crho2 rho1
              delta2' = applyPatSubst rho3 delta2
              delta'  = delta1' `abstract` delta2'
              rho     = liftS (size delta2) rho3

          reportSDoc "tc.lhs.top" 20 $ addContext delta1' $ nest 2 $ vcat
            [ text "crho2   =" <+> prettyTCM crho2
            , text "rho3    =" <+> prettyTCM rho3
            , text "delta2' =" <+> prettyTCM delta2'
            ]
          reportSDoc "tc.lhs.top" 70 $ addContext delta1' $ nest 2 $ vcat
            [ text "crho2   =" <+> pretty crho2
            , text "rho3    =" <+> pretty rho3
            , text "delta2' =" <+> pretty delta2'
            ]

          reportSDoc "tc.lhs.top" 15 $ nest 2 $ vcat
            [ text "delta'  =" <+> prettyTCM delta'
            , text "rho     =" <+> addContext delta' (prettyTCM rho)
            ]

          -- Compute the new out patterns and target type.
          let ip'      = applySubst rho ip
              target'  = applyPatSubst rho target

          -- Update the problem equations
          let eqs' = applyPatSubst rho $ problem ^. problemEqs
          eqs' <- liftTCM $ addContext delta' $ updateProblemEqs eqs'

          let problem' = set problemEqs eqs' problem

          -- if rest type reduces,
          -- extend the split problem by previously not considered patterns
          st' <- liftTCM $ updateProblemRest $ LHSState delta' ip' problem' target' psplit

          reportSDoc "tc.lhs.top" 12 $ sep
            [ text "new problem from rest"
            , nest 2 $ vcat
              [ text "delta'  =" <+> prettyTCM (st' ^. lhsTel)
              , text "eqs'    =" <+> addContext (st' ^. lhsTel) (prettyTCM $ st' ^. lhsProblem ^. problemEqs)
              , text "ip'     =" <+> addContext (st' ^. lhsTel) (pretty $ st' ^. lhsOutPat)
              ]
            ]
          return st'




-- | Ensures that we are not performing pattern matching on codata.

noPatternMatchingOnCodata :: [NamedArg DeBruijnPattern] -> TCM ()
noPatternMatchingOnCodata = mapM_ (check . namedArg)
  where
  check (VarP {})   = return ()
  check (DotP {})   = return ()
  check (ProjP{})   = return ()
  check (LitP {})   = return ()  -- Literals are assumed not to be coinductive.
  check (ConP con _ ps) = do
    reportSDoc "tc.lhs.top" 40 $
      text "checking whether" <+> prettyTCM con <+> text "is a coinductive constructor"
    TelV _ t <- telView' . defType <$> do getConstInfo $ conName con
    c <- isCoinductive t
    case c of
      Nothing    -> __IMPOSSIBLE__
      Just False -> mapM_ (check . namedArg) ps
      Just True  -> typeError $
        GenericError "Pattern matching on coinductive types is not allowed"

-- | When working with a monad @m@ implementing @MonadTCM@ and @MonadError TCErr@,
--   @suspendErrors f@ performs the TCM action @f@ but catches any errors and throws
--   them in the monad @m@ instead.
suspendErrors :: (MonadTCM m, MonadError TCErr m) => TCM a -> m a
suspendErrors f = do
  ok <- liftTCM $ (Right <$> f) `catchError` (return . Left)
  either throwError return ok

-- | A more direct implementation of the specification
--   @softTypeError err == suspendErrors (typeError err)@
softTypeError :: (MonadTCM m, MonadError TCErr m) => TypeError -> m a
softTypeError err = throwError =<< typeError_ err

-- | A convenient alias for @liftTCM . typeError@. Throws the error directly
--   in the TCM even if there is a surrounding monad also implementing
--   @MonadError TCErr@.
hardTypeError :: (MonadTCM m) => TypeError -> m a
hardTypeError = liftTCM . typeError

-- | Check if the type is a data or record type and return its name,
--   definition, parameters, and indices. Fails softly if the type could become
--   a data/record type by instantiating a variable/metavariable, or fail hard
--   otherwise.
isDataOrRecordType :: (MonadTCM m, MonadDebug m)
                   => Dom Type -> ExceptT TCErr m (QName, Args, Args)
isDataOrRecordType dom@Dom{domInfo = info, unDom = a} = liftTCM (reduceB a) >>= \case
  NotBlocked ReallyNotBlocked a -> case unEl a of

    -- Subcase: split type is a Def.
    Def d es -> (liftTCM $ theDef <$> getConstInfo d) >>= \case

      Datatype{dataPars = np} -> do
        -- We cannot split on (shape-)irrelevant non-records.
        -- Andreas, 2011-10-04 unless allowed by option
        reportSLn "tc.lhs.split" 30 $ "split ConP: relevance is " ++ show (getRelevance info)
        when (unusableRelevance $ getRelevance info) $
          unlessM (liftTCM $ optExperimentalIrrelevance <$> pragmaOptions) $
            hardTypeError $ SplitOnIrrelevant dom

        let (pars, ixs) = splitAt np $ fromMaybe __IMPOSSIBLE__ $ allApplyElims es
        return (d, pars, ixs)

      Record{} -> do
        let pars = fromMaybe __IMPOSSIBLE__ $ allApplyElims es
        return (d, pars, [])

      -- Issue #2253: the data type could be abstract.
      AbstractDefn{} -> hardTypeError . GenericDocError =<< do
        liftTCM $ text "Cannot split on abstract data type" <+> prettyTCM d

      -- the type could be an axiom
      Axiom{} -> hardTypeError =<< notData

      -- Issue #2997: the type could be a Def that does not reduce for some reason
      -- (abstract, failed termination checking, NON_TERMINATING, ...)
      Function{}    -> hardTypeError =<< notData

      Constructor{} -> __IMPOSSIBLE__
      Primitive{}   -> __IMPOSSIBLE__

    -- variable or metavariable: fail softly
    Var{}      -> softTypeError =<< notData
    MetaV{}    -> softTypeError =<< notData

    -- pi or sort: fail hard
    Pi{}       -> hardTypeError =<< notData
    Sort{}     -> hardTypeError =<< notData

    Lam{}      -> __IMPOSSIBLE__
    Lit{}      -> __IMPOSSIBLE__
    Con{}      -> __IMPOSSIBLE__
    Level{}    -> __IMPOSSIBLE__
    DontCare{} -> __IMPOSSIBLE__

  -- Type is blocked on a meta or something else: fail softly
  _ -> softTypeError =<< notData

  where notData = liftTCM $ SplitError . NotADatatype <$> buildClosure a


-- | Get the constructor of the given record type together with its type.
--   Throws an error if the type is not a record type.
getRecordConstructor
  :: QName  -- ^ Name @d@ of the record type
  -> Args   -- ^ Parameters @pars@ of the record type
  -> Type   -- ^ The record type @Def d pars@ (for error reporting)
  -> TCM (ConHead, Type)
getRecordConstructor d pars a = do
  con <- (theDef <$> getConstInfo d) >>= \case
    Record{recConHead = con} -> return $ killRange con
    _ -> typeError $ ShouldBeRecordType a
  b <- (`piApply` pars) . defType <$> getConstInfo (conName con)
  return (con, b)


-- | Disambiguate a projection based on the record type it is supposed to be
--   projecting from. Returns the unambiguous projection name and its type.
--   Throws an error if the type is not a record type.
disambiguateProjection
  :: Hiding         -- ^ Hiding info of the projection's principal argument.
  -> AmbiguousQName -- ^ Name of the projection to be disambiguated.
  -> Arg Type       -- ^ Record type we are projecting from.
  -> TCM (QName, Arg Type)
disambiguateProjection h ambD@(AmbQ ds) b = do
  -- If the target is not a record type, that's an error.
  -- It could be a meta, but since we cannot postpone lhs checking, we crash here.
  caseMaybeM (liftTCM $ isRecordType $ unArg b) notRecord $ \(r, vs, def) -> case def of
    Record{ recFields = fs } -> do
      reportSDoc "tc.lhs.split" 20 $ sep
        [ text $ "we are of record type r  = " ++ prettyShow r
        , text   "applied to parameters vs = " <+> prettyTCM vs
        , text $ "and have fields       fs = " ++ prettyShow fs
        ]
      -- Try the projection candidates.
      -- Note that tryProj wraps TCM in an ExceptT, collecting errors
      -- instead of throwing them to the user immediately.
      -- First, we try to find a disambiguation that doesn't produce
      -- any new constraints.
      disambiguations <- mapM (runExceptT . tryProj False fs r vs) ds
      case partitionEithers $ toList disambiguations of
        (_ , (d,a):_) -> do
          -- From here, we have the correctly disambiguated projection.
          -- For highlighting, we remember which name we disambiguated to.
          -- This is safe here (fingers crossed) as we won't decide on a
          -- different projection even if we backtrack and come here again.
          liftTCM $ storeDisambiguatedName d
          return (d,a)
        (_ , []     ) -> do
          -- If this fails, we try again with constraints, but we require
          -- the solution to be unique.
          disambiguations <- mapM (runExceptT . tryProj True fs r vs) ds
          case partitionEithers $ toList disambiguations of
            ([]   , []      ) -> __IMPOSSIBLE__
            (err:_, []      ) -> throwError err
            (errs , [(d,a)]) -> do
              liftTCM $ storeDisambiguatedName d
              return (d,a)
            (errs , disambs@((d,a):_)) -> typeError . GenericDocError =<< vcat
              [ text "Ambiguous projection " <> prettyTCM (qnameName d) <> text "."
              , text "It could refer to any of"
              , nest 2 $ vcat $ map showDisamb disambs
              ]
    _ -> __IMPOSSIBLE__

  where
    showDisamb (d,_) =
      let r = head $ filter (noRange /=) $ map nameBindingSite $ reverse $ mnameToList $ qnameModule d
      in  (pretty =<< dropTopLevelModule d) <+> text "(introduced at " <> prettyTCM r <> text ")"

    notRecord = wrongProj $ headNe ds

    wrongProj :: (MonadTCM m, MonadError TCErr m) => QName -> m a
    wrongProj d = softTypeError =<< do
      liftTCM $ GenericDocError <$> sep
        [ text "Cannot eliminate type "
        , prettyTCM (unArg b)
        , text " with projection "
        , if isAmbiguous ambD then
            text . prettyShow =<< dropTopLevelModule d
          else
            prettyTCM d
        ]

    wrongHiding :: (MonadTCM m, MonadError TCErr m) => QName -> m a
    wrongHiding d = softTypeError =<< do
      liftTCM $ GenericDocError <$> sep
        [ text "Wrong hiding used for projection " , prettyTCM d ]

    tryProj
      :: Bool                 -- ^ Are we allowed to create new constraints?
      -> [Arg QName]          -- ^ Fields of record type under consideration.
      -> QName                -- ^ Name of record type we are eliminating.
      -> Args                 -- ^ Parameters of record type we are eliminating.
      -> QName                -- ^ Candidate projection.
      -> ExceptT TCErr TCM (QName, Arg Type)
    tryProj constraintsOk fs r vs d0 = isProjection d0 >>= \case
      -- Not a projection
      Nothing -> wrongProj d0
      Just proj -> do
        let d = projOrig proj

        -- Andreas, 2015-05-06 issue 1413 projProper=Nothing is not impossible
        qr <- maybe (wrongProj d) return $ projProper proj

        -- If projIndex==0, then the projection is already applied
        -- to the record value (like in @open R r@), and then it
        -- is no longer a projection but a record field.
        when (null $ projLams proj) $ wrongProj d
        reportSLn "tc.lhs.split" 90 "we are a projection pattern"
        -- If the target is not a record type, that's an error.
        -- It could be a meta, but since we cannot postpone lhs checking, we crash here.
        reportSDoc "tc.lhs.split" 20 $ sep
          [ text $ "proj                  d0 = " ++ prettyShow d0
          , text $ "original proj         d  = " ++ prettyShow d
          ]
        -- Get the field decoration.
        -- If the projection pattern name @d@ is not a field name,
        -- we have to try the next projection name.
        -- If this was not an ambiguous projection, that's an error.
        argd <- maybe (wrongProj d) return $ List.find ((d ==) . unArg) fs

        let ai = setRelevance (getRelevance argd) $ projArgInfo proj

        -- Andreas, 2016-12-31, issue #2374:
        -- We can also disambiguate by hiding info.
        unless (sameHiding h ai) $ wrongHiding d

        -- Andreas, 2016-12-31, issue #1976: Check parameters.
        suspendErrors $ applyUnless constraintsOk noConstraints $
          checkParameters qr r vs

        -- Get the type of projection d applied to "self"
        dType <- liftTCM $ defType <$> getConstInfo d  -- full type!
        reportSDoc "tc.lhs.split" 20 $ sep
          [ text "we are being projected by dType = " <+> prettyTCM dType
          ]
        projType <- liftTCM $ dType `piApplyM` vs
        return (d0 , Arg ai projType)

-- | Disambiguate a constructor based on the data type it is supposed to be
--   constructing. Returns the unambiguous constructor name and its type.
--   Precondition: type should be a data/record type.
disambiguateConstructor
  :: AmbiguousQName    -- ^ The name of the constructor to be disambiguated.
  -> QName             -- ^ Name of the datatype.
  -> Args              -- ^ Parameters of the datatype
  -> TCM (ConHead, Type)
disambiguateConstructor ambC@(AmbQ cs) d pars = do
  d <- canonicalName d
  cons <- theDef <$> getConstInfo d >>= \case
    def@Datatype{} -> return $ dataCons def
    def@Record{}   -> return $ [conName $ recConHead def]
    _              -> __IMPOSSIBLE__

  disambiguations <- mapM (runExceptT . tryCon False cons d pars) cs -- TODO: be more lazy
  case partitionEithers $ toList disambiguations of
    (_ , (c0,c,a):_) -> do
      -- If constructor pattern was ambiguous,
      -- remember our choice for highlighting info.
      when (isAmbiguous ambC) $ liftTCM $ storeDisambiguatedName c0
      return (c,a)
    (_ , []     ) -> do
      disambiguations <- mapM (runExceptT . tryCon True cons d pars) cs
      case partitionEithers $ toList disambiguations of
        ([]   , []        ) -> __IMPOSSIBLE__
        (err:_, []        ) -> throwError err
        (errs , [(c0,c,a)]) -> do
          when (isAmbiguous ambC) $ liftTCM $ storeDisambiguatedName c0
          return (c,a)

        (errs , disambs@((c0,c,a):_)) -> typeError . GenericDocError =<< vcat
          [ text "Ambiguous constructor " <> prettyTCM (qnameName $ conName c) <> text "."
          , text "It could refer to any of"
          , nest 2 $ vcat $ map showDisamb disambs
          ]

  where
    showDisamb (c0,_,_) =
      let r = head $ filter (noRange /=) $ map nameBindingSite $ reverse $ mnameToList $ qnameModule c0
      in  (pretty =<< dropTopLevelModule c0) <+> text "(introduced at " <> prettyTCM r <> text ")"

    abstractConstructor c = softTypeError $
      AbstractConstructorNotInScope c

    wrongDatatype c d = softTypeError $
      ConstructorPatternInWrongDatatype c d

    tryCon
      :: Bool        -- ^ Are we allowed to create new constraints?
      -> [QName]     -- ^ Constructors of data type under consideration.
      -> QName       -- ^ Name of data/record type we are eliminating.
      -> Args        -- ^ Parameters of data/record type we are eliminating.
      -> QName       -- ^ Candidate constructor.
      -> ExceptT TCErr TCM (QName, ConHead, Type)
    tryCon constraintsOk cons d pars c = getConstInfo' c >>= \case
      Left (SigUnknown err) -> __IMPOSSIBLE__
      Left SigAbstract -> abstractConstructor c
      Right def -> do
        let con = conSrcCon $ theDef def
        unless (conName con `elem` cons) $ wrongDatatype c d

        -- Andreas, 2013-03-22 fixing issue 279
        -- To resolve ambiguous constructors, Agda always looks up
        -- their original definition and reconstructs the parameters
        -- from the type @Def d vs@ we check against.
        -- However, the constructor could come from a module instantiation
        -- with some of the parameters already fixed.
        -- Agda did not make sure the two parameter lists coincide,
        -- so we add a check here.
        -- I guess this issue could be solved more systematically,
        -- but the extra check here is non-invasive to the existing code.
        -- Andreas, 2016-12-31 fixing issue #1975
        -- Do this also for constructors which were originally ambiguous.
        suspendErrors $ applyUnless constraintsOk noConstraints $
          checkConstructorParameters c d pars

        -- Get the type from the original constructor
        cType <- (`piApply` pars) . defType <$> getConInfo con

        return (c, con, cType)




-- | @checkConstructorParameters c d pars@ checks that the data/record type
--   behind @c@ is has initial parameters (coming e.g. from a module instantiation)
--   that coincide with an prefix of @pars@.
checkConstructorParameters :: MonadTCM tcm => QName -> QName -> Args -> tcm ()
checkConstructorParameters c d pars = do
  dc <- liftTCM $ getConstructorData c
  checkParameters dc d pars

-- | Check that given parameters match the parameters of the inferred
--   constructor/projection.
checkParameters
  :: MonadTCM tcm
  => QName  -- ^ The record/data type name of the chosen constructor/projection.
  -> QName  -- ^ The record/data type name as supplied by the type signature.
  -> Args   -- ^ The parameters.
  -> tcm ()
checkParameters dc d pars = liftTCM $ do
  a  <- reduce (Def dc [])
  case a of
    Def d0 es -> do -- compare parameters
      let vs = fromMaybe __IMPOSSIBLE__ $ allApplyElims es
      reportSDoc "tc.lhs.split" 40 $
        vcat [ nest 2 $ text "d                   =" <+> (text . prettyShow) d
             , nest 2 $ text "d0 (should be == d) =" <+> (text . prettyShow) d0
             , nest 2 $ text "dc                  =" <+> (text . prettyShow) dc
             , nest 2 $ text "vs                  =" <+> prettyTCM vs
             ]
      -- when (d0 /= d) __IMPOSSIBLE__ -- d could have extra qualification
      t <- typeOfConst d
      compareArgs [] [] t (Def d []) vs (take (length vs) pars)
    _ -> __IMPOSSIBLE__

checkSortOfSplitVar :: (MonadTCM tcm, MonadError TCErr tcm, LensSort a) => a -> tcm ()
checkSortOfSplitVar a = liftTCM (reduce $ getSort a) >>= \case
  Type{} -> return ()
  _      -> softTypeError =<< do
    liftTCM $ GenericDocError <$> sep
      [ text "Cannot split on datatype in sort" , prettyTCM (getSort a) ]<|MERGE_RESOLUTION|>--- conflicted
+++ resolved
@@ -225,15 +225,10 @@
 
       Lit l | A.LitP l' <- p , l == l' -> return []
 
-<<<<<<< HEAD
       _ | A.EqualP{} <- p -> do
         itisone <- liftTCM primItIsOne
         ifM (tryConversion $ equalTerm (unDom a) v itisone) (return []) (return [eq])
 
-      _ | A.WildP{} <- p -> return []
-
-=======
->>>>>>> c33bb4da
       _ -> return [eq]
 
     instTel :: Telescope -> [Term] -> [Dom Type]
