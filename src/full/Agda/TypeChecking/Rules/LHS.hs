{-# LANGUAGE CPP                  #-}

module Agda.TypeChecking.Rules.LHS where

import Prelude hiding (mapM, sequence)

import Data.Maybe

import Control.Applicative
import Control.Arrow (first, second, (***))
import Control.Monad hiding (mapM, forM, sequence)
import Control.Monad.State hiding (mapM, forM, sequence)
import Control.Monad.Reader hiding (mapM, forM, sequence)
import Control.Monad.Trans.Maybe

import Data.Function (on)
import Data.IntMap (IntMap)
import qualified Data.IntMap as IntMap
import Data.List (delete, sortBy, stripPrefix, findIndex)
import Data.Monoid
import Data.Traversable
import Data.Map (Map)
import qualified Data.Map as Map

import Agda.Interaction.Options
import Agda.Interaction.Options.Lenses

import Agda.Syntax.Internal as I
import Agda.Syntax.Internal.Pattern
import Agda.Syntax.Abstract (IsProjP(..))
import qualified Agda.Syntax.Abstract as A
import Agda.Syntax.Abstract.Views (asView)
import Agda.Syntax.Common as Common
import Agda.Syntax.Info as A
import Agda.Syntax.Position
import Agda.Syntax.Scope.Base (ScopeInfo, emptyScopeInfo)


import Agda.TypeChecking.Monad

import qualified Agda.TypeChecking.Monad.Benchmark as Bench
import Agda.TypeChecking.Conversion
import Agda.TypeChecking.Constraints
import Agda.TypeChecking.Datatypes
import Agda.TypeChecking.Irrelevance
import {-# SOURCE #-} Agda.TypeChecking.Empty
import Agda.TypeChecking.Patterns.Abstract
import Agda.TypeChecking.Pretty
import Agda.TypeChecking.Records
import Agda.TypeChecking.Reduce
import Agda.TypeChecking.Rewriting
import Agda.TypeChecking.Substitute
import Agda.TypeChecking.Telescope
import Agda.TypeChecking.Primitive hiding (Nat)
import Agda.TypeChecking.Monad.Builtin

import {-# SOURCE #-} Agda.TypeChecking.Rules.Term (checkExpr)
import Agda.TypeChecking.Rules.LHS.AsPatterns
import Agda.TypeChecking.Rules.LHS.Problem hiding (Substitution)
import Agda.TypeChecking.Rules.LHS.ProblemRest
import Agda.TypeChecking.Rules.LHS.Unify
import Agda.TypeChecking.Rules.LHS.Split
import Agda.TypeChecking.Rules.LHS.Implicit
import Agda.TypeChecking.Rules.LHS.Instantiate
import Agda.TypeChecking.Rules.Data

import Agda.Utils.Except (MonadError(..))
import Agda.Utils.Functor
import Agda.Utils.List
import Agda.Utils.ListT
import Agda.Utils.Maybe
import Agda.Utils.Monad
import Agda.Utils.Permutation
import Agda.Utils.Size

#include "undefined.h"
import Agda.Utils.Impossible

-- | Compute the set of flexible patterns in a list of patterns. The result is
--   the deBruijn indices of the flexible patterns.
flexiblePatterns :: [NamedArg A.Pattern] -> TCM FlexibleVars
flexiblePatterns nps = do
  forMaybeM (zip (downFrom $ length nps) nps) $ \ (i, Arg ai p) -> do
    runMaybeT $ (\ f -> FlexibleVar (getHiding ai) (getOrigin ai) f (Just i) i) <$> maybeFlexiblePattern p

-- | A pattern is flexible if it is dotted or implicit, or a record pattern
--   with only flexible subpatterns.
class IsFlexiblePattern a where
  maybeFlexiblePattern :: a -> MaybeT TCM FlexibleVarKind

  isFlexiblePattern :: a -> TCM Bool
  isFlexiblePattern p = isJust <$> runMaybeT (maybeFlexiblePattern p)

instance IsFlexiblePattern A.Pattern where
  maybeFlexiblePattern p =
    case p of
      A.DotP{}  -> return DotFlex
      A.VarP{}  -> return ImplicitFlex
      A.WildP{} -> return ImplicitFlex
      A.AsP _ _ p -> maybeFlexiblePattern p
      A.ConP _ (A.AmbQ [c]) qs
        -> ifM (isNothing <$> isRecordConstructor c) mzero {-else-}
             (maybeFlexiblePattern qs)
      _ -> mzero

instance IsFlexiblePattern (I.Pattern' a) where
  maybeFlexiblePattern p =
    case p of
      I.DotP{}  -> return DotFlex
      I.ConP _ i ps
        | Just ConOSystem <- conPRecord i -> return ImplicitFlex  -- expanded from ImplicitP
        | Just _            <- conPRecord i -> maybeFlexiblePattern ps
        | otherwise -> mzero
      I.VarP{}  -> mzero
      I.LitP{}  -> mzero
      I.ProjP{} -> mzero

-- | Lists of flexible patterns are 'RecordFlex'.
instance IsFlexiblePattern a => IsFlexiblePattern [a] where
  maybeFlexiblePattern ps = RecordFlex <$> mapM maybeFlexiblePattern ps

instance IsFlexiblePattern a => IsFlexiblePattern (Arg a) where
  maybeFlexiblePattern = maybeFlexiblePattern . unArg

instance IsFlexiblePattern a => IsFlexiblePattern (Common.Named name a) where
  maybeFlexiblePattern = maybeFlexiblePattern . namedThing

-- | Update the in patterns according to the given substitution, collecting
--   new dot pattern instantiations in the process.
updateInPatterns
 :: [Dom Type]              -- ^ the types of the old pattern variables,
                              --   relative to the new telescope
 -> [NamedArg A.Pattern]    -- ^ old in patterns
 -> [Arg DeBruijnPattern] -- ^ patterns to be substituted, living in the
                              --   new telescope
 -> TCM ([NamedArg A.Pattern]   -- new in patterns
        ,[DotPatternInst])        -- new dot pattern instantiations
updateInPatterns as ps qs = do
  reportSDoc "tc.lhs.top" 20 $ text "updateInPatterns" <+> nest 2 (vcat
    [ text "as      =" <+> prettyList (map prettyTCM as)
    , text "ps      =" <+> prettyList (map prettyA ps)
    , text "qs      =" <+> prettyList (map (text . show) qs)
    ])
  first (map snd . IntMap.toDescList) <$> updates as ps qs
  where
    updates :: [Dom Type] -> [NamedArg A.Pattern] -> [Arg DeBruijnPattern]
           -> TCM (IntMap (NamedArg A.Pattern), [DotPatternInst])
    updates as ps qs = mconcat <$> sequence (zipWith3 update as ps qs)

    update :: Dom Type -> NamedArg A.Pattern -> Arg DeBruijnPattern
           -> TCM (IntMap (NamedArg A.Pattern), [DotPatternInst])
    update a p q = case unArg q of
      -- Case: the unifier did not instantiate the variable
      VarP x     -> return (IntMap.singleton (dbPatVarIndex x) p, [])
      -- Case: the unifier did instantiate the variable
      DotP u     -> case snd $ asView $ namedThing (unArg p) of
        A.DotP _ _ e -> return (IntMap.empty, [DPI Nothing  (Just e) u a])
        A.WildP _  -> return (IntMap.empty, [DPI Nothing  Nothing  u a])
        A.VarP x   -> return (IntMap.empty, [DPI (Just x) Nothing  u a])
        A.ConP _ (A.AmbQ [c]) qs -> do
          Def r es  <- ignoreSharing <$> reduce (unEl $ unDom a)
          let vs = fromMaybe __IMPOSSIBLE__ $ allApplyElims es
          (ftel, us) <- etaExpandRecord r vs u

          qs <- insertImplicitPatterns ExpandLast qs ftel
          reportSDoc "tc.lhs.imp" 20 $
            text "insertImplicitPatternsT returned" <+> fsep (map prettyA qs)

          let instTel EmptyTel _                   = []
              instTel (ExtendTel arg tel) (u : us) = arg : instTel (absApp tel u) us
              instTel ExtendTel{} []               = __IMPOSSIBLE__
              bs0 = instTel ftel (map unArg us)
              -- Andreas, 2012-09-19 propagate relevance info to dot patterns
              bs  = map (mapRelevance (composeRelevance (getRelevance a))) bs0
          updates bs qs (map (DotP . unArg) us `withArgsFrom` teleArgNames ftel)
        A.AsP         _ _ _ -> __IMPOSSIBLE__
        A.ConP        _ _ _ -> __IMPOSSIBLE__
        A.RecP        _ _   -> __IMPOSSIBLE__
        A.ProjP       _ _ _ -> __IMPOSSIBLE__
        A.DefP        _ _ _ -> __IMPOSSIBLE__
        A.AbsurdP     _     -> __IMPOSSIBLE__
        A.LitP        _     -> __IMPOSSIBLE__
        A.PatternSynP _ _ _ -> __IMPOSSIBLE__
        A.EqualP{}          -> __IMPOSSIBLE__
      ConP c cpi [] -> do
        let
            dpi :: [DotPatternInst]
            dpi = mkDPI $ patternToTerm $ unArg q
              where
                mkDPI v = case namedThing $ unArg p of
                  A.DotP _ _ e -> [DPI Nothing (Just e) v a]
                  A.VarP x   -> [DPI (Just x) Nothing v a]
                  A.WildP _  -> [DPI Nothing  Nothing v a]
                  _        -> []

        return (IntMap.empty,dpi)
      -- Case: the unifier eta-expanded the variable
      ConP c cpi qs -> do
        Def r es <- ignoreSharing <$> reduce (unEl $ unDom a)
        def      <- theDef <$> getConstInfo r
        let pars = fromMaybe __IMPOSSIBLE__ $ allApplyElims es
            fs  = killRange $ recFields def
            tel = recTel def `apply` pars
            as  = applyPatSubst (parallelS $ map (namedThing . unArg) qs) $ flattenTel tel
            -- If the user wrote a dot pattern or variable but the unifier
            -- eta-expanded it, add the corresponding instantiation.
            dpi :: [DotPatternInst]
            dpi = mkDPI $ patternToTerm $ unArg q
              where
                mkDPI v = case namedThing $ unArg p of
                  A.DotP _ _ e -> [DPI Nothing (Just e) v a]
                  A.VarP x     -> [DPI (Just x) Nothing v a]
                  _            -> []
        second (dpi++) <$>
          updates as (projectInPat p fs) (map (fmap namedThing) qs)
      LitP _     -> __IMPOSSIBLE__
      ProjP{}    -> __IMPOSSIBLE__

    projectInPat :: NamedArg A.Pattern -> [Arg QName] -> [NamedArg A.Pattern]
    projectInPat p fs = case namedThing (unArg p) of
      A.VarP x            -> map (makeWildField (PatRange $ getRange x)) fs
      A.ConP cpi _ nps    -> nps
      A.WildP pi          -> map (makeWildField pi) fs
      A.DotP pi o e       -> map (makeDotField pi o) fs
      A.ProjP _ _ _       -> __IMPOSSIBLE__
      A.DefP _ _ _        -> __IMPOSSIBLE__
      A.AsP _ _ _         -> __IMPOSSIBLE__
      A.AbsurdP _         -> __IMPOSSIBLE__
      A.LitP _            -> __IMPOSSIBLE__
      A.PatternSynP _ _ _ -> __IMPOSSIBLE__
      A.RecP _ _          -> __IMPOSSIBLE__
      A.EqualP{}          -> __IMPOSSIBLE__
      where
        makeWildField pi (Arg fi f) = Arg fi $ unnamed $ A.WildP pi
        makeDotField pi o (Arg fi f) = Arg fi $ unnamed $
          A.DotP pi o $ A.Underscore underscoreInfo
          where
            underscoreInfo = A.MetaInfo
              { A.metaRange          = getRange pi
              , A.metaScope          = emptyScopeInfo
              , A.metaNumber         = Nothing
              , A.metaNameSuggestion = show $ A.nameConcrete $ qnameName f
              }


-- | Check if a problem is solved.
--   That is, if the patterns are all variables,
--   and there is no 'problemRest'.
isSolvedProblem :: Problem -> Bool
isSolvedProblem problem = null (restPats $ problemRest problem) &&
  problemAllVariables problem

-- | Check if a problem consists only of variable patterns.
--   (Includes the 'problemRest').
problemAllVariables :: Problem -> Bool
problemAllVariables problem =
    all (isSolved . snd . asView . namedArg) $
      restPats (problemRest problem) ++ problemInPat problem
  where
    -- need further splitting:
    isSolved A.ConP{}        = False
    isSolved A.LitP{}        = False
    isSolved A.ProjP{}       = False
    isSolved A.RecP{}        = False  -- record pattern
    -- solved:
    isSolved A.VarP{}        = True
    isSolved A.WildP{}       = True
    isSolved A.DotP{}        = True
    isSolved A.AbsurdP{}     = True
    -- impossible:
    isSolved A.DefP{}        = __IMPOSSIBLE__
    isSolved A.AsP{}         = __IMPOSSIBLE__  -- removed by asView
    isSolved A.PatternSynP{} = __IMPOSSIBLE__  -- expanded before
    isSolved A.EqualP{}      = False -- __IMPOSSIBLE__

-- | For each user-defined pattern variable in the 'Problem', check
-- that the corresponding data type (if any) does not contain a
-- constructor of the same name (which is not in scope); this
-- \"shadowing\" could indicate an error, and is not allowed.
--
-- Precondition: The problem has to be solved.

noShadowingOfConstructors
  :: Call -- ^ Trace, e.g., @CheckPatternShadowing clause@
  -> Problem -> TCM ()
noShadowingOfConstructors mkCall problem =
  traceCall mkCall $ do
    let pat = map (snd . asView . namedArg) $
                  problemInPat problem
        tel = map (unEl . snd . unDom) $ telToList $ problemTel problem
    zipWithM_ noShadowing pat tel -- TODO: does not work for flexible arity and projection patterns
    return ()
  where
  noShadowing (A.WildP     {}) t = return ()
  noShadowing (A.AbsurdP   {}) t = return ()
  noShadowing (A.ConP      {}) t = return ()  -- only happens for eta expanded record patterns
  noShadowing (A.RecP      {}) t = return ()  -- record pattern
  noShadowing (A.ProjP     {}) t = return ()  -- projection pattern
  noShadowing (A.DefP      {}) t = __IMPOSSIBLE__
  noShadowing (A.DotP      {}) t = return ()
  noShadowing (A.EqualP    {}) t = return ()
  noShadowing (A.AsP       {}) t = __IMPOSSIBLE__ -- removed by asView
  noShadowing (A.LitP      {}) t = __IMPOSSIBLE__
  noShadowing (A.PatternSynP {}) t = __IMPOSSIBLE__
  noShadowing (A.VarP x)       t = do
    reportSDoc "tc.lhs.shadow" 30 $ vcat
      [ text $ "checking whether pattern variable " ++ show x ++ " shadows a constructor"
      , nest 2 $ text "type of variable =" <+> prettyTCM t
      ]
    reportSLn "tc.lhs.shadow" 70 $ "  t = " ++ show t
    t <- reduce t
    case t of
      Def t _ -> do
        d <- theDef <$> getConstInfo t
        case d of
          Datatype { dataCons = cs } -> do
            case filter ((A.nameConcrete x ==) . A.nameConcrete . A.qnameName) cs of
              []      -> return ()
              (c : _) -> setCurrentRange x $
                typeError $ PatternShadowsConstructor x c
          AbstractDefn{} -> return ()
            -- Abstract constructors cannot be brought into scope,
            -- even by a bigger import list.
            -- Thus, they cannot be confused with variables.
            -- Alternatively, we could do getConstInfo in ignoreAbstractMode,
            -- then Agda would complain if a variable shadowed an abstract constructor.
          Axiom       {} -> return ()
          Function    {} -> return ()
          Record      {} -> return ()
          Constructor {} -> __IMPOSSIBLE__
          -- TODO: in the future some stuck primitives might allow constructors
          Primitive   {} -> return ()
      Var   {} -> return ()
      Pi    {} -> return ()
      Sort  {} -> return ()
      Shared p -> noShadowing (A.VarP x) $ derefPtr p
      MetaV {} -> return ()
      -- TODO: If the type is a meta-variable, should the test be
      -- postponed? If there is a problem, then it will be caught when
      -- the completed module is type checked, so it is safe to skip
      -- the test here. However, users may be annoyed if they get an
      -- error in code which has already passed the type checker.
      Lam   {} -> __IMPOSSIBLE__
      Lit   {} -> __IMPOSSIBLE__
      Level {} -> __IMPOSSIBLE__
      Con   {} -> __IMPOSSIBLE__
      DontCare{} -> __IMPOSSIBLE__

-- | Check that a dot pattern matches it's instantiation.
checkDotPattern :: DotPatternInst -> TCM ()
checkDotPattern (DPI _ (Just e) v (Dom{domInfo = info, unDom = a})) =
  traceCall (CheckDotPattern e v) $ do
  reportSDoc "tc.lhs.dot" 15 $
    sep [ text "checking dot pattern"
        , nest 2 $ prettyA e
        , nest 2 $ text "=" <+> prettyTCM v
        , nest 2 $ text ":" <+> prettyTCM a
        ]
  applyRelevanceToContext (argInfoRelevance info) $ do
    u <- checkExpr e a
    reportSDoc "tc.lhs.dot" 30 $
      sep [ text "equalTerm"
          , nest 2 $ text $ show a
          , nest 2 $ text $ show u
          , nest 2 $ text $ show v
          ]
    -- Should be ok to do noConstraints here
    noConstraints $ equalTerm a u v
checkDotPattern (DPI _ Nothing _ _) = return ()

-- | Temporary data structure for 'checkLeftoverPatterns'
type Projectn  = (ProjOrigin, QName)
type Projectns = [Projectn]

-- | Checks whether the dot patterns left over after splitting can be covered
--   by shuffling around the dots from implicit positions. Returns the updated
--   user patterns (without dot patterns).
checkLeftoverDotPatterns
  :: [NamedArg A.Pattern] -- ^ Leftover patterns after splitting is completed
  -> [Int]                -- ^ De Bruijn indices of leftover variable patterns
                          --   computed by splitting
  -> [Dom Type]           -- ^ Types of leftover patterns
  -> [DotPatternInst]     -- ^ Instantiations computed by unifier
  -> TCM ()
checkLeftoverDotPatterns ps vs as dpi = do
  reportSDoc "tc.lhs.dot" 15 $ text "checking leftover dot patterns..."
  idv <- sortBy (compare `on` length . snd) . concat <$>
           traverse gatherImplicitDotVars dpi
  reportSDoc "tc.lhs.dot" 30 $ nest 2 $
    text "implicit dotted variables:" <+>
    prettyList (map (\(i,fs) -> prettyTCM $ Var i (map (uncurry Proj) fs)) idv)
  checkUserDots ps vs as idv
  reportSDoc "tc.lhs.dot" 15 $ text "all leftover dot patterns ok!"

  where
    checkUserDots :: [NamedArg A.Pattern] -> [Int] -> [Dom Type]
                  -> [(Int,Projectns)]
                  -> TCM ()
    checkUserDots []     []     []     idv = return ()
    checkUserDots []     (_:_)  _      idv = __IMPOSSIBLE__
    checkUserDots []     _      (_:_)  idv = __IMPOSSIBLE__
    checkUserDots (_:_)  []     _      idv = __IMPOSSIBLE__
    checkUserDots (_:_)  _      []     idv = __IMPOSSIBLE__
    checkUserDots (p:ps) (v:vs) (a:as) idv = do
      idv' <- checkUserDot p v a idv
      checkUserDots ps vs as idv'

    checkUserDot :: NamedArg A.Pattern -> Int -> Dom Type
                 -> [(Int,Projectns)]
                 -> TCM [(Int,Projectns)]
    checkUserDot p v a idv = case namedArg p of
      A.DotP i o e | o == Inserted -> return idv
      -- Jesper, 2016-12-08 (Issue 1605): if the origin is Inserted, this
      -- means the dot pattern was created by expanding '...', so we don't
      -- have to complain here.
      A.DotP i o e -> do
        reportSDoc "tc.lhs.dot" 30 $ nest 2 $
          text "checking user dot pattern: " <+> prettyA e
        caseMaybeM (undotImplicitVar (v,[],unDom a) idv)
          (traceCall (CheckPattern (namedArg p) EmptyTel (unDom a)) $
             typeError $ UninstantiatedDotPattern e)
          (\idv' -> do
            u <- checkExpr e (unDom a)
            reportSDoc "tc.lhs.dot" 30 $ nest 2 $
              text "checked expression: " <+> prettyTCM u
            noConstraints $ equalTerm (unDom a) u (var v)
            return idv')
      A.VarP _     -> return idv
      A.WildP _    -> return idv
      A.AbsurdP _  -> return idv
      -- Andreas, 2017-01-18, issue #2413, AsP is not __IMPOSSIBLE__
      A.AsP _ _ p0 -> checkUserDot (setNamedArg p p0) v a idv
      A.ConP _ _ _ -> __IMPOSSIBLE__
      A.LitP _     -> __IMPOSSIBLE__
      A.ProjP _ _ _-> __IMPOSSIBLE__
      A.DefP _ _ _ -> __IMPOSSIBLE__
      A.RecP _ _   -> __IMPOSSIBLE__
      A.PatternSynP _ _ _ -> __IMPOSSIBLE__
      A.EqualP{}   -> __IMPOSSIBLE__

    gatherImplicitDotVars :: DotPatternInst -> TCM [(Int,Projectns)]
    gatherImplicitDotVars (DPI _ (Just _) _ _) = return [] -- Not implicit
    gatherImplicitDotVars (DPI _ Nothing u _)  = gatherVars u
      where
        gatherVars :: Term -> TCM [(Int,Projectns)]
        gatherVars u = case ignoreSharing u of
          Var i es -> return $ (i,) <$> maybeToList (allProjElims es)
          Con c _ us -> ifM (isEtaCon $ conName c)
                      {-then-} (concat <$> traverse (gatherVars . unArg) us)
                      {-else-} (return [])
          _        -> return []

    lookupImplicitDotVar :: (Int,Projectns) -> [(Int,Projectns)] -> Maybe Projectns
    lookupImplicitDotVar (i,fs) [] = Nothing
    lookupImplicitDotVar (i,fs) ((j,gs):js)
     -- Andreas, 2016-09-20, issue #2196
     -- We need to ignore the ProjOrigin!
     | i == j , Just hs <- stripPrefixBy ((==) `on` snd) fs gs = Just hs
     | otherwise = lookupImplicitDotVar (i,fs) js

    undotImplicitVar :: (Int,Projectns,Type) -> [(Int,Projectns)]
                     -> TCM (Maybe [(Int,Projectns)])
    undotImplicitVar (i,fs,a) idv = do
     reportSDoc "tc.lhs.dot" 40 $ vcat
       [ text "undotImplicitVar"
       , nest 2 $ vcat
         [ text $ "i  =  " ++ show i
         , text   "fs = " <+> sep (map (prettyTCM . snd) fs)
         , text   "a  = " <+> prettyTCM a
         , text $ "raw=  "  ++ show a
         , text $ "idv=  "  ++ show idv
         ]
       ]
     case lookupImplicitDotVar (i,fs) idv of
      Nothing -> return Nothing
      Just [] -> return $ Just $ delete (i,fs) idv
      Just rs -> caseMaybeM (isEtaRecordType a) (return Nothing) $ \(d,pars) -> do
        gs <- recFields . theDef <$> getConstInfo d
        let u = Var i (map (uncurry Proj) fs)
        is <- forM gs $ \(Arg _ g) -> do
                (_,_,b) <- fromMaybe __IMPOSSIBLE__ <$> projectTyped u a ProjSystem g
                return (i,fs++[(ProjSystem,g)],b)
        undotImplicitVars is idv

    undotImplicitVars :: [(Int,Projectns,Type)] -> [(Int,Projectns)]
                      -> TCM (Maybe [(Int,Projectns)])
    undotImplicitVars []     idv = return $ Just idv
    undotImplicitVars (i:is) idv =
      caseMaybeM (undotImplicitVar i idv)
        (return Nothing)
        (\idv' -> undotImplicitVars is idv')


-- | Bind the variables in a left hand side and check that 'Hiding' of
--   the patterns matches the hiding info in the type.
--
--   Precondition: the patterns should
--   all be 'A.VarP', 'A.WildP', or 'A.AbsurdP' and the
--   telescope should have the same size as the pattern list.
--   There could also be 'A.ConP's resulting from eta expanded implicit record
--   patterns.
bindLHSVars :: [NamedArg A.Pattern] -> Telescope -> TCM a -> TCM a
bindLHSVars []        tel@ExtendTel{}  _   = do
  reportSDoc "impossible" 10 $
    text "bindLHSVars: no patterns left, but tel =" <+> prettyTCM tel
  __IMPOSSIBLE__
bindLHSVars (_ : _)   EmptyTel         _   = __IMPOSSIBLE__
bindLHSVars []        EmptyTel         ret = ret
bindLHSVars (p : ps) tel0@(ExtendTel a tel) ret = do
  -- see test/Fail/WronHidingInLHS:
  unless (getHiding p == getHiding a) $ typeError WrongHidingInLHS

  case namedArg p of
    A.VarP x      -> addContext (x, a) $ bindLHSVars ps (absBody tel) ret
    A.WildP _     -> bindDummy (absName tel)
                 -- @bindDummy underscore@ does not fix issue 819, but
                 -- introduces unwanted underscores in error messages
                 -- (Andreas, 2015-05-28)
    A.DotP _ _ _  -> bindDummy (absName tel)
    A.AbsurdP pi  -> do
      -- Andreas, 2012-03-15: allow postponement of emptyness check
      isEmptyType (getRange pi) $ unDom a
      -- OLD CODE: isReallyEmptyType $ unArg a
      bindDummy (absName tel)
    -- Andreas, 2017-01-18, issue #2413
    -- A.AsP is not __IMPOSSIBLE__
    A.AsP _ _ p0    -> bindLHSVars (setNamedArg p p0 : ps) tel0 ret
    A.ConP{}        -> __IMPOSSIBLE__
    A.RecP{}        -> __IMPOSSIBLE__
    A.ProjP{}       -> __IMPOSSIBLE__
    A.DefP{}        -> __IMPOSSIBLE__
    A.LitP{}        -> __IMPOSSIBLE__
    A.PatternSynP{} -> __IMPOSSIBLE__
    A.EqualP{}      -> __IMPOSSIBLE__
    where
      bindDummy s = do
        x <- if isUnderscore s then freshNoName_ else unshadowName =<< freshName_ ("." ++ argNameToString s)
        addContext (x, a) $ bindLHSVars ps (absBody tel) ret

-- | Bind as patterns
bindAsPatterns :: [AsBinding] -> TCM a -> TCM a
bindAsPatterns []                ret = ret
bindAsPatterns (AsB x v a : asb) ret = do
  reportSDoc "tc.lhs.as" 10 $ text "as pattern" <+> prettyTCM x <+>
    sep [ text ":" <+> prettyTCM a
        , text "=" <+> prettyTCM v
        ]
  addLetBinding defaultArgInfo x v a $ bindAsPatterns asb ret

-- | Result of checking the LHS of a clause.
data LHSResult = LHSResult
  { lhsParameters   :: Nat
    -- ^ The number of original module parameters. These are present in the
    -- the patterns.
  , lhsVarTele      :: Telescope
    -- ^ Δ : The types of the pattern variables, in internal dependency order.
    -- Corresponds to 'clauseTel'.
  , lhsPatterns     :: [NamedArg DeBruijnPattern]
    -- ^ The patterns in internal syntax.
  , lhsBodyType     :: Arg Type
    -- ^ The type of the body. Is @bσ@ if @Γ@ is defined.
    -- 'Irrelevant' to indicate the rhs must be checked in irrelevant mode.
  , lhsPatSubst     :: Substitution
    -- ^ Substitution version of @lhsPatterns@, only up to the first projection
    -- pattern. @Δ |- lhsPatSubst : Γ@. Where @Γ@ is the argument telescope of
    -- the function. This is used to update inherited dot patterns in
    -- with-function clauses.
  , lhsAsBindings   :: [AsBinding]
    -- ^ As-bindings from the left-hand side. Return instead of bound since we
    -- want them in where's and right-hand sides, but not in with-clauses
    -- (Issue 2303).
  , lhsPartialSplit :: [Int]
    -- ^ have we done a partial split?
  }

instance InstantiateFull LHSResult where
  instantiateFull' (LHSResult n tel ps t sub as psplit) = LHSResult n
    <$> instantiateFull' tel
    <*> instantiateFull' ps
    <*> instantiateFull' t
    <*> instantiateFull' sub
    <*> instantiateFull' as
    <*> pure psplit

-- | Check a LHS. Main function.
--
--   @checkLeftHandSide a ps a ret@ checks that user patterns @ps@ eliminate
--   the type @a@ of the defined function, and calls continuation @ret@
--   if successful.

checkLeftHandSide
  :: Call
     -- ^ Trace, e.g. @CheckPatternShadowing clause@
  -> Maybe QName
     -- ^ The name of the definition we are checking.
  -> [NamedArg A.Pattern]
     -- ^ The patterns.
  -> Type
     -- ^ The expected type @a = Γ → b@.
  -> Maybe Substitution
     -- ^ Module parameter substitution from with-abstraction.
  -> (LHSResult -> TCM a)
     -- ^ Continuation.
  -> TCM a
checkLeftHandSide c f ps a withSub' = Bench.billToCPS [Bench.Typing, Bench.CheckLHS] $ \ ret -> do

  -- To allow module parameters to be refined by matching, we're adding the
  -- context arguments as wildcard patterns and extending the type with the
  -- context telescope.
  cxt <- reverse <$> getContext
  let tel = telFromList' show cxt
      cps = [ unnamed . A.VarP . fst <$> setOrigin Inserted (argFromDom d)
            | d <- cxt ]
  problem0 <- problemFromPats (cps ++ ps) (telePi tel a)
  -- Andreas, 2013-03-15 deactivating the following test allows
  -- flexible arity
  -- unless (noProblemRest problem) $ typeError $ TooManyArgumentsInLHS a

  -- We need to grab all let-bindings here (while we still have the old
  -- context). They will be rebound below once we have the new context set up.
  -- Subtle: if we're checking a with the context will be empty so we can't use
  -- 'getOpen'. On the other hand, if we're checking a with the let bindings
  -- lives in the right context already so we can use 'openThing'.
  let openLet | isNothing withSub' = getOpen
              | otherwise          = return . openThing
  oldLets <- asks $ Map.toList . envLetBindings
  reportSDoc "tc.lhs.top" 70 $ vcat
    [ text "context =" <+> inTopContext (prettyTCM tel)
    , text "cIds    =" <+> (text . show =<< getContextId)
    , text "oldLets =" <+> text (show oldLets) ]
  oldLets <- sequence [ (x,) <$> openLet b | (x, b) <- oldLets ]

  -- doing the splits:
  inTopContext $ do
    LHSState problem@(Problem pxs qs delta rest) dpi psplit
      <- checkLHS f $ LHSState problem0 [] []

    unless (null $ restPats rest) $ typeError $ TooManyArgumentsInLHS a

    addContext delta $ do
      noShadowingOfConstructors c problem
      noPatternMatchingOnCodata qs

    -- f is Nothing when checking let pattern-bindings. In that case there can
    -- be no copatterns, so we don't need to worry about self.
    let self = Def (fromMaybe __IMPOSSIBLE__ f) []
    asb <- addContext delta $ recoverAsPatterns delta (telePi tel a) self (cps ++ ps) qs

    reportSDoc "tc.lhs.top" 10 $
      vcat [ text "checked lhs:"
           , nest 2 $ vcat
             [ text "pxs   = " <+> fsep (map prettyA pxs)
             , text "delta = " <+> prettyTCM delta
             , text "dpi   = " <+> addContext delta (brackets $ fsep $ punctuate comma $ map prettyTCM dpi)
             , text "asb   = " <+> addContext delta (brackets $ fsep $ punctuate comma $ map prettyTCM asb)
             , text "qs    = " <+> prettyList (map pretty qs)
             ]
           ]

    let b' = restType rest
    bindLHSVars (filter (isNothing . isProjP) pxs) delta $ do
      let -- Find the variable patterns that have been refined
          refinedParams = [ AsB x v (unDom a) | DPI (Just x) _ v a <- dpi ]
          asb'          = refinedParams ++ asb

      reportSDoc "tc.lhs.top" 10 $ text "asb' = " <+> (brackets $ fsep $ punctuate comma $ map prettyTCM asb')

      reportSDoc "tc.lhs.top" 10 $ text "bound pattern variables"
      reportSDoc "tc.lhs.top" 60 $ nest 2 $ text "context = " <+> ((text . show) =<< getContext)
      reportSDoc "tc.lhs.top" 10 $ nest 2 $ text "type  = " <+> prettyTCM b'
      reportSDoc "tc.lhs.top" 60 $ nest 2 $ text "type  = " <+> text (show b')

      let notProj ProjP{} = False
          notProj _       = True
                      -- Note: This works because we can't change the number of
                      --       arguments in the lhs of a with-function relative to
                      --       the parent function.
          numPats   = length $ takeWhile (notProj . namedArg) qs
          -- In the case of a non-with function the pattern substitution
          -- should be weakened by the number of non-parameter patterns to
          -- get the paramSub.
          withSub = fromMaybe (wkS (numPats - length cxt) idS) withSub'
          -- At this point we need to update the module parameters for all
          -- parent modules.
          patSub   = (map (patternToTerm . namedArg) $ reverse $ take numPats qs) ++# EmptyS
          paramSub = composeS patSub withSub
          lhsResult = LHSResult (length cxt) delta qs b' patSub asb' (catMaybes psplit)
      reportSDoc "tc.lhs.top" 20 $ nest 2 $ text "patSub   = " <+> text (show patSub)
      reportSDoc "tc.lhs.top" 20 $ nest 2 $ text "withSub  = " <+> text (show withSub)
      reportSDoc "tc.lhs.top" 20 $ nest 2 $ text "paramSub = " <+> text (show paramSub)

      let newLets = [ AsB x (applySubst paramSub v) (applySubst paramSub $ unDom a) | (x, (v, a)) <- oldLets ]
      reportSDoc "tc.lhs.top" 50 $ text "old let-bindings:" <+> text (show oldLets)
      reportSDoc "tc.lhs.top" 50 $ text "new let-bindings:" <+> (brackets $ fsep $ punctuate comma $ map prettyTCM newLets)

      bindAsPatterns newLets $
        applyRelevanceToContext (getRelevance b') $ updateModuleParameters paramSub $ do
        bindAsPatterns asb' $ do

          rebindLocalRewriteRules

          -- Check dot patterns
          mapM_ checkDotPattern dpi
          checkLeftoverDotPatterns pxs (downFrom $ size delta) (flattenTel delta) dpi

        -- Issue2303: don't bind asb' for the continuation (return in lhsResult instead)
        ret lhsResult

-- | The loop (tail-recursive): split at a variable in the problem until problem is solved
checkLHS
  :: Maybe QName       -- ^ The name of the definition we are checking.
  -> LHSState          -- ^ The current state.
  -> TCM LHSState      -- ^ The final state after all splitting is completed
checkLHS f st@(LHSState problem dpi psplit) = do

  problem <- insertImplicitProblem problem
  -- Note: inserting implicits no longer preserve solvedness,
  -- since we might insert eta expanded record patterns.
  let
    hasFinite = any domFinite $ telToList $ problemTel problem
    handledFinite = if hasFinite then not . null $ psplit else True
  if isSolvedProblem problem && handledFinite then return $ st { lhsProblem = problem } else do

    unlessM (optPatternMatching <$> gets getPragmaOptions) $
      unless (problemAllVariables problem) $
        typeError $ GenericError $ "Pattern matching is disabled"

    foldListT trySplit nothingToSplit $ splitProblem f problem
  where
    nothingToSplit :: TCM LHSState
    nothingToSplit = do
      reportSLn "tc.lhs.split" 50 $ "checkLHS: nothing to split in problem " ++ show problem
      nothingToSplitError problem

    -- Split problem rest (projection pattern, does not fail as there is no call to unifier)
    trySplit :: SplitProblem -> TCM LHSState -> TCM LHSState
    trySplit (SplitRest projPat o projType) _ = do

      -- Compute the new problem
      let Problem ps1 ip delta (ProblemRest (p:ps2) b) = problem
          -- ps'      = ps1 ++ [p]
          ps'      = ps1 -- drop the projection pattern (already splitted)
          rest     = ProblemRest ps2 (projPat $> projType)
          ip'      = ip ++ [fmap (Named Nothing . ProjP o) projPat]
          problem' = Problem ps' ip' delta rest
      -- Jump the trampolin
      st' <- updateProblemRest (LHSState problem' dpi psplit)
      -- If the field is irrelevant, we need to continue in irr. cxt.
      -- (see Issue 939).
      applyRelevanceToContext (getRelevance projPat) $ do
        checkLHS f st'
    trySplit (Split p0 (Arg ai (PartialFocus (Left p) ip a)) p1) ret | Nothing `elem` psplit = ret
    trySplit (Split p0 (Arg ai (PartialFocus (Left p) ip a)) p1) ret = do
      st' <- updateProblemRest (LHSState problem dpi $ psplit ++ [Nothing])
      checkLHS f st'

    trySplit (Split p0 (Arg ai (PartialFocus (Right ts) ip a)) p1) ret = do
      tel <- getContextTelescope
      reportSDoc "tc.top.tel" 10 $ text "pfocus tel = " <+> prettyTCM tel
      tInterval <- elInf primInterval
      (gamma,sigma) <- bindLHSVars (problemInPat p0) (problemTel p0) $ do
         ts <- forM ts $ \ (t,u) -> do
                 reportSDoc "tc.lhs.split.partial" 50 $ text (show (t,u))
                 t <- checkExpr t tInterval
                 u <- checkExpr u tInterval
                 reportSDoc "tc.lhs.split.partial" 10 $ prettyTCM t <+> prettyTCM u
                 u <- intervalView =<< reduce u
                 case u of
                   IZero -> primINeg <@> pure t
                   IOne  -> return t
                   _     -> typeError $ GenericError $ "Only 0 or 1 allowed on the rhs of face"
         phi <- case ts of
                   [] -> do
                     a <- ignoreSharing <$> reduce (unEl a)
                     misone <- getBuiltinName' builtinIsOne
                     case a of
                       Def q [Apply phi] | Just q == misone -> return (unArg phi)
                       _           -> typeError $ GenericError $ show a ++ " is not IsOne."
                                        -- TODO Andrea type error or something.
                   _  -> foldl (\ x y -> primIMin <@> x <@> y) primIOne (map pure ts)
         phi <- reduce phi
         [(gamma,sigma)] <- forallFaceMaps phi (\ bs m t -> typeError $ GenericError $ "face blocked on meta")
                            (\ sigma -> (,sigma) <$> getContextTelescope)
         return (gamma,sigma)
      itisone <- primItIsOne
      -- substitute the literal in p1 and dpi
      reportSDoc "tc.lhs.faces" 10 $ text $ show sigma

      let delta1 = problemTel p0
          oix = size (problemTel $ unAbs p1) -- de brujin index of IsOne
          Just o_n = flip findIndex ip (\ x -> case namedThing (unArg x) of
                                           VarP x -> dbPatVarIndex x == oix
                                           _      -> False)
          delta2' = absApp (fmap problemTel p1) itisone
          delta2 = applySubst sigma delta2'
          mkConP (Con c _ [])
             = ConP c (noConPatternInfo { conPType = Just (Arg defaultArgInfo tInterval)
                                              , conPFallThrough = True })
                          []
          mkConP (Var i []) = VarP (DBPatVar "x" i)
          mkConP _          = __IMPOSSIBLE__
          rho0 = fmap mkConP sigma

          rho    = liftS (size delta2) $ consS (DotP itisone) rho0
          -- Andreas, 2015-06-13 Literals are closed, so need to raise them!
          -- rho    = liftS (size delta2) $ singletonS 0 (Lit lit)
          -- rho    = [ var i | i <- [0..size delta2 - 1] ]
          --       ++ [ raise (size delta2) $ Lit lit ]
          --       ++ [ var i | i <- [size delta2 ..] ]
          ip'      = applySubst rho ip
          rest'    = applyPatSubst rho (problemRest problem)

      (p0',newDpi) <- do
         let delta1 = problemTel p0
         addContext gamma $ updateInPatterns
                            (applyPatSubst rho0 $ flattenTel delta1)
                            (problemInPat p0)
                            (applySubst rho0 $ teleArgs delta1)
      let dpi' = applyPatSubst rho dpi ++ newDpi
          ps' = p0' ++ problemInPat (absBody p1)

      reportSDoc "tc.lhs.split.problem" 10 $ sep
        [ text "ip  = " <+> (text . show) ip
        , text "ip' = " <+> (text . show) ip'
        ]

      -- Compute the new problem
      let
          delta'   = abstract gamma delta2
          problem' = Problem ps' ip' delta' rest'
      reportSDoc "tc.lhs.split.partial" 20 $ text (show problem')
      st' <- updateProblemRest (LHSState problem' dpi' $ psplit ++ [Just o_n])
      checkLHS f st'

    -- Split on literal pattern (does not fail as there is no call to unifier)

    trySplit (Split p0 (Arg _ (LitFocus lit ip a)) p1) _ = do

      -- substitute the literal in p1 and dpi
      let delta1 = problemTel p0
          delta2 = absApp (fmap problemTel p1) (Lit lit)
          rho    = singletonS (size delta2) (LitP lit)
          -- Andreas, 2015-06-13 Literals are closed, so need to raise them!
          -- rho    = liftS (size delta2) $ singletonS 0 (Lit lit)
          -- rho    = [ var i | i <- [0..size delta2 - 1] ]
          --       ++ [ raise (size delta2) $ Lit lit ]
          --       ++ [ var i | i <- [size delta2 ..] ]
          dpi'     = applyPatSubst rho dpi
          ip'      = applySubst rho ip
          rest'    = applyPatSubst rho (problemRest problem)

      -- Compute the new problem
      let ps'      = problemInPat p0 ++ problemInPat (absBody p1)
          delta'   = abstract delta1 delta2
          problem' = Problem ps' ip' delta' rest'
      st' <- updateProblemRest (LHSState problem' dpi' psplit)
      checkLHS f st'

    -- Split on constructor pattern (unifier might fail)
<<<<<<< HEAD

    trySplit (Split p0 focus@(Arg info Focus{}) p1) tryNextSplit = do
      res <- trySplitConstructor p0 focus p1
      case res of
        -- Success.  Continue checking LHS.
        Unifies st'    -> checkLHS f st'
        -- Mismatch.  Report and abort.
        NoUnify  tcerr -> throwError tcerr
        -- Unclear situation.  Try next split.
        -- If no split works, give error from first split.
        -- This is conservative, but might not be the best behavior.
        -- It might be better to collect all the errors and print all of them.
        DontKnow tcerr -> tryNextSplit `catchError` \ _ -> throwError tcerr

    whenUnifies
      :: UnificationResult' a
      -> (a -> TCM (UnificationResult' b))
      -> TCM (UnificationResult' b)
    whenUnifies res cont = do
      case res of
        Unifies a      -> cont a
        NoUnify  tcerr -> return $ NoUnify  tcerr
        DontKnow tcerr -> return $ DontKnow tcerr

    trySplitConstructor p0 (Arg info LitFocus{}) p1 = __IMPOSSIBLE__
    trySplitConstructor p0 (Arg info PartialFocus{}) p1 = __IMPOSSIBLE__
    trySplitConstructor p0 (Arg info
             (Focus { focusCon      = c
                    , focusPatOrigin= porigin
                    , focusConArgs  = qs
                    , focusRange    = r
                    , focusOutPat   = ip
                    , focusDatatype = d
                    , focusParams   = vs
                    , focusIndices  = ws
                    , focusType     = a
                    }
             )) p1 = do
=======
    trySplit (Split p0 (Arg info
               (Focus { focusCon      = c
                      , focusPatOrigin= porigin
                      , focusConArgs  = qs
                      , focusRange    = r
                      , focusOutPat   = ip
                      , focusDatatype = d
                      , focusParams   = vs
                      , focusIndices  = ws
                      , focusType     = a
                      }
               )) p1) tryNextSplit = do
>>>>>>> fe877143
      traceCall (CheckPattern (A.ConP (ConPatInfo porigin $ PatRange r) (A.AmbQ [c]) qs)
                                       (problemTel p0)
                                       (El Prop $ Def d $ map Apply $ vs ++ ws)) $ do

        let delta1 = problemTel p0
            delta2 = problemTel $ absBody p1
        let typeOfSplitVar = Arg info a

        reportSDoc "tc.lhs.split" 10 $ sep
          [ text "checking lhs"
          , nest 2 $ text "tel =" <+> prettyTCM (problemTel problem)
          , nest 2 $ text "rel =" <+> (text $ show $ argInfoRelevance info)
          ]

        reportSDoc "tc.lhs.split" 15 $ sep
          [ text "split problem"
          , nest 2 $ vcat
            [ text "delta1 = " <+> prettyTCM delta1
            , text "typeOfSplitVar =" <+> addContext delta1 (prettyTCM typeOfSplitVar)
            , text "focusOutPat =" <+> (text . show) ip
            , text "delta2 = " <+> addContext delta1 (addContext ("x",domFromArg typeOfSplitVar) (prettyTCM delta2))
            ]
          ]

        c <- (`withRangeOf` c) <$> getConForm c
        ca <- defType <$> getConInfo c

        reportSDoc "tc.lhs.split" 20 $ nest 2 $ vcat
          [ text "ca =" <+> prettyTCM ca
          , text "vs =" <+> prettyList (map prettyTCM vs)
          ]

        -- Lookup the type of the constructor at the given parameters
        let a = ca `piApply` vs

        -- It will end in an application of the datatype
        (gamma', ca, d', us) <- do
          TelV gamma' ca@(El _ def) <- telView a
          let Def d' es = ignoreSharing def
              Just us   = allApplyElims es
          return (gamma', ca, d', us)

        -- This should be the same datatype as we split on
        unless (d == d') $ typeError $ ShouldBeApplicationOf ca d'

        reportSDoc "tc.lhs.top" 20 $ addContext delta1 $ nest 2 $ vcat
          [ text "gamma' =" <+> prettyTCM gamma'
          ]

        -- Andreas 2010-09-07  propagate relevance info to new vars
        let updRel = composeRelevance (getRelevance info)
        gamma' <- return $ mapRelevance updRel <$> gamma'

        -- Insert implicit patterns
        qs' <- insertImplicitPatterns ExpandLast qs gamma'
        reportSDoc "tc.lhs.imp" 20 $
          text "insertImplicitPatternsT returned" <+> fsep (map prettyA qs')

        unless ((size qs' :: Int) == size gamma') $
          typeError $ WrongNumberOfConstructorArguments (conName c) (size gamma') (size qs')

        let gamma = useNamesFromPattern qs' gamma'

        -- Get the type of the datatype.
        da <- (`piApply` vs) . defType <$> getConstInfo d

        -- Compute the flexible variables
        flex <- flexiblePatterns (problemInPat p0 ++ qs')

        -- Compute the constructor indices by dropping the parameters
        let us' = drop (size vs) us

        -- Raise given indices over constructor telescope
        let ws' = raise (size gamma) ws

        reportSDoc "tc.lhs.top" 15 $ addContext delta1 $
          sep [ text "preparing to unify"
              , nest 2 $ vcat
                [ text "c      =" <+> prettyTCM c <+> text ":" <+> prettyTCM a
                , text "d      =" <+> prettyTCM (Def d (map Apply $ vs++ws)) <+> text ":" <+> prettyTCM da
                , text "gamma  =" <+> prettyTCM gamma
                , text "gamma' =" <+> prettyTCM gamma'
                , text "vs     =" <+> brackets (fsep $ punctuate comma $ map prettyTCM vs)
                , text "us'    =" <+> addContext gamma (brackets (fsep $ punctuate comma $ map prettyTCM us'))
                , text "ws     =" <+> brackets (fsep $ punctuate comma $ map prettyTCM ws)
                ]
              ]

        -- Unify constructor target and given type (in Δ₁Γ)
        -- Given: Δ₁ ⊢ D vs : Φ → Setᵢ
        --        Δ₁ ⊢ c    : Γ → D vs' us'
        --        Δ₁ ⊢ ws   : Φ
        --        Δ₁Γ ⊢ ws' : Φ
        -- (where vs' = raise Γ vs and ws' = raise Γ ws)
        -- unification of us' and ws' in context Δ₁Γ gives us a telescope Δ₁'
        -- and a substitution ρ₀ such that
        --        Δ₁' ⊢ ρ₀ : Δ₁Γ
        --        Δ₁' ⊢ (us')ρ₀ ≡ (ws')ρ₀ : Φρ₀
        -- We can split ρ₀ into two parts ρ₁ and ρ₂, giving
        --        Δ₁' ⊢ ρ₁ : Δ₁
        --        Δ₁' ⊢ ρ₂ : Γρ₁
        -- Application of the constructor c gives
        --        Δ₁' ⊢ c ρ₂ : (D vs' us')(ρ₁;ρ₂)
        -- We have
        --        us'(ρ₁;ρ₂)
        --         ≡ us'ρ₀      (since ρ₀=ρ₁;ρ₂)
        --         ≡ ws'ρ₀      (by unification)
        --         ≡ ws ρ₁      (since ws doesn't actually depend on Γ)
        -- so     Δ₁' ⊢ c ρ₂ : D (vs)ρ₁ (ws)ρ₁
        -- Putting this together with ρ₁ gives ρ₃ = ρ₁;c ρ₂
        --        Δ₁' ⊢ ρ₁;c ρ₂ : Δ₁(x : D vs ws)
        -- and lifting over Δ₂ gives the final substitution ρ = ρ₃;Δ₂
        -- from Δ' = Δ₁';Δ₂ρ₃
        --        Δ' ⊢ ρ : Δ₁(x : D vs ws)Δ₂

        res <- unifyIndices
                 (delta1 `abstract` gamma)
                 flex
                 (raise (size gamma) da)
                 us'
                 ws'
        case res of

         -- Mismatch.  Report and abort.
         NoUnify neg -> typeError $ ImpossibleConstructor (conName c) neg

         -- Unclear situation.  Try next split.
         -- If no split works, give error from first split.
         -- This is conservative, but might not be the best behavior.
         -- It might be better to collect all the errors and print all of them.
         DontKnow errs -> tryNextSplit
           `catchError` \ _ -> typeError $ SplitError $
             UnificationStuck (conName c) (delta1 `abstract` gamma) us' ws' errs

         -- Success.
         Unifies (delta1',rho0,es) -> do

          reportSDoc "tc.lhs.top" 15 $ text "unification successful"
          reportSDoc "tc.lhs.top" 20 $ nest 2 $ vcat
            [ text "delta1' =" <+> prettyTCM delta1'
            , text "rho0    =" <+> addContext delta1' (prettyTCM rho0)
            , text "es      =" <+> addContext delta1' (prettyTCM $ (fmap . fmap . fmap) patternToTerm es)
            ]

          -- Andreas 2014-11-25  clear 'Forced' and 'Unused'
          -- Andreas 2015-01-19  ... only after unification
          delta1' <- return $ mapRelevance ignoreForced <$> delta1'

          -- compute in patterns for delta1'
          let newPats  = applySubst rho0 $ teleArgs $ delta1 `abstract` gamma
              -- oldTypes are the types of the old pattern variables, but relative
              -- to the *new* telescope delta1'. These are needed to compute the
              -- correct types of new dot pattern instantiations.
              oldTypes = applyPatSubst rho0 $ flattenTel $ delta1 `abstract` gamma
          (p0',newDpi) <- addContext delta1' $ updateInPatterns
                            oldTypes
                            (problemInPat p0 ++ qs')
                            newPats

          reportSDoc "tc.lhs.top" 20 $ addContext delta1' $ nest 2 $ vcat
            [ text "p0'     =" <+> text (show p0')
            , text "newDpi  =" <+> brackets (fsep $ punctuate comma $ map prettyTCM newDpi)
            ]

          -- split substitution into part for Δ₁ and part for Γ
          let (rho1,rho2) = splitS (size gamma) rho0

          reportSDoc "tc.lhs.top" 20 $ addContext delta1' $ nest 2 $ vcat
            [ text "rho1    =" <+> prettyTCM rho1
            , text "rho2    =" <+> prettyTCM rho2
            ]

          -- Andreas, 2010-09-09, save the type.
          -- It is relative to Δ₁, but it should be relative to Δ₁'
          let storedPatternType = applyPatSubst rho1 typeOfSplitVar
          -- Also remember if we are a record pattern and from an implicit pattern.
          isRec <- isRecord d
          let cpi = ConPatternInfo (isRec $> porigin) False (Just storedPatternType)

          -- compute final context and permutation
          let crho2   = ConP c cpi $ applySubst rho2 $
                          teleNamedArgs gamma `useOriginFrom` qs'
              rho3    = consS crho2 rho1
              delta2' = applyPatSubst rho3 delta2
              delta'  = delta1' `abstract` delta2'
              rho     = liftS (size delta2) rho3

          reportSDoc "tc.lhs.top" 20 $ addContext delta1' $ nest 2 $ vcat
            [ text "crho2   =" <+> prettyTCM crho2
            , text "rho3    =" <+> prettyTCM rho3
            , text "delta2' =" <+> prettyTCM delta2'
            ]

          reportSDoc "tc.lhs.top" 70 $ addContext delta1' $ nest 2 $ vcat
            [ text "crho2   =" <+> text (show crho2)
            , text "rho3    =" <+> text (show rho3)
            , text "delta2' =" <+> text (show delta2')
            ]

          reportSDoc "tc.lhs.top" 15 $ nest 2 $ vcat
            [ text "delta'  =" <+> prettyTCM delta'
            , text "rho     =" <+> addContext delta' (prettyTCM rho)
            ]

          -- compute new in patterns
          let ps'  = p0' ++ problemInPat (absBody p1)

          reportSDoc "tc.lhs.top" 15 $ addContext delta' $
            nest 2 $ vcat
              [ text "ps'    =" <+> brackets (fsep $ punctuate comma $ map prettyA ps')
              ]

          -- The final dpis are the new ones plus the old ones substituted by ρ
          let dpi' = applyPatSubst rho dpi ++ raise (size delta2') newDpi

          reportSDoc "tc.lhs.top" 15 $ addContext delta' $
            nest 2 $ vcat
              [ text "dpi'    =" <+> brackets (fsep $ punctuate comma $ map prettyTCM dpi')
              ]

          -- Apply the substitution
          let ip'      = applySubst rho ip
              rest'    = applyPatSubst rho (problemRest problem)

          reportSDoc "tc.lhs.top" 15 $ addContext delta' $
            nest 2 $ vcat
              [ text "ip' =" <+> text (show ip) ]

          -- Construct the new problem
          let problem' = Problem ps' ip' delta' rest'

          -- if rest type reduces,
          -- extend the split problem by previously not considered patterns
          st'@(LHSState problem'@(Problem ps' ip' delta' rest') dpi' psplit)
            <- updateProblemRest $ LHSState problem' dpi' psplit

          reportSDoc "tc.lhs.top" 12 $ sep
            [ text "new problem from rest"
            , nest 2 $ vcat
              [ text "ps'     =" <+> fsep (map prettyA ps')
              , text "delta'  =" <+> prettyTCM delta'
              , text "ip'     =" <+> text (show ip')
              ]
            ]
          checkLHS f st'


-- | Ensures that we are not performing pattern matching on codata.

noPatternMatchingOnCodata :: [NamedArg DeBruijnPattern] -> TCM ()
noPatternMatchingOnCodata = mapM_ (check . namedArg)
  where
  check (VarP {})   = return ()
  check (DotP {})   = return ()
  check (ProjP{})   = return ()
  check (LitP {})   = return ()  -- Literals are assumed not to be coinductive.
  check (ConP con _ ps) = do
    TelV _ t <- telView' . defType <$> do getConstInfo $ conName con
    c <- isCoinductive t
    case c of
      Nothing    -> __IMPOSSIBLE__
      Just False -> mapM_ (check . namedArg) ps
      Just True  -> typeError $
        GenericError "Pattern matching on coinductive types is not allowed"<|MERGE_RESOLUTION|>--- conflicted
+++ resolved
@@ -857,46 +857,6 @@
       checkLHS f st'
 
     -- Split on constructor pattern (unifier might fail)
-<<<<<<< HEAD
-
-    trySplit (Split p0 focus@(Arg info Focus{}) p1) tryNextSplit = do
-      res <- trySplitConstructor p0 focus p1
-      case res of
-        -- Success.  Continue checking LHS.
-        Unifies st'    -> checkLHS f st'
-        -- Mismatch.  Report and abort.
-        NoUnify  tcerr -> throwError tcerr
-        -- Unclear situation.  Try next split.
-        -- If no split works, give error from first split.
-        -- This is conservative, but might not be the best behavior.
-        -- It might be better to collect all the errors and print all of them.
-        DontKnow tcerr -> tryNextSplit `catchError` \ _ -> throwError tcerr
-
-    whenUnifies
-      :: UnificationResult' a
-      -> (a -> TCM (UnificationResult' b))
-      -> TCM (UnificationResult' b)
-    whenUnifies res cont = do
-      case res of
-        Unifies a      -> cont a
-        NoUnify  tcerr -> return $ NoUnify  tcerr
-        DontKnow tcerr -> return $ DontKnow tcerr
-
-    trySplitConstructor p0 (Arg info LitFocus{}) p1 = __IMPOSSIBLE__
-    trySplitConstructor p0 (Arg info PartialFocus{}) p1 = __IMPOSSIBLE__
-    trySplitConstructor p0 (Arg info
-             (Focus { focusCon      = c
-                    , focusPatOrigin= porigin
-                    , focusConArgs  = qs
-                    , focusRange    = r
-                    , focusOutPat   = ip
-                    , focusDatatype = d
-                    , focusParams   = vs
-                    , focusIndices  = ws
-                    , focusType     = a
-                    }
-             )) p1 = do
-=======
     trySplit (Split p0 (Arg info
                (Focus { focusCon      = c
                       , focusPatOrigin= porigin
@@ -909,7 +869,6 @@
                       , focusType     = a
                       }
                )) p1) tryNextSplit = do
->>>>>>> fe877143
       traceCall (CheckPattern (A.ConP (ConPatInfo porigin $ PatRange r) (A.AmbQ [c]) qs)
                                        (problemTel p0)
                                        (El Prop $ Def d $ map Apply $ vs ++ ws)) $ do
