{-# LANGUAGE CPP                  #-}
{-# LANGUAGE ScopedTypeVariables #-}
{-# LANGUAGE NondecreasingIndentation #-}

module Agda.TypeChecking.Rules.LHS
  ( checkLeftHandSide
  , LHSResult(..)
  , bindAsPatterns
  , IsFlexiblePattern(..)
  ) where

<<<<<<< HEAD
import Prelude hiding (mapM, sequence, null)

import Data.Maybe


=======
#if MIN_VERSION_base(4,11,0)
import Prelude hiding ( (<>), mapM, null, sequence )
#else
import Prelude hiding ( mapM, null, sequence )
#endif

import Data.Maybe

>>>>>>> d741f2ca
import Control.Applicative hiding (empty)
import Control.Arrow (first, second, (***), left, right)
import Control.Monad
import Control.Monad.Plus (mfold)
import Control.Monad.State
import Control.Monad.Reader
import Control.Monad.Writer hiding ((<>))
import Control.Monad.Trans.Maybe

import Data.Either (partitionEithers)
import Data.Function (on)
import Data.IntMap (IntMap)
import qualified Data.IntMap as IntMap
<<<<<<< HEAD
import Data.List (delete, sortBy, stripPrefix, (\\), findIndex)
import qualified Data.List as List
=======
import Data.List (delete, sortBy, stripPrefix, (\\))
import qualified Data.List as List
import Data.Monoid ( Monoid, mempty, mappend )
import Data.Semigroup ( Semigroup )
import qualified Data.Semigroup as Semigroup
>>>>>>> d741f2ca
import Data.Traversable
import Data.Semigroup (Semigroup, Monoid, mempty, mappend)
import qualified Data.Semigroup as Semigroup
import Data.Map (Map)
import qualified Data.Map as Map

import Agda.Interaction.Highlighting.Generate (storeDisambiguatedName)
import Agda.Interaction.Options
import Agda.Interaction.Options.Lenses

import Agda.Syntax.Internal as I
import Agda.Syntax.Internal.Pattern
import Agda.Syntax.Abstract (IsProjP(..))
import qualified Agda.Syntax.Abstract as A
import qualified Agda.Syntax.Abstract.Pattern as A
import Agda.Syntax.Abstract.Views (asView, deepUnscope)
import Agda.Syntax.Common as Common
import Agda.Syntax.Info as A
import Agda.Syntax.Literal
import Agda.Syntax.Position
import Agda.Syntax.Scope.Base (ScopeInfo, emptyScopeInfo)


import Agda.TypeChecking.Monad
import Agda.TypeChecking.Monad.Builtin (litType, constructorForm)

import qualified Agda.TypeChecking.Monad.Benchmark as Bench
import Agda.TypeChecking.Conversion
import Agda.TypeChecking.Constraints
import Agda.TypeChecking.Datatypes hiding (isDataOrRecordType)
import Agda.TypeChecking.Errors (dropTopLevelModule)
import Agda.TypeChecking.Irrelevance
import {-# SOURCE #-} Agda.TypeChecking.Empty
import Agda.TypeChecking.Forcing
import Agda.TypeChecking.Patterns.Abstract
import Agda.TypeChecking.Pretty
import Agda.TypeChecking.Records hiding (getRecordConstructor)
import Agda.TypeChecking.Reduce
import Agda.TypeChecking.Rewriting
import Agda.TypeChecking.Substitute
import Agda.TypeChecking.Telescope
import Agda.TypeChecking.Primitive hiding (Nat)
import Agda.TypeChecking.Monad.Builtin

import {-# SOURCE #-} Agda.TypeChecking.Rules.Term (checkExpr)
import Agda.TypeChecking.Rules.LHS.Problem
import Agda.TypeChecking.Rules.LHS.ProblemRest
import Agda.TypeChecking.Rules.LHS.Unify
import Agda.TypeChecking.Rules.LHS.Implicit
import Agda.TypeChecking.Rules.Data

import Agda.Utils.Either
import Agda.Utils.Except (MonadError(..), ExceptT, runExceptT)
import Agda.Utils.Function
import Agda.Utils.Functor
import Agda.Utils.Lens
import Agda.Utils.List
import Agda.Utils.ListT
import Agda.Utils.Maybe
import Agda.Utils.Monad
import Agda.Utils.NonemptyList
import Agda.Utils.Null
import Agda.Utils.Permutation
import Agda.Utils.Pretty (prettyShow)
import Agda.Utils.Singleton
import Agda.Utils.Size

#include "undefined.h"
import Agda.Utils.Impossible

-- | Compute the set of flexible patterns in a list of patterns. The result is
--   the deBruijn indices of the flexible patterns.
flexiblePatterns :: [NamedArg A.Pattern] -> TCM FlexibleVars
flexiblePatterns nps = do
  forMaybeM (zip (downFrom $ length nps) nps) $ \ (i, Arg ai p) -> do
    runMaybeT $ (\ f -> FlexibleVar (getHiding ai) (getOrigin ai) f (Just i) i) <$> maybeFlexiblePattern p

-- | A pattern is flexible if it is dotted or implicit, or a record pattern
--   with only flexible subpatterns.
class IsFlexiblePattern a where
  maybeFlexiblePattern :: a -> MaybeT TCM FlexibleVarKind

  isFlexiblePattern :: a -> TCM Bool
  isFlexiblePattern p =
    maybe False notOtherFlex <$> runMaybeT (maybeFlexiblePattern p)
    where
    notOtherFlex = \case
      RecordFlex fls -> all notOtherFlex fls
      ImplicitFlex   -> True
      DotFlex        -> True
      OtherFlex      -> False

instance IsFlexiblePattern A.Pattern where
  maybeFlexiblePattern p = do
    reportSDoc "tc.lhs.flex" 30 $ text "maybeFlexiblePattern" <+> prettyA p
    reportSDoc "tc.lhs.flex" 60 $ text "maybeFlexiblePattern (raw) " <+> (text . show . deepUnscope) p
    case p of
      A.DotP{}  -> return DotFlex
      A.VarP{}  -> return ImplicitFlex
      A.WildP{} -> return ImplicitFlex
      A.AsP _ _ p -> maybeFlexiblePattern p
      A.ConP _ cs qs | Just c <- getUnambiguous cs ->
        ifM (isNothing <$> isRecordConstructor c) (return OtherFlex) {-else-}
            (maybeFlexiblePattern qs)
      A.LitP{}  -> return OtherFlex
      _ -> mzero

instance IsFlexiblePattern (I.Pattern' a) where
  maybeFlexiblePattern p =
    case p of
      I.DotP{}  -> return DotFlex
      I.ConP _ i ps
        | Just PatOSystem <- conPRecord i -> return ImplicitFlex  -- expanded from ImplicitP
        | Just _          <- conPRecord i -> maybeFlexiblePattern ps
        | otherwise -> mzero
      I.VarP{}  -> mzero
      I.LitP{}  -> mzero
      I.ProjP{} -> mzero

-- | Lists of flexible patterns are 'RecordFlex'.
instance IsFlexiblePattern a => IsFlexiblePattern [a] where
  maybeFlexiblePattern ps = RecordFlex <$> mapM maybeFlexiblePattern ps

instance IsFlexiblePattern a => IsFlexiblePattern (Arg a) where
  maybeFlexiblePattern = maybeFlexiblePattern . unArg

instance IsFlexiblePattern a => IsFlexiblePattern (Common.Named name a) where
  maybeFlexiblePattern = maybeFlexiblePattern . namedThing

-- | Update the user patterns in the given problem, simplifying equations
--   between constructors where possible.
updateProblemEqs
 :: [ProblemEq] -> TCM [ProblemEq]
updateProblemEqs eqs = do
  reportSDoc "tc.lhs.top" 20 $ vcat
    [ text "updateProblem: equations to update"
    , nest 2 (vcat $ map prettyTCM eqs)
    ]

  eqs' <- updates eqs

  reportSDoc "tc.lhs.top" 20 $ vcat
    [ text "updateProblem: new equations"
    , nest 2 (vcat $ map prettyTCM eqs')
    ]

  return eqs'

  where

    updates :: [ProblemEq] -> TCM [ProblemEq]
    updates = concat <.> traverse update

    update :: ProblemEq -> TCM [ProblemEq]
    update eq@(ProblemEq p v a) = reduce v >>= constructorForm >>= \case
      Con c ci vs -> do
        -- we should only simplify equations between fully applied constructors
        contype <- getFullyAppliedConType c =<< reduce (unDom a)
        caseMaybe contype (return [eq]) $ \((d,_,pars),b) -> do
        TelV ctel _ <- telView b
        let bs = instTel ctel (map unArg vs)

        p <- expandLitPattern p
        case p of
          A.AsP info x p' ->
            (ProblemEq (A.VarP x) v a :) <$> update (ProblemEq p' v a)
          A.ConP cpi ambC ps -> do
            (c',_) <- disambiguateConstructor ambC d pars
<<<<<<< HEAD
            unless (conName c == conName c') __IMPOSSIBLE__
=======
            unless (conName c == conName c') {-'-} __IMPOSSIBLE__
>>>>>>> d741f2ca

            -- Insert implicit patterns
            ps <- insertImplicitPatterns ExpandLast ps ctel
            reportSDoc "tc.lhs.imp" 20 $
              text "insertImplicitPatternsT returned" <+> fsep (map prettyA ps)

            unless (length ps == length vs) $
              typeError $ WrongNumberOfConstructorArguments (conName c) (length vs) (length ps)

            updates $ zipWith3 ProblemEq (map namedArg ps) (map unArg vs) bs

          A.RecP pi fs -> do
            axs <- recordFieldNames . theDef <$> getConstInfo d
            -- In fs omitted explicit fields are replaced by underscores,
            -- and the fields are put in the correct order.
            ps <- insertMissingFields d (const $ A.WildP patNoRange) fs axs

            -- We also need to insert missing implicit or instance fields.
            ps <- insertImplicitPatterns ExpandLast ps ctel

            let eqs = zipWith3 ProblemEq (map namedArg ps) (map unArg vs) bs
            updates eqs

          _ -> return [eq]

      Lit l | A.LitP l' <- p , l == l' -> return []

<<<<<<< HEAD
      _ | A.EqualP{} <- p -> do
        itisone <- liftTCM primItIsOne
        ifM (tryConversion $ equalTerm (unDom a) v itisone) (return []) (return [eq])

=======
>>>>>>> d741f2ca
      _ | A.WildP{} <- p -> return []

      _ -> return [eq]

    instTel :: Telescope -> [Term] -> [Dom Type]
    instTel EmptyTel _                   = []
    instTel (ExtendTel arg tel) (u : us) = arg : instTel (absApp tel u) us
    instTel ExtendTel{} []               = __IMPOSSIBLE__


-- | Check if a problem is solved.
--   That is, if the patterns are all variables,
--   and there is no 'problemRest'.
isSolvedProblem :: Problem a -> Bool
isSolvedProblem problem = null (problem ^. problemRestPats) &&
  problemAllVariables problem

-- | Check if a problem consists only of variable patterns.
--   (Includes the 'problemRest').
problemAllVariables :: Problem a -> Bool
problemAllVariables problem =
    all (isSolved . snd . asView) $
      map namedArg (problem ^. problemRestPats) ++ problemInPats problem
  where
    -- need further splitting:
    isSolved A.ConP{}        = False
    isSolved A.LitP{}        = False
    isSolved A.RecP{}        = False  -- record pattern
    -- solved:
    isSolved A.VarP{}        = True
    isSolved A.WildP{}       = True
    isSolved A.DotP{}        = True
    isSolved A.AbsurdP{}     = True
    -- impossible:
    isSolved A.ProjP{}       = __IMPOSSIBLE__
    isSolved A.DefP{}        = __IMPOSSIBLE__
    isSolved A.AsP{}         = __IMPOSSIBLE__  -- removed by asView
    isSolved A.PatternSynP{} = __IMPOSSIBLE__  -- expanded before
    isSolved A.EqualP{}      = False -- __IMPOSSIBLE__
    isSolved A.WithP{}       = __IMPOSSIBLE__

-- | For each user-defined pattern variable in the 'Problem', check
-- that the corresponding data type (if any) does not contain a
-- constructor of the same name (which is not in scope); this
-- \"shadowing\" could indicate an error, and is not allowed.
--
-- Precondition: The problem has to be solved.

noShadowingOfConstructors
  :: Call -- ^ Trace, e.g., @CheckPatternShadowing clause@
  -> [ProblemEq] -> TCM ()
noShadowingOfConstructors mkCall eqs =
  traceCall mkCall $ mapM_ noShadowing eqs
  where
<<<<<<< HEAD
  noShadowing (ProblemEq p _ (Dom{domInfo = info, unDom = El _ a})) = case snd $ asView p of
   A.WildP       {} -> return ()
   A.AbsurdP     {} -> return ()
   A.DotP        {} -> return ()
   A.EqualP      {} -> return ()
=======
  noShadowing (ProblemEq p _ (Dom info (El _ a))) = case snd $ asView p of
   A.WildP       {} -> return ()
   A.AbsurdP     {} -> return ()
   A.DotP        {} -> return ()
>>>>>>> d741f2ca
   A.ConP        {} -> __IMPOSSIBLE__
   A.RecP        {} -> __IMPOSSIBLE__
   A.ProjP       {} -> __IMPOSSIBLE__
   A.DefP        {} -> __IMPOSSIBLE__
   A.AsP         {} -> __IMPOSSIBLE__ -- removed by asView
   A.LitP        {} -> __IMPOSSIBLE__
   A.PatternSynP {} -> __IMPOSSIBLE__
   A.WithP       {} -> __IMPOSSIBLE__
   -- Andreas, 2017-12-01, issue #2859.
   -- Due to parameter refinement, there can be (invisible) variable patterns from module
   -- parameters that shadow constructors.
   -- Thus, only complain about user written variable that shadow constructors.
<<<<<<< HEAD
   A.VarP (A.BindName x) -> when (getOrigin info == UserWritten) $ do
=======
   A.VarP x -> when (getOrigin info == UserWritten) $ do
>>>>>>> d741f2ca
    reportSDoc "tc.lhs.shadow" 30 $ vcat
      [ text $ "checking whether pattern variable " ++ prettyShow x ++ " shadows a constructor"
      , nest 2 $ text "type of variable =" <+> prettyTCM a
      , nest 2 $ text "position of variable =" <+> (text . show) (getRange x)
      ]
    reportSDoc "tc.lhs.shadow" 70 $ nest 2 $ text "a =" <+> pretty a
    a <- reduce a
    case ignoreSharing a of
      Def t _ -> do
        d <- theDef <$> getConstInfo t
        case d of
          Datatype { dataCons = cs } -> do
            case filter ((A.nameConcrete x ==) . A.nameConcrete . A.qnameName) cs of
              []      -> return ()
              (c : _) -> setCurrentRange x $
                typeError $ PatternShadowsConstructor x c
          AbstractDefn{} -> return ()
            -- Abstract constructors cannot be brought into scope,
            -- even by a bigger import list.
            -- Thus, they cannot be confused with variables.
            -- Alternatively, we could do getConstInfo in ignoreAbstractMode,
            -- then Agda would complain if a variable shadowed an abstract constructor.
          Axiom       {} -> return ()
          Function    {} -> return ()
          Record      {} -> return ()
          Constructor {} -> __IMPOSSIBLE__
          -- TODO: in the future some stuck primitives might allow constructors
          Primitive   {} -> return ()
      Var   {} -> return ()
      Pi    {} -> return ()
      Sort  {} -> return ()
      MetaV {} -> return ()
      -- TODO: If the type is a meta-variable, should the test be
      -- postponed? If there is a problem, then it will be caught when
      -- the completed module is type checked, so it is safe to skip
      -- the test here. However, users may be annoyed if they get an
      -- error in code which has already passed the type checker.
      Lam   {} -> __IMPOSSIBLE__
      Lit   {} -> __IMPOSSIBLE__
      Level {} -> __IMPOSSIBLE__
      Con   {} -> __IMPOSSIBLE__
      Shared{} -> __IMPOSSIBLE__
      DontCare{} -> __IMPOSSIBLE__

-- | Check that a dot pattern matches it's instantiation.
checkDotPattern :: DotPattern -> TCM ()
<<<<<<< HEAD
checkDotPattern (Dot e v (Dom{domInfo = info, unDom = a})) =
=======
checkDotPattern (Dot e v (Dom info a)) =
>>>>>>> d741f2ca
  traceCall (CheckDotPattern e v) $ do
  reportSDoc "tc.lhs.dot" 15 $
    sep [ text "checking dot pattern"
        , nest 2 $ prettyA e
        , nest 2 $ text "=" <+> prettyTCM v
        , nest 2 $ text ":" <+> prettyTCM a
        ]
  applyRelevanceToContext (getRelevance info) $ do
    u <- checkExpr e a
    reportSDoc "tc.lhs.dot" 50 $
      sep [ text "equalTerm"
          , nest 2 $ pretty a
          , nest 2 $ pretty u
          , nest 2 $ pretty v
          ]
    -- Should be ok to do noConstraints here
    noConstraints $ equalTerm a u v

checkAbsurdPattern :: AbsurdPattern -> TCM ()
checkAbsurdPattern (Absurd r a) = isEmptyType r a

data LeftoverPatterns = LeftoverPatterns
  { patternVariables :: IntMap [A.Name]
  , asPatterns       :: [AsBinding]
  , dotPatterns      :: [DotPattern]
  , absurdPatterns   :: [AbsurdPattern]
<<<<<<< HEAD
  , otherPatterns    :: [A.Pattern]
=======
>>>>>>> d741f2ca
  }

instance Semigroup LeftoverPatterns where
  x <> y = LeftoverPatterns
    { patternVariables = IntMap.unionWith (++) (patternVariables x) (patternVariables y)
    , asPatterns       = asPatterns x ++ asPatterns y
    , dotPatterns      = dotPatterns x ++ dotPatterns y
    , absurdPatterns   = absurdPatterns x ++ absurdPatterns y
<<<<<<< HEAD
    , otherPatterns    = otherPatterns x ++ otherPatterns y
    }

instance Monoid LeftoverPatterns where
  mempty  = LeftoverPatterns empty [] [] [] []
=======
    }

instance Monoid LeftoverPatterns where
  mempty  = LeftoverPatterns empty [] [] []
>>>>>>> d741f2ca
  mappend = (Semigroup.<>)

-- | Classify remaining patterns after splitting is complete into pattern
--   variables, as patterns, dot patterns, and absurd patterns.
--   Precondition: there are no more constructor patterns.
getLeftoverPatterns :: [ProblemEq] -> TCM LeftoverPatterns
getLeftoverPatterns eqs = do
  reportSDoc "tc.lhs.top" 30 $ text "classifying leftover patterns"
  mconcat <$> mapM getLeftoverPattern eqs
  where
<<<<<<< HEAD
    patternVariable x i  = LeftoverPatterns (singleton (i,[x])) [] [] [] []
    asPattern x v a      = LeftoverPatterns empty [AsB x v (unDom a)] [] [] []
    dotPattern e v a     = LeftoverPatterns empty [] [Dot e v a] [] []
    absurdPattern info a = LeftoverPatterns empty [] [] [Absurd info a] []
    otherPattern p       = LeftoverPatterns empty [] [] [] [p]

    getLeftoverPattern :: ProblemEq -> TCM LeftoverPatterns
    getLeftoverPattern (ProblemEq p v a) = case p of
      (A.VarP (A.BindName x)) -> isEtaVar v (unDom a) >>= \case
        Just i  -> return $ patternVariable x i
        Nothing -> return $ asPattern x v a
      (A.WildP _)       -> return mempty
      (A.AsP info (A.BindName x) p)  -> (asPattern x v a `mappend`) <$> do
        getLeftoverPattern $ ProblemEq p v a
      (A.DotP info e)   -> return $ dotPattern e v a
      (A.AbsurdP info)  -> return $ absurdPattern (getRange info) (unDom a)
      _                 -> return $ otherPattern p
=======
    patternVariable x i  = LeftoverPatterns (singleton (i,[x])) [] [] []
    asPattern x v a      = LeftoverPatterns empty [AsB x v (unDom a)] [] []
    dotPattern e v a     = LeftoverPatterns empty [] [Dot e v a] []
    absurdPattern info a = LeftoverPatterns empty [] [] [Absurd info a]

    getLeftoverPattern :: ProblemEq -> TCM LeftoverPatterns
    getLeftoverPattern (ProblemEq p v a) = case p of
      (A.VarP x)        -> isEtaVar v (unDom a) >>= \case
        Just i  -> return $ patternVariable x i
        Nothing -> return $ asPattern x v a
      (A.WildP _)       -> return mempty
      (A.AsP info x p)  -> (asPattern x v a `mappend`) <$> do
        getLeftoverPattern $ ProblemEq p v a
      (A.DotP info e)   -> return $ dotPattern e v a
      (A.AbsurdP info)  -> return $ absurdPattern (getRange info) (unDom a)

      A.ConP{}        -> __IMPOSSIBLE__
      A.ProjP{}       -> __IMPOSSIBLE__
      A.DefP{}        -> __IMPOSSIBLE__
      A.LitP{}        -> __IMPOSSIBLE__
      A.PatternSynP{} -> __IMPOSSIBLE__
      A.RecP{}        -> __IMPOSSIBLE__
      A.WithP{}       -> __IMPOSSIBLE__
>>>>>>> d741f2ca

-- | Build a renaming for the internal patterns using variable names from
--   the user patterns. If there are multiple user names for the same internal
--   variable, the unused ones are returned as as-bindings.
getUserVariableNames :: Telescope -> IntMap [A.Name]
                     -> ([Maybe A.Name], [AsBinding])
getUserVariableNames tel names = runWriter $
  zipWithM makeVar (flattenTel tel) (downFrom $ size tel)

  where
    makeVar :: Dom Type -> Int -> Writer [AsBinding] (Maybe A.Name)
    makeVar a i | Just (x:xs) <- IntMap.lookup i names = do
      tell $ map (\y -> AsB y (var i) (unDom a)) xs
      return $ Just x
    makeVar a i = return Nothing

-- | After splitting is complete, we transfer the origins
--   We also transfer the locations of absurd patterns, since these haven't
--   been introduced yet in the internal pattern.
transferOrigins :: [NamedArg A.Pattern]
                -> [NamedArg DeBruijnPattern]
                -> TCM [NamedArg DeBruijnPattern]
transferOrigins ps qs = do
  reportSDoc "tc.lhs.origin" 40 $ vcat
    [ text "transferOrigins"
    , nest 2 $ vcat
      [ text "ps  =   " <+> prettyA ps
      , text "qs  =   " <+> pretty qs
      ]
    ]
  transfers ps qs

  where
    transfers :: [NamedArg A.Pattern]
              -> [NamedArg DeBruijnPattern]
              -> TCM [NamedArg DeBruijnPattern]
    transfers [] qs
      | all notVisible qs = return $ map (setOrigin Inserted) qs
      | otherwise         = __IMPOSSIBLE__
    transfers (p : ps) [] = __IMPOSSIBLE__
    transfers (p : ps) (q : qs)
      | matchingArgs p q = do
          q' <- setOrigin (getOrigin p) <$>
                  (traverse $ traverse $ transfer $ namedArg p) q
          (q' :) <$> transfers ps qs
      | otherwise = (setOrigin Inserted q :) <$> transfers (p : ps) qs

    transfer :: A.Pattern -> DeBruijnPattern -> TCM DeBruijnPattern
    transfer p q = case (snd (asView p) , q) of

<<<<<<< HEAD
      (A.ConP pi _ ps , ConP c (ConPatternInfo mo ft mb l) qs) -> do
        let cpi = ConPatternInfo (mo $> PatOCon) ft mb l
        ConP c cpi <$> transfers ps qs

      (A.RecP pi fs , ConP c (ConPatternInfo mo ft mb l) qs) -> do
        let Def d _  = unEl $ unArg $ fromMaybe __IMPOSSIBLE__ mb
            axs = map (nameConcrete . qnameName) (conFields c) `withArgsFrom` qs
            cpi = ConPatternInfo (mo $> PatORec) ft mb l
        ps <- insertMissingFields d (const $ A.WildP patNoRange) fs axs
        ConP c cpi <$> transfers ps qs

      (p , ConP c (ConPatternInfo mo ft mb l) qs) -> do
        let cpi = ConPatternInfo (mo $> patOrigin p) ft mb l
=======
      (A.ConP pi _ ps , ConP c (ConPatternInfo mo mb l) qs) -> do
        let cpi = ConPatternInfo (mo $> PatOCon) mb l
        ConP c cpi <$> transfers ps qs

      (A.RecP pi fs , ConP c (ConPatternInfo mo mb l) qs) -> do
        let Def d _  = unEl $ unArg $ fromMaybe __IMPOSSIBLE__ mb
            axs = map (nameConcrete . qnameName) (conFields c) `withArgsFrom` qs
            cpi = ConPatternInfo (mo $> PatORec) mb l
        ps <- insertMissingFields d (const $ A.WildP patNoRange) fs axs
        ConP c cpi <$> transfers ps qs

      (p , ConP c (ConPatternInfo mo mb l) qs) -> do
        let cpi = ConPatternInfo (mo $> patOrigin p) mb l
>>>>>>> d741f2ca
        return $ ConP c cpi qs

      (p , VarP _ x) -> return $ VarP (patOrigin p) x

      (p , DotP _ u) -> return $ DotP (patOrigin p) u

      _ -> return q

    patOrigin :: A.Pattern -> PatOrigin
<<<<<<< HEAD
    patOrigin (A.VarP x)      = PatOVar (A.unBind x)
=======
    patOrigin (A.VarP x)      = PatOVar x
>>>>>>> d741f2ca
    patOrigin A.DotP{}        = PatODot
    patOrigin A.ConP{}        = PatOCon
    patOrigin A.RecP{}        = PatORec
    patOrigin A.WildP{}       = PatOWild
    patOrigin A.AbsurdP{}     = PatOAbsurd
    patOrigin A.LitP{}        = PatOLit
<<<<<<< HEAD
    patOrigin A.EqualP{}      = PatOCon --TODO: origin for EqualP
=======
>>>>>>> d741f2ca
    patOrigin A.AsP{}         = __IMPOSSIBLE__
    patOrigin A.ProjP{}       = __IMPOSSIBLE__
    patOrigin A.DefP{}        = __IMPOSSIBLE__
    patOrigin A.PatternSynP{} = __IMPOSSIBLE__
    patOrigin A.WithP{}       = __IMPOSSIBLE__

    matchingArgs :: NamedArg A.Pattern -> NamedArg DeBruijnPattern -> Bool
    matchingArgs p q
      -- The arguments match if
      -- 1. they are both projections,
      | isJust (A.maybePostfixProjP p) = isJust (isProjP q)
      -- 2. or they are both visible,
      | visible p && visible q = True
      -- 3. or they have the same hiding and the argument is not named,
      | sameHiding p q && isNothing (nameOf (unArg p)) = True
      -- 4. or they have the same hiding and the same name.
      | sameHiding p q && nameOf (unArg p) == nameOf (unArg q) = True
      -- Otherwise this argument was inserted by the typechecker.
      | otherwise = False


-- | If a user-written variable occurs more than once, it should be bound
--   to the same internal variable (or term) in all positions.
--   Returns the list of patterns with the duplicate user patterns removed.
checkPatternLinearity :: [ProblemEq] -> TCM [ProblemEq]
checkPatternLinearity eqs = do
  reportSDoc "tc.lhs.top" 30 $ text "Checking linearity of pattern variables"
  check Map.empty eqs
  where
    check _ [] = return []
    check vars (eq@(ProblemEq p u a) : eqs) = case p of
      A.VarP x | Just v <- Map.lookup x vars -> do
        noConstraints $ equalTerm (unDom a) u v
        check vars eqs
      A.VarP x | otherwise -> (eq:) <$> do
        check (Map.insert x u vars) eqs
      A.AsP _ x p ->
        check vars $ [ProblemEq (A.VarP x) u a, ProblemEq p u a] ++ eqs
      A.WildP{}       -> continue
      A.DotP{}        -> continue
      A.AbsurdP{}     -> continue
      A.ConP{}        -> __IMPOSSIBLE__
      A.ProjP{}       -> __IMPOSSIBLE__
      A.DefP{}        -> __IMPOSSIBLE__
      A.LitP{}        -> __IMPOSSIBLE__
      A.PatternSynP{} -> __IMPOSSIBLE__
      A.RecP{}        -> __IMPOSSIBLE__
<<<<<<< HEAD
      A.EqualP{}      -> __IMPOSSIBLE__
=======
>>>>>>> d741f2ca
      A.WithP{}       -> __IMPOSSIBLE__

      where continue = (eq:) <$> check vars eqs

-- | Bind the variables in a left hand side, making up hidden (dotted) names
--   for unnamed variables.
bindLHSVars :: [Maybe A.Name] -> Telescope -> TCM a -> TCM a
bindLHSVars []        tel@ExtendTel{}  _   = do
  reportSDoc "impossible" 10 $
    text "bindLHSVars: no patterns left, but tel =" <+> prettyTCM tel
  __IMPOSSIBLE__
bindLHSVars (_ : _)   EmptyTel         _   = __IMPOSSIBLE__
bindLHSVars []        EmptyTel         ret = ret
bindLHSVars (x : xs) tel0@(ExtendTel a tel) ret = do
  case x of
    Just x  -> addContext (x, a) $ bindLHSVars xs (absBody tel) ret
    Nothing -> bindDummy (absName tel)
               -- @bindDummy underscore@ does not fix issue 819, but
               -- introduces unwanted underscores in error messages
               -- (Andreas, 2015-05-28)
  where
    bindDummy s = do
      x <- if isUnderscore s then freshNoName_ else unshadowName =<< freshName_ ("." ++ argNameToString s)
      addContext (x, a) $ bindLHSVars xs (absBody tel) ret

-- | Bind as patterns
bindAsPatterns :: [AsBinding] -> TCM a -> TCM a
bindAsPatterns []                ret = ret
bindAsPatterns (AsB x v a : asb) ret = do
  reportSDoc "tc.lhs.as" 10 $ text "as pattern" <+> prettyTCM x <+>
    sep [ text ":" <+> prettyTCM a
        , text "=" <+> prettyTCM v
        ]
  addLetBinding defaultArgInfo x v a $ bindAsPatterns asb ret

-- | Result of checking the LHS of a clause.
data LHSResult = LHSResult
  { lhsParameters   :: Nat
    -- ^ The number of original module parameters. These are present in the
    -- the patterns.
  , lhsVarTele      :: Telescope
    -- ^ Δ : The types of the pattern variables, in internal dependency order.
    -- Corresponds to 'clauseTel'.
  , lhsPatterns     :: [NamedArg DeBruijnPattern]
    -- ^ The patterns in internal syntax.
  , lhsHasAbsurd    :: Bool
    -- ^ Whether the LHS has at least one absurd pattern.
  , lhsBodyType     :: Arg Type
    -- ^ The type of the body. Is @bσ@ if @Γ@ is defined.
    -- 'Irrelevant' to indicate the rhs must be checked in irrelevant mode.
  , lhsPatSubst     :: Substitution
    -- ^ Substitution version of @lhsPatterns@, only up to the first projection
    -- pattern. @Δ |- lhsPatSubst : Γ@. Where @Γ@ is the argument telescope of
    -- the function. This is used to update inherited dot patterns in
    -- with-function clauses.
  , lhsAsBindings   :: [AsBinding]
    -- ^ As-bindings from the left-hand side. Return instead of bound since we
    -- want them in where's and right-hand sides, but not in with-clauses
    -- (Issue 2303).
  , lhsPartialSplit :: [Int]
    -- ^ have we done a partial split?
  }

instance InstantiateFull LHSResult where
<<<<<<< HEAD
  instantiateFull' (LHSResult n tel ps abs t sub as psplit) = LHSResult n
=======
  instantiateFull' (LHSResult n tel ps abs t sub as) = LHSResult n
>>>>>>> d741f2ca
    <$> instantiateFull' tel
    <*> instantiateFull' ps
    <*> instantiateFull' abs
    <*> instantiateFull' t
    <*> instantiateFull' sub
    <*> instantiateFull' as
    <*> pure psplit

-- | Check a LHS. Main function.
--
--   @checkLeftHandSide a ps a ret@ checks that user patterns @ps@ eliminate
--   the type @a@ of the defined function, and calls continuation @ret@
--   if successful.

checkLeftHandSide :: forall a.
     Call
     -- ^ Trace, e.g. @CheckPatternShadowing clause@
  -> Maybe QName
     -- ^ The name of the definition we are checking.
  -> [NamedArg A.Pattern]
     -- ^ The patterns.
  -> Type
     -- ^ The expected type @a = Γ → b@.
  -> Maybe Substitution
     -- ^ Module parameter substitution from with-abstraction.
  -> [ProblemEq]
     -- ^ Patterns that have been stripped away by with-desugaring.
     -- ^ These should not contain any proper matches.
  -> (LHSResult -> TCM a)
     -- ^ Continuation.
  -> TCM a
checkLeftHandSide c f ps a withSub' strippedPats = Bench.billToCPS [Bench.Typing, Bench.CheckLHS] $ \ ret -> do

  -- To allow module parameters to be refined by matching, we're adding the
  -- context arguments as wildcard patterns and extending the type with the
  -- context telescope.
  cxt <- map (setOrigin Inserted) . reverse <$> getContext
  let tel = telFromList' prettyShow cxt
<<<<<<< HEAD
      cps = [ unnamed . A.VarP . A.BindName . fst <$> argFromDom d
=======
      cps = [ unnamed . A.VarP . fst <$> argFromDom d
>>>>>>> d741f2ca
            | d <- cxt ]
      eqs0 = zipWith3 ProblemEq (map namedArg cps) (map var $ downFrom $ size tel) (flattenTel tel)

  -- We need to grab all let-bindings here (while we still have the old
  -- context). They will be rebound below once we have the new context set up.
  -- Subtle: if we're checking a with the context will be empty so we can't use
  -- 'getOpen'. On the other hand, if we're checking a with the let bindings
  -- lives in the right context already so we can use 'openThing'.
  let openLet | isNothing withSub' = getOpen
              | otherwise          = return . openThing
  oldLets <- asks $ Map.toList . envLetBindings
  reportSDoc "tc.lhs.top" 70 $ vcat
    [ text "context =" <+> inTopContext (prettyTCM tel)
    , text "cIds    =" <+> (text . show =<< getContextId)
    , text "oldLets =" <+> text (show oldLets) ]
  oldLets <- sequence [ (x,) <$> openLet b | (x, b) <- oldLets ]

  let finalChecks :: LHSState a -> TCM a
<<<<<<< HEAD
      finalChecks (LHSState delta qs0 (Problem eqs rps _) b psplit) = do
=======
      finalChecks (LHSState delta qs0 (Problem eqs rps _) b) = do
>>>>>>> d741f2ca

        unless (null rps) __IMPOSSIBLE__

        -- Update modalities of delta to match the modalities of the variables
        -- after the forcing translation. We can't perform the forcing translation
        -- yet, since that would mess with with-clause stripping.
        delta <- forceTranslateTelescope delta qs0

        addContext delta $ do
          noShadowingOfConstructors c eqs
          noPatternMatchingOnCodata qs0

        -- Compute substitution from the out patterns @qs0@
        let notProj ProjP{} = False
            notProj _       = True
                        -- Note: This works because we can't change the number of
                        --       arguments in the lhs of a with-function relative to
                        --       the parent function.
            numPats   = length $ takeWhile (notProj . namedArg) qs0
            -- In the case of a non-with function the pattern substitution
            -- should be weakened by the number of non-parameter patterns to
            -- get the paramSub.
            withSub = fromMaybe (wkS (numPats - length cxt) idS) withSub'
            patSub   = (map (patternToTerm . namedArg) $ reverse $ take numPats qs0) ++# (EmptyS __IMPOSSIBLE__)
            paramSub = composeS patSub withSub

        eqs <- addContext delta $ checkPatternLinearity eqs

<<<<<<< HEAD
        LeftoverPatterns patVars asb0 dots absurds otherPats
          <- addContext delta $ getLeftoverPatterns eqs

        unless (null otherPats) __IMPOSSIBLE__

=======
        LeftoverPatterns patVars asb0 dots absurds
          <- addContext delta $ getLeftoverPatterns eqs

>>>>>>> d741f2ca
        -- Get the user-written names for the pattern variables
        let (vars, asb1) = getUserVariableNames delta patVars
            asb          = asb0 ++ asb1

        -- Rename internal patterns with these names
        let makeVar     = maybe deBruijnVar $ debruijnNamedVar . nameToArgName
            ren         = parallelS $ zipWith makeVar (reverse vars) [0..]

        qs <- transferOrigins (cps ++ ps) $ applySubst ren qs0

        let hasAbsurd = not . null $ absurds

<<<<<<< HEAD
        let lhsResult = LHSResult (length cxt) delta qs hasAbsurd b patSub asb (catMaybes psplit)
=======
        let lhsResult = LHSResult (length cxt) delta qs hasAbsurd b patSub asb
>>>>>>> d741f2ca
            newLets = [ AsB x (applySubst paramSub v) (applySubst paramSub $ unDom a) | (x, (v, a)) <- oldLets ]

        -- Debug output
        reportSDoc "tc.lhs.top" 10 $
          vcat [ text "checked lhs:"
               , nest 2 $ vcat
                 [ text "delta   = " <+> prettyTCM delta
                 , text "dots    = " <+> addContext delta (brackets $ fsep $ punctuate comma $ map prettyTCM dots)
                 , text "asb     = " <+> addContext delta (brackets $ fsep $ punctuate comma $ map prettyTCM asb)
                 , text "absurds = " <+> addContext delta (brackets $ fsep $ punctuate comma $ map prettyTCM absurds)
                 , text "qs      = " <+> addContext delta (prettyList $ map pretty qs)
                 ]
               ]
        reportSDoc "tc.lhs.top" 30 $
          nest 2 $ vcat
                 [ text "vars   = " <+> text (show vars)
                 ]
        reportSDoc "tc.lhs.top" 20 $ nest 2 $ text "patSub   = " <+> pretty patSub
        reportSDoc "tc.lhs.top" 20 $ nest 2 $ text "withSub  = " <+> pretty withSub
        reportSDoc "tc.lhs.top" 20 $ nest 2 $ text "paramSub = " <+> pretty paramSub
        reportSDoc "tc.lhs.top" 50 $ text "old let-bindings:" <+> text (show oldLets)
        reportSDoc "tc.lhs.top" 50 $ text "new let-bindings:" <+> (brackets $ fsep $ punctuate comma $ map prettyTCM newLets)

        bindLHSVars vars delta $ do

          reportSDoc "tc.lhs.top" 10 $ text "bound pattern variables"
          reportSDoc "tc.lhs.top" 60 $ nest 2 $ text "context = " <+> (pretty =<< getContextTelescope)
          reportSDoc "tc.lhs.top" 10 $ nest 2 $ text "type  = " <+> prettyTCM b
          reportSDoc "tc.lhs.top" 60 $ nest 2 $ text "type  = " <+> pretty b

          bindAsPatterns newLets $

            -- At this point we need to update the module parameters for all
            -- parent modules.
            applyRelevanceToContext (getRelevance b) $ updateModuleParameters paramSub $ do
            bindAsPatterns asb $ do

              -- Check dot patterns
              mapM_ checkDotPattern dots
              mapM_ checkAbsurdPattern absurds

            -- Issue2303: don't bind asb' for the continuation (return in lhsResult instead)
            ret lhsResult

  st0 <- initLHSState tel eqs0 ps a finalChecks

  -- after we have introduced variables, we can add the patterns stripped by
  -- with-desugaring to the state.
  let withSub = fromMaybe __IMPOSSIBLE__ withSub'
  withEqs <- updateProblemEqs $ applySubst withSub strippedPats
  let st = over (lhsProblem . problemEqs) (++ withEqs) st0

  -- doing the splits:
  (result, block) <- inTopContext $ runWriterT $ checkLHS f st
  return result

-- | Determine in which order the splits should be tried by
--   reordering/inserting/dropping the problem equations.
splitStrategy :: [ProblemEq] -> [ProblemEq]
splitStrategy = filter shouldSplit
  where
    shouldSplit :: ProblemEq -> Bool
    shouldSplit (ProblemEq p v a) = case snd $ asView p of
      A.LitP{}    -> True
      A.RecP{}    -> True
      A.ConP{}    -> True
<<<<<<< HEAD
      A.EqualP{}  -> True

      A.VarP{}    -> False
      A.WildP{}   -> False
      A.DotP{}    -> False
      A.AbsurdP{} -> False

      A.ProjP{}       -> __IMPOSSIBLE__
      A.DefP{}        -> __IMPOSSIBLE__
      A.AsP{}         -> __IMPOSSIBLE__
      A.PatternSynP{} -> __IMPOSSIBLE__
      A.WithP{}       -> __IMPOSSIBLE__


=======

      A.VarP{}    -> False
      A.WildP{}   -> False
      A.DotP{}    -> False
      A.AbsurdP{} -> False

      A.ProjP{}       -> __IMPOSSIBLE__
      A.DefP{}        -> __IMPOSSIBLE__
      A.AsP{}         -> __IMPOSSIBLE__
      A.PatternSynP{} -> __IMPOSSIBLE__
      A.WithP{}       -> __IMPOSSIBLE__


>>>>>>> d741f2ca
-- | The loop (tail-recursive): split at a variable in the problem until problem is solved
checkLHS
  :: forall tcm a. (MonadTCM tcm, MonadWriter Blocked_ tcm, HasConstInfo tcm, MonadError TCErr tcm, MonadDebug tcm)
  => Maybe QName      -- ^ The name of the definition we are checking.
  -> LHSState a       -- ^ The current state.
  -> tcm a
<<<<<<< HEAD
checkLHS mf st@(LHSState tel ip problem target psplit) = do
=======
checkLHS mf st@(LHSState tel ip problem target) = do
>>>>>>> d741f2ca
  if isSolvedProblem problem then
    liftTCM $ (problem ^. problemCont) st
  else do
    unlessM (optPatternMatching <$> gets getPragmaOptions) $
      unless (problemAllVariables problem) $
        typeError $ GenericError $ "Pattern matching is disabled"

    let splitsToTry = splitStrategy $ problem ^. problemEqs
<<<<<<< HEAD

    foldr trySplit trySplitRest splitsToTry >>= \case
      Right st' -> do
        -- If the new target type is irrelevant, we need to continue in irr. cxt.
        -- (see Issue 939).
        let rel = getRelevance $ st' ^. lhsTarget
        applyRelevanceToContext rel $ checkLHS mf st'

      -- If no split works, give error from first split.
      -- This is conservative, but might not be the best behavior.
      -- It might be better to print all the errors instead.
      Left (err:_) -> throwError err
      Left []      -> __IMPOSSIBLE__

  where

    trySplit :: ProblemEq
             -> tcm (Either [TCErr] (LHSState a))
             -> tcm (Either [TCErr] (LHSState a))
    trySplit eq tryNextSplit = runExceptT (splitArg eq) >>= \case
      Right st' -> return $ Right st'
      Left err  -> left (err:) <$> tryNextSplit

    -- If there are any remaining user patterns, try to split on them
    trySplitRest :: tcm (Either [TCErr] (LHSState a))
    trySplitRest = case problem ^. problemRestPats of
      []    -> return $ Left []
      (p:_) -> left singleton <$> runExceptT (splitRest p)

    splitArg :: ProblemEq -> ExceptT TCErr tcm (LHSState a)
    -- Split on constructor/literal pattern
    splitArg (ProblemEq p v Dom{unDom = a}) = traceCall (CheckPattern p tel a) $ do

      reportSDoc "tc.lhs.split" 30 $ sep
        [ text "split looking at pattern"
        , nest 2 $ text "p =" <+> prettyA p
        ]

      -- in order to split, v must be a variable.
      i <- liftTCM $ addContext tel $ ifJustM (isEtaVar v a) return $
             softTypeError $ SplitOnNonVariable v a

      let pos = size tel - (i+1)
          (delta1, tel'@(ExtendTel dom adelta2)) = splitTelescopeAt pos tel

      p <- liftTCM $ expandLitPattern p
      case snd $ asView p of
        (A.LitP l)        -> splitLit delta1 dom adelta2 l
        p@A.RecP{}        -> splitCon delta1 dom adelta2 p Nothing
        p@(A.ConP _ c ps) -> splitCon delta1 dom adelta2 p $ Just c
        p@(A.EqualP _ ts) -> splitPartial delta1 dom adelta2 ts

        A.VarP{}        -> __IMPOSSIBLE__
        A.WildP{}       -> __IMPOSSIBLE__
        A.DotP{}        -> __IMPOSSIBLE__
        A.AbsurdP{}     -> __IMPOSSIBLE__
        A.ProjP{}       -> __IMPOSSIBLE__
        A.DefP{}        -> __IMPOSSIBLE__
        A.AsP{}         -> __IMPOSSIBLE__
        A.PatternSynP{} -> __IMPOSSIBLE__
        A.WithP{}       -> __IMPOSSIBLE__


    splitRest :: NamedArg A.Pattern -> ExceptT TCErr tcm (LHSState a)
    splitRest p = setCurrentRange p $ do
      reportSDoc "tc.lhs.split" 20 $ sep
        [ text "splitting problem rest"
        , nest 2 $ text "projection pattern =" <+> prettyA p
        , nest 2 $ text "eliminates type    =" <+> prettyTCM target
        ]
      reportSDoc "tc.lhs.split" 80 $ sep
        [ nest 2 $ text $ "projection pattern (raw) = " ++ show p
        ]

      -- @p@ should be a projection pattern projection from @target@
      (orig, ambProjName) <- ifJust (A.maybePostfixProjP p) return $
        addContext tel $ softTypeError $ CannotEliminateWithPattern p (unArg target)

      (projName, projType) <- suspendErrors $
        addContext tel $ disambiguateProjection (getHiding p) ambProjName target

=======

    foldr trySplit trySplitRest splitsToTry >>= \case
      Right st' -> do
        -- If the new target type is irrelevant, we need to continue in irr. cxt.
        -- (see Issue 939).
        let rel = getRelevance $ st' ^. lhsTarget
        applyRelevanceToContext rel $ checkLHS mf st'

      -- If no split works, give error from first split.
      -- This is conservative, but might not be the best behavior.
      -- It might be better to print all the errors instead.
      Left (err:_) -> throwError err
      Left []      -> __IMPOSSIBLE__

  where

    trySplit :: ProblemEq
             -> tcm (Either [TCErr] (LHSState a))
             -> tcm (Either [TCErr] (LHSState a))
    trySplit eq tryNextSplit = runExceptT (splitArg eq) >>= \case
      Right st' -> return $ Right st'
      Left err  -> left (err:) <$> tryNextSplit

    -- If there are any remaining user patterns, try to split on them
    trySplitRest :: tcm (Either [TCErr] (LHSState a))
    trySplitRest = case problem ^. problemRestPats of
      []    -> return $ Left []
      (p:_) -> left singleton <$> runExceptT (splitRest p)

    splitArg :: ProblemEq -> ExceptT TCErr tcm (LHSState a)
    -- Split on constructor/literal pattern
    splitArg (ProblemEq p v (Dom _ a)) = traceCall (CheckPattern p tel a) $ do

      reportSDoc "tc.lhs.split" 30 $ sep
        [ text "split looking at pattern"
        , nest 2 $ text "p =" <+> prettyA p
        ]

      -- in order to split, v must be a variable.
      i <- liftTCM $ addContext tel $ ifJustM (isEtaVar v a) return $
             softTypeError $ SplitOnNonVariable v a

      let pos = size tel - (i+1)
          (delta1, tel'@(ExtendTel dom adelta2)) = splitTelescopeAt pos tel

      p <- liftTCM $ expandLitPattern p
      case snd $ asView p of
        (A.LitP l)        -> splitLit delta1 dom adelta2 l
        p@A.RecP{}        -> splitCon delta1 dom adelta2 p Nothing
        p@(A.ConP _ c ps) -> splitCon delta1 dom adelta2 p $ Just c

        A.VarP{}        -> __IMPOSSIBLE__
        A.WildP{}       -> __IMPOSSIBLE__
        A.DotP{}        -> __IMPOSSIBLE__
        A.AbsurdP{}     -> __IMPOSSIBLE__
        A.ProjP{}       -> __IMPOSSIBLE__
        A.DefP{}        -> __IMPOSSIBLE__
        A.AsP{}         -> __IMPOSSIBLE__
        A.PatternSynP{} -> __IMPOSSIBLE__
        A.WithP{}       -> __IMPOSSIBLE__


    splitRest :: NamedArg A.Pattern -> ExceptT TCErr tcm (LHSState a)
    splitRest p = setCurrentRange p $ do
      reportSDoc "tc.lhs.split" 20 $ sep
        [ text "splitting problem rest"
        , nest 2 $ text "projection pattern =" <+> prettyA p
        , nest 2 $ text "eliminates type    =" <+> prettyTCM target
        ]
      reportSDoc "tc.lhs.split" 80 $ sep
        [ nest 2 $ text $ "projection pattern (raw) = " ++ show p
        ]

      -- @p@ should be a projection pattern projection from @target@
      (orig, ambProjName) <- ifJust (A.maybePostfixProjP p) return $
        addContext tel $ softTypeError $ CannotEliminateWithPattern p (unArg target)

      (projName, projType) <- suspendErrors $
        addContext tel $ disambiguateProjection (getHiding p) ambProjName target

>>>>>>> d741f2ca
      -- Compute the new rest type by applying the projection type to 'self'.
      -- Note: we cannot be in a let binding.
      f <- ifJust mf return $ hardTypeError $
             GenericError "Cannot use copatterns in a let binding"
      let self = Def f $ patternsToElims ip
      target' <- traverse (`piApply1` self) projType

      -- Compute the new state
      let projP    = target' $> Named Nothing (ProjP orig projName)
          ip'      = ip ++ [projP]
          -- drop the projection pattern (already splitted)
          problem' = over problemRestPats tail problem
<<<<<<< HEAD
      liftTCM $ updateProblemRest (LHSState tel ip' problem' target' psplit)

    splitPartial :: Telescope     -- ^ The types of arguments before the one we split on
                 -> Dom Type      -- ^ The type of the argument we split on
                 -> Abs Telescope -- ^ The types of arguments after the one we split on
                 -> [(A.Expr, A.Expr)] -- ^ [(φ₁ = b1),..,(φn = bn)]
                 -> ExceptT TCErr tcm (LHSState a)
    splitPartial delta1 dom adelta2 ts = do

      unless (domFinite dom) $ softTypeError $ GenericError $ "Not a finite domain: " ++ show dom

      tInterval <- liftTCM $ elInf primInterval

      names <- liftTCM $ addContext tel $ do
        LeftoverPatterns{patternVariables = vars} <- getLeftoverPatterns $ problem ^. problemEqs
        return $ take (size delta1) $ fst $ getUserVariableNames tel vars

      (gamma,sigma) <- liftTCM $ bindLHSVars names delta1 $ do
         ts <- forM ts $ \ (t,u) -> do
                 reportSDoc "tc.lhs.split.partial" 50 $ text (show (t,u))
                 t <- checkExpr t tInterval
                 u <- checkExpr u tInterval
                 reportSDoc "tc.lhs.split.partial" 10 $ prettyTCM t <+> prettyTCM u
                 u <- intervalView =<< reduce u
                 case u of
                   IZero -> primINeg <@> pure t
                   IOne  -> return t
                   _     -> typeError $ GenericError $ "Only 0 or 1 allowed on the rhs of face"
         phi <- case ts of
                   [] -> do
                     a <- ignoreSharing <$> reduce (unEl $ unDom dom)
                     misone <- getBuiltinName' builtinIsOne
                     case a of
                       Def q [Apply phi] | Just q == misone -> return (unArg phi)
                       _           -> typeError $ GenericError $ show a ++ " is not IsOne."
                                        -- TODO Andrea type error or something.
                   _  -> foldl (\ x y -> primIMin <@> x <@> y) primIOne (map pure ts)
         phi <- reduce phi
         refined <- forallFaceMaps phi (\ bs m t -> typeError $ GenericError $ "face blocked on meta")
                            (\ sigma -> (,sigma) <$> getContextTelescope)
         case refined of
           [(gamma,sigma)] -> return (gamma,sigma)
           []              -> typeError $ GenericError $ "The face constraint is unsatisfiable."
           _               -> typeError $ GenericError $ "Cannot have disjunctions in a face constraint."
      itisone <- liftTCM primItIsOne
      -- substitute the literal in p1 and dpi
      reportSDoc "tc.lhs.faces" 10 $ text $ show sigma

      let oix = size adelta2 -- de brujin index of IsOne
          Just o_n = flip findIndex ip (\ x -> case namedThing (unArg x) of
                                           VarP _ x -> dbPatVarIndex x == oix
                                           _        -> False)
          delta2' = absApp adelta2 itisone
          delta2 = applySubst sigma delta2'
          mkConP (Con c _ [])
             = ConP c (noConPatternInfo { conPType = Just (Arg defaultArgInfo tInterval)
                                              , conPFallThrough = True })
                          []
          mkConP (Var i []) = VarP PatOSystem (DBPatVar "x" i)
          mkConP _          = __IMPOSSIBLE__
          rho0 = fmap mkConP sigma

          rho    = liftS (size delta2) $ consS (DotP PatOSystem itisone) rho0

          delta'   = abstract gamma delta2
          eqs'     = applyPatSubst rho $ problem ^. problemEqs
          ip'      = applySubst rho ip
          target'  = applyPatSubst rho target

      -- Compute the new state
      eqs' <- liftTCM $ addContext delta' $ updateProblemEqs eqs'
      let problem' = set problemEqs eqs' problem
      reportSDoc "tc.lhs.split.partial" 20 $ text (show problem')
      liftTCM $ updateProblemRest (LHSState delta' ip' problem' target' (psplit ++ [Just o_n]))
=======
      liftTCM $ updateProblemRest (LHSState tel ip' problem' target')
>>>>>>> d741f2ca


    splitLit :: Telescope     -- ^ The types of arguments before the one we split on
             -> Dom Type      -- ^ The type of the literal we split on
             -> Abs Telescope -- ^ The types of arguments after the one we split on
             -> Literal       -- ^ The literal written by the user
             -> ExceptT TCErr tcm (LHSState a)
<<<<<<< HEAD
    splitLit delta1 dom@Dom{domInfo = info, unDom = a} adelta2 lit = do
=======
    splitLit delta1 dom@(Dom info a) adelta2 lit = do
>>>>>>> d741f2ca
      let delta2 = absApp adelta2 (Lit lit)
          delta' = abstract delta1 delta2
          rho    = singletonS (size delta2) (LitP lit)
          -- Andreas, 2015-06-13 Literals are closed, so no need to raise them!
          -- rho    = liftS (size delta2) $ singletonS 0 (Lit lit)
          -- rho    = [ var i | i <- [0..size delta2 - 1] ]
          --       ++ [ raise (size delta2) $ Lit lit ]
          --       ++ [ var i | i <- [size delta2 ..] ]
          eqs'     = applyPatSubst rho $ problem ^. problemEqs
          ip'      = applySubst rho ip
          target'  = applyPatSubst rho target

      -- Andreas, 2010-09-07 cannot split on irrelevant args
      when (unusableRelevance $ getRelevance info) $
        addContext delta1 $ hardTypeError $ SplitOnIrrelevant dom

      -- check that a is indeed the type of lit (otherwise fail softly)
      -- if not, fail softly since it could be instantiated by a later split.
      suspendErrors $ equalType a =<< litType lit

      -- Compute the new state
      eqs' <- liftTCM $ addContext delta' $ updateProblemEqs eqs'
      let problem' = set problemEqs eqs' problem
<<<<<<< HEAD
      liftTCM $ updateProblemRest (LHSState delta' ip' problem' target' psplit)
=======
      liftTCM $ updateProblemRest (LHSState delta' ip' problem' target')
>>>>>>> d741f2ca


    splitCon :: Telescope     -- ^ The types of arguments before the one we split on
             -> Dom Type      -- ^ The type of the constructor we split on
             -> Abs Telescope -- ^ The types of arguments after the one we split on
             -> A.Pattern     -- ^ The pattern written by the user
             -> Maybe AmbiguousQName  -- ^ @Just c@ for a (possibly ambiguous) constructor @c@, or
                                      --   @Nothing@ for a record pattern
             -> ExceptT TCErr tcm (LHSState a)
<<<<<<< HEAD
    splitCon delta1 dom@Dom{domInfo = info, unDom = a} adelta2 focusPat ambC = do
=======
    splitCon delta1 dom@(Dom info a) adelta2 focusPat ambC = do
>>>>>>> d741f2ca
      let delta2 = absBody adelta2

      reportSDoc "tc.lhs.split" 10 $ sep
        [ text "checking lhs"
        , nest 2 $ text "tel =" <+> prettyTCM tel
        , nest 2 $ text "rel =" <+> (text $ show $ getRelevance info)
        ]
<<<<<<< HEAD
=======

>>>>>>> d741f2ca
      reportSDoc "tc.lhs.split" 15 $ sep
        [ text "split problem"
        , nest 2 $ vcat
          [ text "delta1 = " <+> prettyTCM delta1
          , text "a      = " <+> addContext delta1 (prettyTCM a)
          , text "delta2 = " <+> addContext delta1 (addContext ("x", dom) (prettyTCM delta2))
          ]
        ]

      -- We should be at a data/record type
      (d, pars, ixs) <- addContext delta1 $ isDataOrRecordType dom

      -- The constructor should construct an element of this datatype
      (c, b) <- liftTCM $ addContext delta1 $ case ambC of
        Just ambC -> disambiguateConstructor ambC d pars
        Nothing   -> getRecordConstructor d pars a

      -- The type of the constructor will end in an application of the datatype
      TelV gamma (El _ ctarget) <- liftTCM $ telView b
      let Def d' es' = ignoreSharing ctarget
          cixs = drop (size pars) $ fromMaybe __IMPOSSIBLE__ $ allApplyElims es'

<<<<<<< HEAD
      unless (d == d') __IMPOSSIBLE__
=======
      unless (d == d') {-'-} __IMPOSSIBLE__
>>>>>>> d741f2ca

      -- Get names for the constructor arguments from the user patterns
      gamma <- liftTCM $ case focusPat of
        A.ConP _ _ ps -> do
          ps <- insertImplicitPatterns ExpandLast ps gamma
          return $ useNamesFromPattern ps gamma
        A.RecP _ fs -> do
          axs <- recordFieldNames . theDef <$> getConstInfo d
          ps <- insertMissingFields d (const $ A.WildP patNoRange) fs axs
          ps <- insertImplicitPatterns ExpandLast ps gamma
          return $ useNamesFromPattern ps gamma
        _ -> __IMPOSSIBLE__

      -- Andreas 2010-09-07  propagate relevance info to new vars
      let updRel = composeRelevance (getRelevance info)
      gamma <- return $ mapRelevance updRel <$> gamma

      -- Get the type of the datatype.
      da <- (`piApply` pars) . defType <$> getConstInfo d
      reportSDoc "tc.lhs.split" 30 $ text "  da = " <+> prettyTCM da

      reportSDoc "tc.lhs.top" 15 $ addContext delta1 $
        sep [ text "preparing to unify"
            , nest 2 $ vcat
              [ text "c      =" <+> prettyTCM c <+> text ":" <+> prettyTCM b
              , text "d      =" <+> prettyTCM (Def d (map Apply pars)) <+> text ":" <+> prettyTCM da
              , text "gamma  =" <+> prettyTCM gamma
              , text "pars   =" <+> brackets (fsep $ punctuate comma $ map prettyTCM pars)
              , text "ixs    =" <+> brackets (fsep $ punctuate comma $ map prettyTCM ixs)
              , text "cixs   =" <+> addContext gamma (brackets (fsep $ punctuate comma $ map prettyTCM cixs))
              ]
            ]

      let delta1Gamma = delta1 `abstract` gamma
          da'  = raise (size gamma) da
          ixs' = raise (size gamma) ixs

      -- All variables are flexible.
      let flex = allFlexVars $ delta1Gamma

      -- Unify constructor target and given type (in Δ₁Γ)
      -- Given: Δ₁  ⊢ D pars : Φ → Setᵢ
      --        Δ₁  ⊢ c      : Γ → D pars cixs
      --        Δ₁  ⊢ ixs    : Φ
      --        Δ₁Γ ⊢ cixs   : Φ
      -- unification of ixs and cixs in context Δ₁Γ gives us a telescope Δ₁'
      -- and a substitution ρ₀ such that
      --        Δ₁' ⊢ ρ₀ : Δ₁Γ
      --        Δ₁' ⊢ (ixs)ρ₀ ≡ (cixs)ρ₀ : Φρ₀
      -- We can split ρ₀ into two parts ρ₁ and ρ₂, giving
      --        Δ₁' ⊢ ρ₁ : Δ₁
      --        Δ₁' ⊢ ρ₂ : Γρ₁
      -- Application of the constructor c gives
      --        Δ₁' ⊢ c ρ₂ : (D pars cixs)(ρ₁;ρ₂)
      -- We have
      --        cixs(ρ₁;ρ₂)
      --         ≡ cixs(ρ₀)   (since ρ₀=ρ₁;ρ₂)
      --         ≡ ixs(ρ₀)    (by unification)
      --         ≡ ixs(ρ₁)    (since ixs doesn't actually depend on Γ)
      -- so     Δ₁' ⊢ c ρ₂ : (D pars ixs)ρ₁
      -- Putting this together with ρ₁ gives ρ₃ = ρ₁;c ρ₂
      --        Δ₁' ⊢ ρ₁;c ρ₂ : Δ₁(x : D vs ws)
      -- and lifting over Δ₂ gives the final substitution ρ = ρ₃;Δ₂
      -- from Δ' = Δ₁';Δ₂ρ₃
      --        Δ' ⊢ ρ : Δ₁(x : D vs ws)Δ₂

      liftTCM (unifyIndices delta1Gamma flex da' cixs ixs') >>= \case

        -- Mismatch.  Report and abort.
        NoUnify neg -> hardTypeError $ ImpossibleConstructor (conName c) neg

        -- Unclear situation.  Try next split.
        DontKnow errs -> softTypeError $ SplitError $
          UnificationStuck (conName c) (delta1 `abstract` gamma) cixs ixs' errs

        -- Success.
        Unifies (delta1',rho0,es) -> do

          reportSDoc "tc.lhs.top" 15 $ text "unification successful"
          reportSDoc "tc.lhs.top" 20 $ nest 2 $ vcat
            [ text "delta1' =" <+> prettyTCM delta1'
            , text "rho0    =" <+> addContext delta1' (prettyTCM rho0)
            , text "es      =" <+> addContext delta1' (prettyTCM $ (fmap . fmap . fmap) patternToTerm es)
            ]

          -- split substitution into part for Δ₁ and part for Γ
          let (rho1,rho2) = splitS (size gamma) rho0

          reportSDoc "tc.lhs.top" 20 $ addContext delta1' $ nest 2 $ vcat
            [ text "rho1    =" <+> prettyTCM rho1
            , text "rho2    =" <+> prettyTCM rho2
            ]

          -- Andreas, 2010-09-09, save the type.
          -- It is relative to Δ₁, but it should be relative to Δ₁'
          let a' = applyPatSubst rho1 a
          -- Also remember if we are a record pattern.
          isRec <- isRecord d
<<<<<<< HEAD

          let cpi = ConPatternInfo { conPRecord = isRec $> PatOCon
                                   , conPFallThrough = False
=======
          let cpi = ConPatternInfo { conPRecord = isRec $> PatOCon
>>>>>>> d741f2ca
                                   , conPType   = Just $ Arg info a'
                                   , conPLazy   = False }

          -- compute final context and substitution
          let crho2   = ConP c cpi $ applySubst rho2 $ teleNamedArgs gamma
              rho3    = consS crho2 rho1
              delta2' = applyPatSubst rho3 delta2
              delta'  = delta1' `abstract` delta2'
              rho     = liftS (size delta2) rho3

          reportSDoc "tc.lhs.top" 20 $ addContext delta1' $ nest 2 $ vcat
            [ text "crho2   =" <+> prettyTCM crho2
            , text "rho3    =" <+> prettyTCM rho3
            , text "delta2' =" <+> prettyTCM delta2'
            ]
          reportSDoc "tc.lhs.top" 70 $ addContext delta1' $ nest 2 $ vcat
            [ text "crho2   =" <+> pretty crho2
            , text "rho3    =" <+> pretty rho3
            , text "delta2' =" <+> pretty delta2'
            ]

          reportSDoc "tc.lhs.top" 15 $ nest 2 $ vcat
            [ text "delta'  =" <+> prettyTCM delta'
            , text "rho     =" <+> addContext delta' (prettyTCM rho)
            ]

          -- Compute the new out patterns and target type.
          let ip'      = applySubst rho ip
              target'  = applyPatSubst rho target

          -- Update the problem equations
          let eqs' = applyPatSubst rho $ problem ^. problemEqs
          eqs' <- liftTCM $ addContext delta' $ updateProblemEqs eqs'

          let problem' = set problemEqs eqs' problem

          -- if rest type reduces,
          -- extend the split problem by previously not considered patterns
<<<<<<< HEAD
          st' <- liftTCM $ updateProblemRest $ LHSState delta' ip' problem' target' psplit
=======
          st' <- liftTCM $ updateProblemRest $ LHSState delta' ip' problem' target'
>>>>>>> d741f2ca

          reportSDoc "tc.lhs.top" 12 $ sep
            [ text "new problem from rest"
            , nest 2 $ vcat
              [ text "delta'  =" <+> prettyTCM (st' ^. lhsTel)
              , text "eqs'    =" <+> addContext (st' ^. lhsTel) (prettyTCM $ st' ^. lhsProblem ^. problemEqs)
              , text "ip'     =" <+> addContext (st' ^. lhsTel) (pretty $ st' ^. lhsOutPat)
              ]
            ]
          return st'




-- | Ensures that we are not performing pattern matching on codata.

noPatternMatchingOnCodata :: [NamedArg DeBruijnPattern] -> TCM ()
noPatternMatchingOnCodata = mapM_ (check . namedArg)
  where
  check (VarP {})   = return ()
  check (DotP {})   = return ()
  check (ProjP{})   = return ()
  check (LitP {})   = return ()  -- Literals are assumed not to be coinductive.
  check (ConP con _ ps) = do
    reportSDoc "tc.lhs.top" 40 $
      text "checking whether" <+> prettyTCM con <+> text "is a coinductive constructor"
    TelV _ t <- telView' . defType <$> do getConstInfo $ conName con
    c <- isCoinductive t
    case c of
      Nothing    -> __IMPOSSIBLE__
      Just False -> mapM_ (check . namedArg) ps
      Just True  -> typeError $
        GenericError "Pattern matching on coinductive types is not allowed"

-- | When working with a monad @m@ implementing @MonadTCM@ and @MonadError TCErr@,
--   @suspendErrors f@ performs the TCM action @f@ but catches any errors and throws
--   them in the monad @m@ instead.
suspendErrors :: (MonadTCM m, MonadError TCErr m) => TCM a -> m a
suspendErrors f = do
  ok <- liftTCM $ (Right <$> f) `catchError` (return . Left)
  either throwError return ok

-- | A more direct implementation of the specification
--   @softTypeError err == suspendErrors (typeError err)@
softTypeError :: (MonadTCM m, MonadError TCErr m) => TypeError -> m a
softTypeError err = throwError =<< typeError_ err

-- | A convenient alias for @liftTCM . typeError@. Throws the error directly
--   in the TCM even if there is a surrounding monad also implementing
--   @MonadError TCErr@.
hardTypeError :: (MonadTCM m) => TypeError -> m a
hardTypeError = liftTCM . typeError

-- | Check if the type is a data or record type and return its name,
--   definition, parameters, and indices. Fails softly if the type could become
--   a data/record type by instantiating a variable/metavariable, or fail hard
--   otherwise.
isDataOrRecordType :: (MonadTCM m, MonadDebug m)
                   => Dom Type -> ExceptT TCErr m (QName, Args, Args)
<<<<<<< HEAD
isDataOrRecordType dom@Dom{domInfo = info, unDom = a} = liftTCM (reduceB a) >>= \case
=======
isDataOrRecordType dom@(Dom info a) = liftTCM (reduceB a) >>= \case
>>>>>>> d741f2ca
  NotBlocked ReallyNotBlocked a -> case ignoreSharing $ unEl a of

    -- Subcase: split type is a Def.
    Def d es -> (liftTCM $ theDef <$> getConstInfo d) >>= \case

      Datatype{dataPars = np} -> do
        -- We cannot split on (shape-)irrelevant non-records.
        -- Andreas, 2011-10-04 unless allowed by option
        reportSLn "tc.lhs.split" 30 $ "split ConP: relevance is " ++ show (getRelevance info)
        when (unusableRelevance $ getRelevance info) $
          unlessM (liftTCM $ optExperimentalIrrelevance <$> pragmaOptions) $
            hardTypeError $ SplitOnIrrelevant dom

        let (pars, ixs) = splitAt np $ fromMaybe __IMPOSSIBLE__ $ allApplyElims es
        return (d, pars, ixs)

      Record{} -> do
        let pars = fromMaybe __IMPOSSIBLE__ $ allApplyElims es
        return (d, pars, [])

      -- Issue #2253: the data type could be abstract.
      AbstractDefn{} -> hardTypeError . GenericDocError =<< do
        liftTCM $ text "Cannot split on abstract data type" <+> prettyTCM d

      -- the type could be an axiom
      Axiom{} -> hardTypeError =<< notData

      Function{}    -> __IMPOSSIBLE__
      Constructor{} -> __IMPOSSIBLE__
      Primitive{}   -> __IMPOSSIBLE__

    -- variable or metavariable: fail softly
    Var{}      -> softTypeError =<< notData
    MetaV{}    -> softTypeError =<< notData

    -- pi or sort: fail hard
    Pi{}       -> hardTypeError =<< notData
    Sort{}     -> hardTypeError =<< notData

    Lam{}      -> __IMPOSSIBLE__
    Lit{}      -> __IMPOSSIBLE__
    Con{}      -> __IMPOSSIBLE__
    Level{}    -> __IMPOSSIBLE__
    DontCare{} -> __IMPOSSIBLE__
    Shared{}   -> __IMPOSSIBLE__

  -- Type is blocked on a meta or something else: fail softly
  _ -> softTypeError =<< notData

  where notData = liftTCM $ SplitError . NotADatatype <$> buildClosure a


-- | Get the constructor of the given record type together with its type.
--   Throws an error if the type is not a record type.
getRecordConstructor
  :: QName  -- ^ Name @d@ of the record type
  -> Args   -- ^ Parameters @pars@ of the record type
  -> Type   -- ^ The record type @Def d pars@ (for error reporting)
  -> TCM (ConHead, Type)
getRecordConstructor d pars a = do
  con <- (theDef <$> getConstInfo d) >>= \case
    Record{recConHead = con} -> return $ killRange con
    _ -> typeError $ ShouldBeRecordType a
  b <- (`piApply` pars) . defType <$> getConstInfo (conName con)
  return (con, b)


-- | Disambiguate a projection based on the record type it is supposed to be
--   projecting from. Returns the unambiguous projection name and its type.
--   Throws an error if the type is not a record type.
disambiguateProjection
  :: Hiding         -- ^ Hiding info of the projection's principal argument.
  -> AmbiguousQName -- ^ Name of the projection to be disambiguated.
  -> Arg Type       -- ^ Record type we are projecting from.
  -> TCM (QName, Arg Type)
disambiguateProjection h ambD@(AmbQ ds) b = do
  -- If the target is not a record type, that's an error.
  -- It could be a meta, but since we cannot postpone lhs checking, we crash here.
  caseMaybeM (liftTCM $ isRecordType $ unArg b) notRecord $ \(r, vs, def) -> case def of
    Record{ recFields = fs } -> do
      reportSDoc "tc.lhs.split" 20 $ sep
        [ text $ "we are of record type r  = " ++ prettyShow r
        , text   "applied to parameters vs = " <+> prettyTCM vs
        , text $ "and have fields       fs = " ++ prettyShow fs
        ]
      -- Try the projection candidates.
      -- Note that tryProj wraps TCM in an ExceptT, collecting errors
      -- instead of throwing them to the user immediately.
      -- First, we try to find a disambiguation that doesn't produce
      -- any new constraints.
      disambiguations <- mapM (runExceptT . tryProj False fs r vs) ds
      case partitionEithers $ toList disambiguations of
        (_ , (d,a):_) -> do
          -- From here, we have the correctly disambiguated projection.
          -- For highlighting, we remember which name we disambiguated to.
          -- This is safe here (fingers crossed) as we won't decide on a
          -- different projection even if we backtrack and come here again.
          liftTCM $ storeDisambiguatedName d
          return (d,a)
        (_ , []     ) -> do
          -- If this fails, we try again with constraints, but we require
          -- the solution to be unique.
          disambiguations <- mapM (runExceptT . tryProj True fs r vs) ds
          case partitionEithers $ toList disambiguations of
            ([]   , []      ) -> __IMPOSSIBLE__
            (err:_, []      ) -> throwError err
            (errs , [(d,a)]) -> do
              liftTCM $ storeDisambiguatedName d
              return (d,a)
            (errs , disambs@((d,a):_)) -> typeError . GenericDocError =<< vcat
              [ text "Ambiguous projection " <> prettyTCM (qnameName d) <> text "."
              , text "It could refer to any of"
              , nest 2 $ vcat $ map showDisamb disambs
              ]
    _ -> __IMPOSSIBLE__

  where
    showDisamb (d,_) =
      let r = head $ filter (noRange /=) $ map nameBindingSite $ reverse $ mnameToList $ qnameModule d
      in  (pretty =<< dropTopLevelModule d) <+> text "(introduced at " <> prettyTCM r <> text ")"

    notRecord = wrongProj $ headNe ds

    wrongProj :: (MonadTCM m, MonadError TCErr m) => QName -> m a
    wrongProj d = softTypeError =<< do
      liftTCM $ GenericDocError <$> sep
        [ text "Cannot eliminate type "
        , prettyTCM (unArg b)
        , text " with projection "
        , if isAmbiguous ambD then
            text . prettyShow =<< dropTopLevelModule d
          else
            prettyTCM d
        ]

    wrongHiding :: (MonadTCM m, MonadError TCErr m) => QName -> m a
    wrongHiding d = softTypeError =<< do
      liftTCM $ GenericDocError <$> sep
        [ text "Wrong hiding used for projection " , prettyTCM d ]

    tryProj
      :: Bool                 -- ^ Are we allowed to create new constraints?
      -> [Arg QName]          -- ^ Fields of record type under consideration.
      -> QName                -- ^ Name of record type we are eliminating.
      -> Args                 -- ^ Parameters of record type we are eliminating.
      -> QName                -- ^ Candidate projection.
      -> ExceptT TCErr TCM (QName, Arg Type)
    tryProj constraintsOk fs r vs d0 = isProjection d0 >>= \case
      -- Not a projection
      Nothing -> wrongProj d0
      Just proj -> do
        let d = projOrig proj

        -- Andreas, 2015-05-06 issue 1413 projProper=Nothing is not impossible
        qr <- maybe (wrongProj d) return $ projProper proj

        -- If projIndex==0, then the projection is already applied
        -- to the record value (like in @open R r@), and then it
        -- is no longer a projection but a record field.
        when (null $ projLams proj) $ wrongProj d
        reportSLn "tc.lhs.split" 90 "we are a projection pattern"
        -- If the target is not a record type, that's an error.
        -- It could be a meta, but since we cannot postpone lhs checking, we crash here.
        reportSDoc "tc.lhs.split" 20 $ sep
          [ text $ "proj                  d0 = " ++ prettyShow d0
          , text $ "original proj         d  = " ++ prettyShow d
          ]
        -- Get the field decoration.
        -- If the projection pattern name @d@ is not a field name,
        -- we have to try the next projection name.
        -- If this was not an ambiguous projection, that's an error.
        argd <- maybe (wrongProj d) return $ List.find ((d ==) . unArg) fs

        let ai = setRelevance (getRelevance argd) $ projArgInfo proj

        -- Andreas, 2016-12-31, issue #2374:
        -- We can also disambiguate by hiding info.
        unless (sameHiding h ai) $ wrongHiding d

        -- Andreas, 2016-12-31, issue #1976: Check parameters.
        suspendErrors $ applyUnless constraintsOk noConstraints $
          checkParameters qr r vs

        -- Get the type of projection d applied to "self"
        dType <- liftTCM $ defType <$> getConstInfo d  -- full type!
        reportSDoc "tc.lhs.split" 20 $ sep
          [ text "we are being projected by dType = " <+> prettyTCM dType
          ]
        projType <- liftTCM $ dType `piApplyM` vs
        return (d0 , Arg ai projType)

-- | Disambiguate a constructor based on the data type it is supposed to be
--   constructing. Returns the unambiguous constructor name and its type.
--   Precondition: type should be a data/record type.
disambiguateConstructor
  :: AmbiguousQName    -- ^ The name of the constructor to be disambiguated.
  -> QName             -- ^ Name of the datatype.
  -> Args              -- ^ Parameters of the datatype
  -> TCM (ConHead, Type)
disambiguateConstructor ambC@(AmbQ cs) d pars = do
  d <- canonicalName d
  cons <- theDef <$> getConstInfo d >>= \case
    def@Datatype{} -> return $ dataCons def
    def@Record{}   -> return $ [conName $ recConHead def]
    _              -> __IMPOSSIBLE__

  disambiguations <- mapM (runExceptT . tryCon False cons d pars) cs -- TODO: be more lazy
  case partitionEithers $ toList disambiguations of
    (_ , (c0,c,a):_) -> do
      -- If constructor pattern was ambiguous,
      -- remember our choice for highlighting info.
      when (isAmbiguous ambC) $ liftTCM $ storeDisambiguatedName c0
      return (c,a)
    (_ , []     ) -> do
      disambiguations <- mapM (runExceptT . tryCon True cons d pars) cs
      case partitionEithers $ toList disambiguations of
        ([]   , []        ) -> __IMPOSSIBLE__
        (err:_, []        ) -> throwError err
        (errs , [(c0,c,a)]) -> do
          when (isAmbiguous ambC) $ liftTCM $ storeDisambiguatedName c0
          return (c,a)

        (errs , disambs@((c0,c,a):_)) -> typeError . GenericDocError =<< vcat
          [ text "Ambiguous constructor " <> prettyTCM (qnameName $ conName c) <> text "."
          , text "It could refer to any of"
          , nest 2 $ vcat $ map showDisamb disambs
          ]

  where
    showDisamb (c0,_,_) =
      let r = head $ filter (noRange /=) $ map nameBindingSite $ reverse $ mnameToList $ qnameModule c0
      in  (pretty =<< dropTopLevelModule c0) <+> text "(introduced at " <> prettyTCM r <> text ")"

    abstractConstructor c = softTypeError $
      AbstractConstructorNotInScope c

    wrongDatatype c d = softTypeError $
      ConstructorPatternInWrongDatatype c d

    tryCon
      :: Bool        -- ^ Are we allowed to create new constraints?
      -> [QName]     -- ^ Constructors of data type under consideration.
      -> QName       -- ^ Name of data/record type we are eliminating.
      -> Args        -- ^ Parameters of data/record type we are eliminating.
      -> QName       -- ^ Candidate constructor.
      -> ExceptT TCErr TCM (QName, ConHead, Type)
    tryCon constraintsOk cons d pars c = getConstInfo' c >>= \case
      Left (SigUnknown err) -> __IMPOSSIBLE__
      Left SigAbstract -> abstractConstructor c
      Right def -> do
        let con = conSrcCon $ theDef def
        unless (conName con `elem` cons) $ wrongDatatype c d

        -- Andreas, 2013-03-22 fixing issue 279
        -- To resolve ambiguous constructors, Agda always looks up
        -- their original definition and reconstructs the parameters
        -- from the type @Def d vs@ we check against.
        -- However, the constructor could come from a module instantiation
        -- with some of the parameters already fixed.
        -- Agda did not make sure the two parameter lists coincide,
        -- so we add a check here.
        -- I guess this issue could be solved more systematically,
        -- but the extra check here is non-invasive to the existing code.
        -- Andreas, 2016-12-31 fixing issue #1975
        -- Do this also for constructors which were originally ambiguous.
        suspendErrors $ applyUnless constraintsOk noConstraints $
          checkConstructorParameters c d pars

        -- Get the type from the original constructor
        cType <- (`piApply` pars) . defType <$> getConInfo con

        return (c, con, cType)




-- | @checkConstructorParameters c d pars@ checks that the data/record type
--   behind @c@ is has initial parameters (coming e.g. from a module instantiation)
--   that coincide with an prefix of @pars@.
checkConstructorParameters :: MonadTCM tcm => QName -> QName -> Args -> tcm ()
checkConstructorParameters c d pars = do
  dc <- liftTCM $ getConstructorData c
  checkParameters dc d pars

-- | Check that given parameters match the parameters of the inferred
--   constructor/projection.
checkParameters
  :: MonadTCM tcm
  => QName  -- ^ The record/data type name of the chosen constructor/projection.
  -> QName  -- ^ The record/data type name as supplied by the type signature.
  -> Args   -- ^ The parameters.
  -> tcm ()
checkParameters dc d pars = liftTCM $ do
  a  <- reduce (Def dc [])
  case ignoreSharing a of
    Def d0 es -> do -- compare parameters
      let vs = fromMaybe __IMPOSSIBLE__ $ allApplyElims es
      reportSDoc "tc.lhs.split" 40 $
        vcat [ nest 2 $ text "d                   =" <+> (text . prettyShow) d
             , nest 2 $ text "d0 (should be == d) =" <+> (text . prettyShow) d0
             , nest 2 $ text "dc                  =" <+> (text . prettyShow) dc
             , nest 2 $ text "vs                  =" <+> prettyTCM vs
             ]
      -- when (d0 /= d) __IMPOSSIBLE__ -- d could have extra qualification
      t <- typeOfConst d
      compareArgs [] [] t (Def d []) vs (take (length vs) pars)
    _ -> __IMPOSSIBLE__<|MERGE_RESOLUTION|>--- conflicted
+++ resolved
@@ -9,13 +9,6 @@
   , IsFlexiblePattern(..)
   ) where
 
-<<<<<<< HEAD
-import Prelude hiding (mapM, sequence, null)
-
-import Data.Maybe
-
-
-=======
 #if MIN_VERSION_base(4,11,0)
 import Prelude hiding ( (<>), mapM, null, sequence )
 #else
@@ -24,7 +17,6 @@
 
 import Data.Maybe
 
->>>>>>> d741f2ca
 import Control.Applicative hiding (empty)
 import Control.Arrow (first, second, (***), left, right)
 import Control.Monad
@@ -38,19 +30,12 @@
 import Data.Function (on)
 import Data.IntMap (IntMap)
 import qualified Data.IntMap as IntMap
-<<<<<<< HEAD
 import Data.List (delete, sortBy, stripPrefix, (\\), findIndex)
-import qualified Data.List as List
-=======
-import Data.List (delete, sortBy, stripPrefix, (\\))
 import qualified Data.List as List
 import Data.Monoid ( Monoid, mempty, mappend )
 import Data.Semigroup ( Semigroup )
 import qualified Data.Semigroup as Semigroup
->>>>>>> d741f2ca
 import Data.Traversable
-import Data.Semigroup (Semigroup, Monoid, mempty, mappend)
-import qualified Data.Semigroup as Semigroup
 import Data.Map (Map)
 import qualified Data.Map as Map
 
@@ -216,11 +201,8 @@
             (ProblemEq (A.VarP x) v a :) <$> update (ProblemEq p' v a)
           A.ConP cpi ambC ps -> do
             (c',_) <- disambiguateConstructor ambC d pars
-<<<<<<< HEAD
-            unless (conName c == conName c') __IMPOSSIBLE__
-=======
+
             unless (conName c == conName c') {-'-} __IMPOSSIBLE__
->>>>>>> d741f2ca
 
             -- Insert implicit patterns
             ps <- insertImplicitPatterns ExpandLast ps ctel
@@ -248,13 +230,10 @@
 
       Lit l | A.LitP l' <- p , l == l' -> return []
 
-<<<<<<< HEAD
       _ | A.EqualP{} <- p -> do
         itisone <- liftTCM primItIsOne
         ifM (tryConversion $ equalTerm (unDom a) v itisone) (return []) (return [eq])
 
-=======
->>>>>>> d741f2ca
       _ | A.WildP{} <- p -> return []
 
       _ -> return [eq]
@@ -309,18 +288,11 @@
 noShadowingOfConstructors mkCall eqs =
   traceCall mkCall $ mapM_ noShadowing eqs
   where
-<<<<<<< HEAD
   noShadowing (ProblemEq p _ (Dom{domInfo = info, unDom = El _ a})) = case snd $ asView p of
    A.WildP       {} -> return ()
    A.AbsurdP     {} -> return ()
    A.DotP        {} -> return ()
    A.EqualP      {} -> return ()
-=======
-  noShadowing (ProblemEq p _ (Dom info (El _ a))) = case snd $ asView p of
-   A.WildP       {} -> return ()
-   A.AbsurdP     {} -> return ()
-   A.DotP        {} -> return ()
->>>>>>> d741f2ca
    A.ConP        {} -> __IMPOSSIBLE__
    A.RecP        {} -> __IMPOSSIBLE__
    A.ProjP       {} -> __IMPOSSIBLE__
@@ -333,11 +305,7 @@
    -- Due to parameter refinement, there can be (invisible) variable patterns from module
    -- parameters that shadow constructors.
    -- Thus, only complain about user written variable that shadow constructors.
-<<<<<<< HEAD
    A.VarP (A.BindName x) -> when (getOrigin info == UserWritten) $ do
-=======
-   A.VarP x -> when (getOrigin info == UserWritten) $ do
->>>>>>> d741f2ca
     reportSDoc "tc.lhs.shadow" 30 $ vcat
       [ text $ "checking whether pattern variable " ++ prettyShow x ++ " shadows a constructor"
       , nest 2 $ text "type of variable =" <+> prettyTCM a
@@ -384,11 +352,7 @@
 
 -- | Check that a dot pattern matches it's instantiation.
 checkDotPattern :: DotPattern -> TCM ()
-<<<<<<< HEAD
 checkDotPattern (Dot e v (Dom{domInfo = info, unDom = a})) =
-=======
-checkDotPattern (Dot e v (Dom info a)) =
->>>>>>> d741f2ca
   traceCall (CheckDotPattern e v) $ do
   reportSDoc "tc.lhs.dot" 15 $
     sep [ text "checking dot pattern"
@@ -415,10 +379,7 @@
   , asPatterns       :: [AsBinding]
   , dotPatterns      :: [DotPattern]
   , absurdPatterns   :: [AbsurdPattern]
-<<<<<<< HEAD
   , otherPatterns    :: [A.Pattern]
-=======
->>>>>>> d741f2ca
   }
 
 instance Semigroup LeftoverPatterns where
@@ -427,18 +388,11 @@
     , asPatterns       = asPatterns x ++ asPatterns y
     , dotPatterns      = dotPatterns x ++ dotPatterns y
     , absurdPatterns   = absurdPatterns x ++ absurdPatterns y
-<<<<<<< HEAD
     , otherPatterns    = otherPatterns x ++ otherPatterns y
     }
 
 instance Monoid LeftoverPatterns where
   mempty  = LeftoverPatterns empty [] [] [] []
-=======
-    }
-
-instance Monoid LeftoverPatterns where
-  mempty  = LeftoverPatterns empty [] [] []
->>>>>>> d741f2ca
   mappend = (Semigroup.<>)
 
 -- | Classify remaining patterns after splitting is complete into pattern
@@ -449,7 +403,6 @@
   reportSDoc "tc.lhs.top" 30 $ text "classifying leftover patterns"
   mconcat <$> mapM getLeftoverPattern eqs
   where
-<<<<<<< HEAD
     patternVariable x i  = LeftoverPatterns (singleton (i,[x])) [] [] [] []
     asPattern x v a      = LeftoverPatterns empty [AsB x v (unDom a)] [] [] []
     dotPattern e v a     = LeftoverPatterns empty [] [Dot e v a] [] []
@@ -467,31 +420,6 @@
       (A.DotP info e)   -> return $ dotPattern e v a
       (A.AbsurdP info)  -> return $ absurdPattern (getRange info) (unDom a)
       _                 -> return $ otherPattern p
-=======
-    patternVariable x i  = LeftoverPatterns (singleton (i,[x])) [] [] []
-    asPattern x v a      = LeftoverPatterns empty [AsB x v (unDom a)] [] []
-    dotPattern e v a     = LeftoverPatterns empty [] [Dot e v a] []
-    absurdPattern info a = LeftoverPatterns empty [] [] [Absurd info a]
-
-    getLeftoverPattern :: ProblemEq -> TCM LeftoverPatterns
-    getLeftoverPattern (ProblemEq p v a) = case p of
-      (A.VarP x)        -> isEtaVar v (unDom a) >>= \case
-        Just i  -> return $ patternVariable x i
-        Nothing -> return $ asPattern x v a
-      (A.WildP _)       -> return mempty
-      (A.AsP info x p)  -> (asPattern x v a `mappend`) <$> do
-        getLeftoverPattern $ ProblemEq p v a
-      (A.DotP info e)   -> return $ dotPattern e v a
-      (A.AbsurdP info)  -> return $ absurdPattern (getRange info) (unDom a)
-
-      A.ConP{}        -> __IMPOSSIBLE__
-      A.ProjP{}       -> __IMPOSSIBLE__
-      A.DefP{}        -> __IMPOSSIBLE__
-      A.LitP{}        -> __IMPOSSIBLE__
-      A.PatternSynP{} -> __IMPOSSIBLE__
-      A.RecP{}        -> __IMPOSSIBLE__
-      A.WithP{}       -> __IMPOSSIBLE__
->>>>>>> d741f2ca
 
 -- | Build a renaming for the internal patterns using variable names from
 --   the user patterns. If there are multiple user names for the same internal
@@ -542,7 +470,6 @@
     transfer :: A.Pattern -> DeBruijnPattern -> TCM DeBruijnPattern
     transfer p q = case (snd (asView p) , q) of
 
-<<<<<<< HEAD
       (A.ConP pi _ ps , ConP c (ConPatternInfo mo ft mb l) qs) -> do
         let cpi = ConPatternInfo (mo $> PatOCon) ft mb l
         ConP c cpi <$> transfers ps qs
@@ -556,21 +483,6 @@
 
       (p , ConP c (ConPatternInfo mo ft mb l) qs) -> do
         let cpi = ConPatternInfo (mo $> patOrigin p) ft mb l
-=======
-      (A.ConP pi _ ps , ConP c (ConPatternInfo mo mb l) qs) -> do
-        let cpi = ConPatternInfo (mo $> PatOCon) mb l
-        ConP c cpi <$> transfers ps qs
-
-      (A.RecP pi fs , ConP c (ConPatternInfo mo mb l) qs) -> do
-        let Def d _  = unEl $ unArg $ fromMaybe __IMPOSSIBLE__ mb
-            axs = map (nameConcrete . qnameName) (conFields c) `withArgsFrom` qs
-            cpi = ConPatternInfo (mo $> PatORec) mb l
-        ps <- insertMissingFields d (const $ A.WildP patNoRange) fs axs
-        ConP c cpi <$> transfers ps qs
-
-      (p , ConP c (ConPatternInfo mo mb l) qs) -> do
-        let cpi = ConPatternInfo (mo $> patOrigin p) mb l
->>>>>>> d741f2ca
         return $ ConP c cpi qs
 
       (p , VarP _ x) -> return $ VarP (patOrigin p) x
@@ -580,21 +492,14 @@
       _ -> return q
 
     patOrigin :: A.Pattern -> PatOrigin
-<<<<<<< HEAD
     patOrigin (A.VarP x)      = PatOVar (A.unBind x)
-=======
-    patOrigin (A.VarP x)      = PatOVar x
->>>>>>> d741f2ca
     patOrigin A.DotP{}        = PatODot
     patOrigin A.ConP{}        = PatOCon
     patOrigin A.RecP{}        = PatORec
     patOrigin A.WildP{}       = PatOWild
     patOrigin A.AbsurdP{}     = PatOAbsurd
     patOrigin A.LitP{}        = PatOLit
-<<<<<<< HEAD
     patOrigin A.EqualP{}      = PatOCon --TODO: origin for EqualP
-=======
->>>>>>> d741f2ca
     patOrigin A.AsP{}         = __IMPOSSIBLE__
     patOrigin A.ProjP{}       = __IMPOSSIBLE__
     patOrigin A.DefP{}        = __IMPOSSIBLE__
@@ -642,10 +547,7 @@
       A.LitP{}        -> __IMPOSSIBLE__
       A.PatternSynP{} -> __IMPOSSIBLE__
       A.RecP{}        -> __IMPOSSIBLE__
-<<<<<<< HEAD
       A.EqualP{}      -> __IMPOSSIBLE__
-=======
->>>>>>> d741f2ca
       A.WithP{}       -> __IMPOSSIBLE__
 
       where continue = (eq:) <$> check vars eqs
@@ -710,11 +612,7 @@
   }
 
 instance InstantiateFull LHSResult where
-<<<<<<< HEAD
   instantiateFull' (LHSResult n tel ps abs t sub as psplit) = LHSResult n
-=======
-  instantiateFull' (LHSResult n tel ps abs t sub as) = LHSResult n
->>>>>>> d741f2ca
     <$> instantiateFull' tel
     <*> instantiateFull' ps
     <*> instantiateFull' abs
@@ -753,11 +651,7 @@
   -- context telescope.
   cxt <- map (setOrigin Inserted) . reverse <$> getContext
   let tel = telFromList' prettyShow cxt
-<<<<<<< HEAD
       cps = [ unnamed . A.VarP . A.BindName . fst <$> argFromDom d
-=======
-      cps = [ unnamed . A.VarP . fst <$> argFromDom d
->>>>>>> d741f2ca
             | d <- cxt ]
       eqs0 = zipWith3 ProblemEq (map namedArg cps) (map var $ downFrom $ size tel) (flattenTel tel)
 
@@ -776,11 +670,7 @@
   oldLets <- sequence [ (x,) <$> openLet b | (x, b) <- oldLets ]
 
   let finalChecks :: LHSState a -> TCM a
-<<<<<<< HEAD
       finalChecks (LHSState delta qs0 (Problem eqs rps _) b psplit) = do
-=======
-      finalChecks (LHSState delta qs0 (Problem eqs rps _) b) = do
->>>>>>> d741f2ca
 
         unless (null rps) __IMPOSSIBLE__
 
@@ -809,17 +699,11 @@
 
         eqs <- addContext delta $ checkPatternLinearity eqs
 
-<<<<<<< HEAD
         LeftoverPatterns patVars asb0 dots absurds otherPats
           <- addContext delta $ getLeftoverPatterns eqs
 
         unless (null otherPats) __IMPOSSIBLE__
 
-=======
-        LeftoverPatterns patVars asb0 dots absurds
-          <- addContext delta $ getLeftoverPatterns eqs
-
->>>>>>> d741f2ca
         -- Get the user-written names for the pattern variables
         let (vars, asb1) = getUserVariableNames delta patVars
             asb          = asb0 ++ asb1
@@ -832,11 +716,7 @@
 
         let hasAbsurd = not . null $ absurds
 
-<<<<<<< HEAD
         let lhsResult = LHSResult (length cxt) delta qs hasAbsurd b patSub asb (catMaybes psplit)
-=======
-        let lhsResult = LHSResult (length cxt) delta qs hasAbsurd b patSub asb
->>>>>>> d741f2ca
             newLets = [ AsB x (applySubst paramSub v) (applySubst paramSub $ unDom a) | (x, (v, a)) <- oldLets ]
 
         -- Debug output
@@ -903,7 +783,6 @@
       A.LitP{}    -> True
       A.RecP{}    -> True
       A.ConP{}    -> True
-<<<<<<< HEAD
       A.EqualP{}  -> True
 
       A.VarP{}    -> False
@@ -918,32 +797,13 @@
       A.WithP{}       -> __IMPOSSIBLE__
 
 
-=======
-
-      A.VarP{}    -> False
-      A.WildP{}   -> False
-      A.DotP{}    -> False
-      A.AbsurdP{} -> False
-
-      A.ProjP{}       -> __IMPOSSIBLE__
-      A.DefP{}        -> __IMPOSSIBLE__
-      A.AsP{}         -> __IMPOSSIBLE__
-      A.PatternSynP{} -> __IMPOSSIBLE__
-      A.WithP{}       -> __IMPOSSIBLE__
-
-
->>>>>>> d741f2ca
 -- | The loop (tail-recursive): split at a variable in the problem until problem is solved
 checkLHS
   :: forall tcm a. (MonadTCM tcm, MonadWriter Blocked_ tcm, HasConstInfo tcm, MonadError TCErr tcm, MonadDebug tcm)
   => Maybe QName      -- ^ The name of the definition we are checking.
   -> LHSState a       -- ^ The current state.
   -> tcm a
-<<<<<<< HEAD
 checkLHS mf st@(LHSState tel ip problem target psplit) = do
-=======
-checkLHS mf st@(LHSState tel ip problem target) = do
->>>>>>> d741f2ca
   if isSolvedProblem problem then
     liftTCM $ (problem ^. problemCont) st
   else do
@@ -952,7 +812,6 @@
         typeError $ GenericError $ "Pattern matching is disabled"
 
     let splitsToTry = splitStrategy $ problem ^. problemEqs
-<<<<<<< HEAD
 
     foldr trySplit trySplitRest splitsToTry >>= \case
       Right st' -> do
@@ -1034,88 +893,6 @@
       (projName, projType) <- suspendErrors $
         addContext tel $ disambiguateProjection (getHiding p) ambProjName target
 
-=======
-
-    foldr trySplit trySplitRest splitsToTry >>= \case
-      Right st' -> do
-        -- If the new target type is irrelevant, we need to continue in irr. cxt.
-        -- (see Issue 939).
-        let rel = getRelevance $ st' ^. lhsTarget
-        applyRelevanceToContext rel $ checkLHS mf st'
-
-      -- If no split works, give error from first split.
-      -- This is conservative, but might not be the best behavior.
-      -- It might be better to print all the errors instead.
-      Left (err:_) -> throwError err
-      Left []      -> __IMPOSSIBLE__
-
-  where
-
-    trySplit :: ProblemEq
-             -> tcm (Either [TCErr] (LHSState a))
-             -> tcm (Either [TCErr] (LHSState a))
-    trySplit eq tryNextSplit = runExceptT (splitArg eq) >>= \case
-      Right st' -> return $ Right st'
-      Left err  -> left (err:) <$> tryNextSplit
-
-    -- If there are any remaining user patterns, try to split on them
-    trySplitRest :: tcm (Either [TCErr] (LHSState a))
-    trySplitRest = case problem ^. problemRestPats of
-      []    -> return $ Left []
-      (p:_) -> left singleton <$> runExceptT (splitRest p)
-
-    splitArg :: ProblemEq -> ExceptT TCErr tcm (LHSState a)
-    -- Split on constructor/literal pattern
-    splitArg (ProblemEq p v (Dom _ a)) = traceCall (CheckPattern p tel a) $ do
-
-      reportSDoc "tc.lhs.split" 30 $ sep
-        [ text "split looking at pattern"
-        , nest 2 $ text "p =" <+> prettyA p
-        ]
-
-      -- in order to split, v must be a variable.
-      i <- liftTCM $ addContext tel $ ifJustM (isEtaVar v a) return $
-             softTypeError $ SplitOnNonVariable v a
-
-      let pos = size tel - (i+1)
-          (delta1, tel'@(ExtendTel dom adelta2)) = splitTelescopeAt pos tel
-
-      p <- liftTCM $ expandLitPattern p
-      case snd $ asView p of
-        (A.LitP l)        -> splitLit delta1 dom adelta2 l
-        p@A.RecP{}        -> splitCon delta1 dom adelta2 p Nothing
-        p@(A.ConP _ c ps) -> splitCon delta1 dom adelta2 p $ Just c
-
-        A.VarP{}        -> __IMPOSSIBLE__
-        A.WildP{}       -> __IMPOSSIBLE__
-        A.DotP{}        -> __IMPOSSIBLE__
-        A.AbsurdP{}     -> __IMPOSSIBLE__
-        A.ProjP{}       -> __IMPOSSIBLE__
-        A.DefP{}        -> __IMPOSSIBLE__
-        A.AsP{}         -> __IMPOSSIBLE__
-        A.PatternSynP{} -> __IMPOSSIBLE__
-        A.WithP{}       -> __IMPOSSIBLE__
-
-
-    splitRest :: NamedArg A.Pattern -> ExceptT TCErr tcm (LHSState a)
-    splitRest p = setCurrentRange p $ do
-      reportSDoc "tc.lhs.split" 20 $ sep
-        [ text "splitting problem rest"
-        , nest 2 $ text "projection pattern =" <+> prettyA p
-        , nest 2 $ text "eliminates type    =" <+> prettyTCM target
-        ]
-      reportSDoc "tc.lhs.split" 80 $ sep
-        [ nest 2 $ text $ "projection pattern (raw) = " ++ show p
-        ]
-
-      -- @p@ should be a projection pattern projection from @target@
-      (orig, ambProjName) <- ifJust (A.maybePostfixProjP p) return $
-        addContext tel $ softTypeError $ CannotEliminateWithPattern p (unArg target)
-
-      (projName, projType) <- suspendErrors $
-        addContext tel $ disambiguateProjection (getHiding p) ambProjName target
-
->>>>>>> d741f2ca
       -- Compute the new rest type by applying the projection type to 'self'.
       -- Note: we cannot be in a let binding.
       f <- ifJust mf return $ hardTypeError $
@@ -1128,7 +905,6 @@
           ip'      = ip ++ [projP]
           -- drop the projection pattern (already splitted)
           problem' = over problemRestPats tail problem
-<<<<<<< HEAD
       liftTCM $ updateProblemRest (LHSState tel ip' problem' target' psplit)
 
     splitPartial :: Telescope     -- ^ The types of arguments before the one we split on
@@ -1203,9 +979,6 @@
       let problem' = set problemEqs eqs' problem
       reportSDoc "tc.lhs.split.partial" 20 $ text (show problem')
       liftTCM $ updateProblemRest (LHSState delta' ip' problem' target' (psplit ++ [Just o_n]))
-=======
-      liftTCM $ updateProblemRest (LHSState tel ip' problem' target')
->>>>>>> d741f2ca
 
 
     splitLit :: Telescope     -- ^ The types of arguments before the one we split on
@@ -1213,11 +986,7 @@
              -> Abs Telescope -- ^ The types of arguments after the one we split on
              -> Literal       -- ^ The literal written by the user
              -> ExceptT TCErr tcm (LHSState a)
-<<<<<<< HEAD
     splitLit delta1 dom@Dom{domInfo = info, unDom = a} adelta2 lit = do
-=======
-    splitLit delta1 dom@(Dom info a) adelta2 lit = do
->>>>>>> d741f2ca
       let delta2 = absApp adelta2 (Lit lit)
           delta' = abstract delta1 delta2
           rho    = singletonS (size delta2) (LitP lit)
@@ -1241,11 +1010,7 @@
       -- Compute the new state
       eqs' <- liftTCM $ addContext delta' $ updateProblemEqs eqs'
       let problem' = set problemEqs eqs' problem
-<<<<<<< HEAD
       liftTCM $ updateProblemRest (LHSState delta' ip' problem' target' psplit)
-=======
-      liftTCM $ updateProblemRest (LHSState delta' ip' problem' target')
->>>>>>> d741f2ca
 
 
     splitCon :: Telescope     -- ^ The types of arguments before the one we split on
@@ -1255,11 +1020,7 @@
              -> Maybe AmbiguousQName  -- ^ @Just c@ for a (possibly ambiguous) constructor @c@, or
                                       --   @Nothing@ for a record pattern
              -> ExceptT TCErr tcm (LHSState a)
-<<<<<<< HEAD
     splitCon delta1 dom@Dom{domInfo = info, unDom = a} adelta2 focusPat ambC = do
-=======
-    splitCon delta1 dom@(Dom info a) adelta2 focusPat ambC = do
->>>>>>> d741f2ca
       let delta2 = absBody adelta2
 
       reportSDoc "tc.lhs.split" 10 $ sep
@@ -1267,10 +1028,6 @@
         , nest 2 $ text "tel =" <+> prettyTCM tel
         , nest 2 $ text "rel =" <+> (text $ show $ getRelevance info)
         ]
-<<<<<<< HEAD
-=======
-
->>>>>>> d741f2ca
       reportSDoc "tc.lhs.split" 15 $ sep
         [ text "split problem"
         , nest 2 $ vcat
@@ -1293,11 +1050,7 @@
       let Def d' es' = ignoreSharing ctarget
           cixs = drop (size pars) $ fromMaybe __IMPOSSIBLE__ $ allApplyElims es'
 
-<<<<<<< HEAD
-      unless (d == d') __IMPOSSIBLE__
-=======
       unless (d == d') {-'-} __IMPOSSIBLE__
->>>>>>> d741f2ca
 
       -- Get names for the constructor arguments from the user patterns
       gamma <- liftTCM $ case focusPat of
@@ -1396,13 +1149,9 @@
           let a' = applyPatSubst rho1 a
           -- Also remember if we are a record pattern.
           isRec <- isRecord d
-<<<<<<< HEAD
 
           let cpi = ConPatternInfo { conPRecord = isRec $> PatOCon
                                    , conPFallThrough = False
-=======
-          let cpi = ConPatternInfo { conPRecord = isRec $> PatOCon
->>>>>>> d741f2ca
                                    , conPType   = Just $ Arg info a'
                                    , conPLazy   = False }
 
@@ -1441,11 +1190,7 @@
 
           -- if rest type reduces,
           -- extend the split problem by previously not considered patterns
-<<<<<<< HEAD
           st' <- liftTCM $ updateProblemRest $ LHSState delta' ip' problem' target' psplit
-=======
-          st' <- liftTCM $ updateProblemRest $ LHSState delta' ip' problem' target'
->>>>>>> d741f2ca
 
           reportSDoc "tc.lhs.top" 12 $ sep
             [ text "new problem from rest"
@@ -1505,11 +1250,7 @@
 --   otherwise.
 isDataOrRecordType :: (MonadTCM m, MonadDebug m)
                    => Dom Type -> ExceptT TCErr m (QName, Args, Args)
-<<<<<<< HEAD
 isDataOrRecordType dom@Dom{domInfo = info, unDom = a} = liftTCM (reduceB a) >>= \case
-=======
-isDataOrRecordType dom@(Dom info a) = liftTCM (reduceB a) >>= \case
->>>>>>> d741f2ca
   NotBlocked ReallyNotBlocked a -> case ignoreSharing $ unEl a of
 
     -- Subcase: split type is a Def.
