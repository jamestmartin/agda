-- {-# LANGUAGE CPP #-}

------------------------------------------------------------------------
-- | Handling of the INFINITY, SHARP and FLAT builtins.
------------------------------------------------------------------------

module Agda.TypeChecking.Rules.Builtin.Coinduction where

import Control.Applicative

import qualified Data.Map as Map
import qualified Data.Set as Set

import qualified Agda.Syntax.Abstract as A
import Agda.Syntax.Common
import Agda.Syntax.Internal
import Agda.Syntax.Position

import Agda.TypeChecking.CompiledClause
import Agda.TypeChecking.Level
import Agda.TypeChecking.Monad
import Agda.TypeChecking.Monad.Builtin
import Agda.TypeChecking.Positivity.Occurrence
import Agda.TypeChecking.Primitive
import Agda.TypeChecking.Reduce
import Agda.TypeChecking.Substitute
import Agda.TypeChecking.Telescope
import Agda.TypeChecking.Rules.Builtin
import Agda.TypeChecking.Rules.Term

import Agda.Utils.Permutation

-- | The type of @∞@.

typeOfInf :: TCM Type
typeOfInf = hPi "a" (el primLevel) $
            (return . sort $ varSort 0) --> (return . sort $ varSort 0)

-- | The type of @♯_@.

typeOfSharp :: TCM Type
typeOfSharp = hPi "a" (el primLevel) $
              hPi "A" (return . sort $ varSort 0) $
              (El (varSort 1) <$> varM 0) -->
              (El (varSort 1) <$> primInf <#> varM 1 <@> varM 0)

-- | The type of @♭@.

typeOfFlat :: TCM Type
typeOfFlat = hPi "a" (el primLevel) $
             hPi "A" (return . sort $ varSort 0) $
             (El (varSort 1) <$> primInf <#> varM 1 <@> varM 0) -->
             (El (varSort 1) <$> varM 0)

-- | Binds the INFINITY builtin, but does not change the type's
-- definition.

bindBuiltinInf :: A.Expr -> TCM ()
bindBuiltinInf e = bindPostulatedName builtinInf e $ \inf _ ->
  instantiateFull =<< checkExpr (A.Def inf) =<< typeOfInf

-- | Binds the SHARP builtin, and changes the definitions of INFINITY
-- and SHARP.

-- The following (no longer supported) definition is used:
--
-- codata ∞ {a} (A : Set a) : Set a where
--   ♯_ : (x : A) → ∞ A

bindBuiltinSharp :: A.Expr -> TCM ()
bindBuiltinSharp e =
  bindPostulatedName builtinSharp e $ \sharp sharpDefn -> do
    sharpType <- typeOfSharp
    TelV fieldTel _ <- telView sharpType
    sharpE    <- instantiateFull =<< checkExpr (A.Def sharp) sharpType
    Def inf _ <- ignoreSharing <$> primInf
    infDefn   <- getConstInfo inf
    addConstant (defName infDefn) $
      infDefn { defPolarity       = [] -- not monotone
              , defArgOccurrences = [Unused, StrictPos]
              , theDef = Record
                  { recPars           = 2
                  , recInduction      = Just CoInductive
                  , recClause         = Nothing
                  , recConHead        = ConHead sharp CoInductive []  -- flat is added later
                  , recNamedCon       = True
                  , recFields         = []  -- flat is added later
                  , recTel            = fieldTel
                  , recRecursive      = False
                  , recEtaEquality'   = Inferred False
                  , recMutual         = []
                  , recAbstr          = ConcreteDef
                  , recComp           = Nothing
                  }
              }
    addConstant sharp $
      sharpDefn { theDef = Constructor
                    { conPars   = 2
                    , conSrcCon = ConHead sharp CoInductive [] -- flat is added as field later
                    , conData   = defName infDefn
                    , conAbstr  = ConcreteDef
                    , conInd    = CoInductive
<<<<<<< HEAD
                    , conComp   = Nothing
=======
                    , conErased = []
>>>>>>> a0cf9974
                    }
                }
    return sharpE

-- | Binds the FLAT builtin, and changes its definition.

-- The following (no longer supported) definition is used:
--
--   ♭ : ∀ {a} {A : Set a} → ∞ A → A
--   ♭ (♯ x) = x

bindBuiltinFlat :: A.Expr -> TCM ()
bindBuiltinFlat e =
  bindPostulatedName builtinFlat e $ \ flat flatDefn -> do
    flatE       <- instantiateFull =<< checkExpr (A.Def flat) =<< typeOfFlat
    Def sharp _ <- ignoreSharing <$> primSharp
    kit         <- requireLevels
    Def inf _   <- ignoreSharing <$> primInf
    let sharpCon = ConHead sharp CoInductive [flat]
        level    = El (mkType 0) $ Def (typeName kit) []
        tel     :: Telescope
        tel      = ExtendTel (domH $ level)                  $ Abs "a" $
                   ExtendTel (domH $ sort $ varSort 0)       $ Abs "A" $
                   ExtendTel (domN $ El (varSort 1) $ var 0) $ Abs "x" $
                   EmptyTel
        infA     = El (varSort 2) $ Def inf [ Apply $ defaultArg $ var 1 ]
        cpi      = ConPatternInfo Nothing $ Just $ defaultArg infA
    let clause   = Clause
          { clauseRange     = noRange
          , clauseTel       = tel
          , namedClausePats = [ argN $ Named Nothing $
              ConP sharpCon cpi [ argN $ Named Nothing $ debruijnNamedVar "x" 0 ] ]
          , clauseBody      = Just $ var 0
          , clauseType      = Just $ defaultArg $ El (varSort 2) $ var 1
          , clauseCatchall  = False
          }
        cc = Case (defaultArg 0) $ Branches False
                               (Map.singleton sharp
                                 $ WithArity 1 $ Done [defaultArg "x"] $ var 0)
                               Map.empty
                               Nothing
        projection = Projection
          { projProper   = True
          , projOrig     = flat
          , projFromType = inf
          , projIndex    = 3
          , projLams     = ProjLams $ [ argH "a" , argH "A" , argN "x" ]
          }
    addConstant flat $
      flatDefn { defPolarity       = []
               , defArgOccurrences = [StrictPos]  -- changing that to [Mixed] destroys monotonicity of 'Rec' in test/succeed/GuardednessPreservingTypeConstructors
               , theDef = emptyFunction
                   { funClauses      = [clause]
                   , funCompiled     = Just $ cc
                   , funProjection   = Just projection
                   , funTerminates   = Just True
                   , funCopatternLHS = isCopatternLHS [clause]
                   }
                }

    -- register flat as record field for constructor sharp
    modifySignature $ updateDefinition sharp $ updateTheDef $ \ def ->
      def { conSrcCon = sharpCon }
    modifySignature $ updateDefinition inf $ updateTheDef $ \ def ->
      def { recConHead = sharpCon, recFields = [defaultArg flat] }
    return flatE

-- The coinductive primitives.
-- moved to TypeChecking.Monad.Builtin<|MERGE_RESOLUTION|>--- conflicted
+++ resolved
@@ -100,11 +100,8 @@
                     , conData   = defName infDefn
                     , conAbstr  = ConcreteDef
                     , conInd    = CoInductive
-<<<<<<< HEAD
                     , conComp   = Nothing
-=======
                     , conErased = []
->>>>>>> a0cf9974
                     }
                 }
     return sharpE
