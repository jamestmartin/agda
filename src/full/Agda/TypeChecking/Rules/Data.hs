{-# LANGUAGE NondecreasingIndentation #-}

module Agda.TypeChecking.Rules.Data where

import Prelude hiding (null)

import Control.Monad
import Control.Monad.Except
import Control.Monad.Trans
import Control.Monad.Trans.Maybe
import Control.Exception as E

-- Control.Monad.Fail import is redundant since GHC 8.8.1
import Control.Monad.Fail (MonadFail)

import Data.Set (Set)
import qualified Data.Set as Set
import Data.List (nub)

import qualified Agda.Syntax.Abstract as A
import qualified Agda.Syntax.Concrete.Name as C
import Agda.Syntax.Abstract.Views (deepUnscope)
import Agda.Syntax.Internal
import Agda.Syntax.Internal.Pattern
import Agda.Syntax.Common
import Agda.Syntax.Position
import qualified Agda.Syntax.Info as Info
import Agda.Syntax.Scope.Monad

import {-# SOURCE #-} Agda.TypeChecking.CompiledClause.Compile
import Agda.TypeChecking.Monad
import Agda.TypeChecking.Conversion
import Agda.TypeChecking.Substitute
import Agda.TypeChecking.Generalize
import Agda.TypeChecking.Implicit
import Agda.TypeChecking.MetaVars
import Agda.TypeChecking.Names
import Agda.TypeChecking.Reduce
import Agda.TypeChecking.Positivity.Occurrence (Occurrence(StrictPos))
import Agda.TypeChecking.Pretty
import Agda.TypeChecking.Primitive hiding (Nat)
import Agda.TypeChecking.Free
import Agda.TypeChecking.Forcing
import Agda.TypeChecking.Irrelevance
import Agda.TypeChecking.Telescope

import {-# SOURCE #-} Agda.TypeChecking.Rules.Term ( isType_ )

import Agda.Utils.Either
import Agda.Utils.List
import Agda.Utils.List1 (List1, pattern (:|))
import qualified Agda.Utils.List1 as List1
import Agda.Utils.Maybe
import Agda.Utils.Monad
import Agda.Utils.Null
import qualified Agda.Utils.Pretty as P
import Agda.Utils.Size

import Agda.Utils.Impossible

---------------------------------------------------------------------------
-- * Datatypes
---------------------------------------------------------------------------

-- | Type check a datatype definition. Assumes that the type has already been
--   checked.
checkDataDef :: A.DefInfo -> QName -> UniverseCheck -> A.DataDefParams -> [A.Constructor] -> TCM ()
checkDataDef i name uc (A.DataDefParams gpars ps) cs =
    traceCall (CheckDataDef (getRange name) name ps cs) $ do

        -- Add the datatype module
        addSection (qnameToMName name)

        -- Look up the type of the datatype.
        def <- instantiateDef =<< getConstInfo name
        t   <- instantiateFull $ defType def
        let npars =
              case theDef def of
                DataOrRecSig n -> n
                _              -> __IMPOSSIBLE__

        -- Make sure the shape of the type is visible
        let unTelV (TelV tel a) = telePi tel a
        t <- unTelV <$> telView t

        parNames <- getGeneralizedParameters gpars name

        -- Top level free vars
        freeVars <- getContextSize

        -- The parameters are in scope when checking the constructors.
        dataDef <- bindGeneralizedParameters parNames t $ \ gtel t0 ->
                   bindParameters (npars - length parNames) ps t0 $ \ ptel t0 -> do

            -- Parameters are always hidden in constructors
            let tel  = abstract gtel ptel
                tel' = hideAndRelParams <$> tel
            -- let tel' = hideTel tel

            -- The type we get from bindParameters is Θ -> s where Θ is the type of
            -- the indices. We count the number of indices and return s.
            -- We check that s is a sort.
            let TelV ixTel s0 = telView' t0
                nofIxs = size ixTel

            s <- workOnTypes $ do
              -- Andreas, 2016-11-02 issue #2290
              -- Trying to unify the sort with a fresh sort meta which is
              -- defined outside the index telescope is the most robust way
              -- to check independence of the indices.
              -- However, it might give the dreaded "Cannot instantiate meta..."
              -- error which we replace by a more understandable error
              -- in case of a suspected dependency.
              s <- newSortMetaBelowInf
              catchError_ (addContext ixTel $ equalType s0 $ raise nofIxs $ sort s) $ \ err ->
                  if any (`freeIn` s0) [0..nofIxs - 1] then typeError . GenericDocError =<<
                     fsep [ "The sort of" <+> prettyTCM name
                          , "cannot depend on its indices in the type"
                          , prettyTCM t0
                          ]
                  else throwError err
              reduce s

            -- cubical: the interval universe does not contain datatypes
            when (s == IntervalUniv) $
              typeError . GenericDocError =<<
              fsep [ "The sort of" <+> prettyTCM name
                   , "cannot be the interval universe"
                   , prettyTCM s
                   ]

            -- when `--without-K`, all the indices should fit in the
            -- sort of the datatype (see #3420).
            let s' = case s of
                  Prop l -> Type l
                  _      -> s
            -- Andreas, 2019-07-16, issue #3916:
            -- NoUniverseCheck should also disable the index sort check!
            unless (uc == NoUniverseCheck) $
              whenM withoutKOption $ checkIndexSorts s' ixTel

            reportSDoc "tc.data.sort" 20 $ vcat
              [ "checking datatype" <+> prettyTCM name
              , nest 2 $ vcat
                [ "type (parameters instantiated):   " <+> prettyTCM t0
                , "type (full):   " <+> prettyTCM t
                , "sort:   " <+> prettyTCM s
                , "indices:" <+> text (show nofIxs)
                , "gparams:" <+> text (show parNames)
                , "params: " <+> text (show $ deepUnscope ps)
                ]
              ]
            let npars = size tel

            -- Change the datatype from an axiom to a datatype with no constructors.
            let dataDef = Datatype
                  { dataPars       = npars
                  , dataIxs        = nofIxs
                  , dataClause     = Nothing
                  , dataCons       = []     -- Constructors are added later
                  , dataSort       = s
                  , dataAbstr      = Info.defAbstract i
                  , dataMutual     = Nothing
                  , dataPathCons   = []     -- Path constructors are added later
                  , dataTranspIx   = Nothing -- Generated later if nofIxs > 0.
                  , dataTransp     = Nothing -- Added later
                  }

            escapeContext impossible npars $ do
              addConstant' name defaultArgInfo name t dataDef
                -- polarity and argOcc.s determined by the positivity checker

            -- Check the types of the constructors
            pathCons <- forM cs $ \ c -> do
              isPathCons <- checkConstructor name uc tel' nofIxs s c
              return $ if isPathCons == PathCons then Just (A.axiomName c) else Nothing

            -- Return the data definition
            return dataDef{ dataPathCons = catMaybes pathCons
                          }



        let cons   = map A.axiomName cs  -- get constructor names

        mtranspix <- inTopContext $ defineTranspIx name
        transpFun <- inTopContext $ defineTranspFun name mtranspix cons (dataPathCons dataDef)

        -- Add the datatype to the signature with its constructors.
        -- It was previously added without them.
<<<<<<< HEAD
        addConstant' name defaultArgInfo name t $
            dataDef{ dataCons = cons }
=======
        addConstant name $
          defaultDefn defaultArgInfo name t $
            dataDef{ dataCons = cons
                   , dataTranspIx = mtranspix
                   , dataTransp   = transpFun
                   }
>>>>>>> aa6f51fe


-- | Ensure that the type is a sort.
--   If it is not directly a sort, compare it to a 'newSortMetaBelowInf'.
forceSort :: Type -> TCM Sort
forceSort t = reduce (unEl t) >>= \case
  Sort s -> return s
  _      -> do
    s <- newSortMetaBelowInf
    equalType t (sort s)
    return s


-- | Type check a constructor declaration. Checks that the constructor targets
--   the datatype and that it fits inside the declared sort.
--   Returns the non-linear parameters.
checkConstructor
  :: QName         -- ^ Name of data type.
  -> UniverseCheck -- ^ Check universes?
  -> Telescope     -- ^ Parameter telescope.
  -> Nat           -- ^ Number of indices of the data type.
  -> Sort          -- ^ Sort of the data type.
  -> A.Constructor -- ^ Constructor declaration (type signature).
  -> TCM IsPathCons
checkConstructor d uc tel nofIxs s (A.ScopedDecl scope [con]) = do
  setScope scope
  checkConstructor d uc tel nofIxs s con
checkConstructor d uc tel nofIxs s con@(A.Axiom _ i ai Nothing c e) =
    traceCall (CheckConstructor d tel s con) $ do
{- WRONG
      -- Andreas, 2011-04-26: the following happens to the right of ':'
      -- we may use irrelevant arguments in a non-strict way in types
      t' <- workOnTypes $ do
-}
        debugEnter c e
        -- check that we are relevant
        case getRelevance ai of
          Relevant   -> return ()
          Irrelevant -> typeError $ GenericError $ "Irrelevant constructors are not supported"
          NonStrict  -> typeError $ GenericError $ "Shape-irrelevant constructors are not supported"
        case getQuantity ai of
          Quantityω{} -> return ()
          Quantity0{} -> return ()
          Quantity1{} -> typeError $ GenericError $ "Quantity-restricted constructors are not supported"
        -- check that the type of the constructor is well-formed
        (t, isPathCons) <- applyQuantityToContext ai $
                           checkConstructorType e d

        lang <- getLanguage
        when (lang == Cubical CErased &&
              isPathCons == PathCons &&
              not (hasQuantity0 ai)) $
          typeError $ GenericError $ unwords
            [ "When --erased-cubical is used higher constructors must"
            , "be erased"
            ]

        -- compute which constructor arguments are forced (only point constructors)
        forcedArgs <- if isPathCons == PointCons
                      then computeForcingAnnotations c t
                      else return []
        -- check that the sort (universe level) of the constructor type
        -- is contained in the sort of the data type
        -- (to avoid impredicative existential types)
        debugFitsIn s
        -- To allow propositional squash, we turn @Prop ℓ@ into @Set ℓ@
        -- for the purpose of checking the type of the constructors.
        let s' = case s of
              Prop l -> Type l
              _      -> s
        arity <- traceCall (CheckConstructorFitsIn c t s') $
                 applyQuantityToContext ai $
                 fitsIn uc forcedArgs t s'
        -- this may have instantiated some metas in s, so we reduce
        s <- reduce s
        debugAdd c t

        (TelV fields _, boundary) <- telViewUpToPathBoundaryP (-1) t

        -- We assume that the current context matches the parameters
        -- of the datatype in an empty context (c.f. getContextSize above).
        params <- getContextTelescope

        (con, comp, projNames) <- do
            -- Name for projection of ith field of constructor c is just c-i
            names <- forM [0 .. size fields - 1] $ \ i ->
              freshAbstractQName'_ $ P.prettyShow (A.qnameName c) ++ "-" ++ show i

            -- nofIxs == 0 means the data type can be reconstructed
            -- by appling the QName d to the parameters.
            let dataT = El s $ Def d $ map Apply $ teleArgs params

            reportSDoc "tc.data.con.comp" 5 $ inTopContext $ vcat $
              [ "params =" <+> pretty params
              , "dataT  =" <+> pretty dataT
              , "fields =" <+> pretty fields
              , "names  =" <+> pretty names
              ]

            let con = ConHead c IsData Inductive $ zipWith (<$) names $ map argFromDom $ telToList fields

            defineProjections d con params names fields dataT
            -- Cannot compose indexed inductive types yet.
            comp <- if nofIxs /= 0 || (Info.defAbstract i == AbstractDef)
                    then return emptyCompKit
                    else inTopContext $ defineCompData d con params names fields dataT boundary
            return (con, comp, Just names)

        -- add parameters to constructor type and put into signature
        escapeContext impossible (size tel) $ do

          addConstant' c ai c (telePi tel t) $ Constructor
              { conPars   = size tel
              , conArity  = arity
              , conSrcCon = con
              , conData   = d
              , conAbstr  = Info.defAbstract i
              , conInd    = Inductive
              , conComp   = comp
              , conProj   = projNames
              , conForced = forcedArgs
              , conErased = Nothing  -- computed during compilation to treeless
              }

        -- Add the constructor to the instance table, if needed
        case Info.defInstance i of
          InstanceDef _r -> setCurrentRange c $ do
            -- Including the range of the @instance@ keyword, like
            -- @(getRange (r,c))@, does not produce good results.
            -- Andreas, 2020-01-28, issue #4360:
            -- Use addTypedInstance instead of addNamedInstance
            -- to detect unusable instances.
            addTypedInstance c t
            -- addNamedInstance c d
          NotInstanceDef -> pure ()

        return isPathCons

  where
    -- Issue 3362: we need to do the `constructs` call inside the
    -- generalization, so unpack the A.Generalize
    checkConstructorType (A.ScopedExpr s e) d = withScope_ s $ checkConstructorType e d
    checkConstructorType e d = do
      let check k e = do
            t <- workOnTypes $ isType_ e
            -- check that the type of the constructor ends in the data type
            n <- getContextSize
            debugEndsIn t d (n - k)
            isPathCons <- constructs (n - k) k t d
            return (t, isPathCons)

      case e of
        A.Generalized s e -> do
          (_, t, isPathCons) <- generalizeType' s (check 1 e)
          return (t, isPathCons)
        _ -> check 0 e

    debugEnter c e =
      reportSDoc "tc.data.con" 5 $ vcat
        [ "checking constructor" <+> prettyTCM c <+> ":" <+> prettyTCM e
        ]
    debugEndsIn t d n =
      reportSDoc "tc.data.con" 15 $ vcat
        [ sep [ "checking that"
              , nest 2 $ prettyTCM t
              , "ends in" <+> prettyTCM d
              ]
        , nest 2 $ "nofPars =" <+> text (show n)
        ]
    debugFitsIn s =
      reportSDoc "tc.data.con" 15 $ sep
        [ "checking that the type fits in"
        , nest 2 $ prettyTCM s
        ]
    debugAdd c t =
      reportSDoc "tc.data.con" 5 $ vcat
        [ "adding constructor" <+> prettyTCM c <+> ":" <+> prettyTCM t
        ]
checkConstructor _ _ _ _ _ _ = __IMPOSSIBLE__ -- constructors are axioms

defineCompData :: QName      -- datatype name
               -> ConHead
               -> Telescope  -- Γ parameters
               -> [QName]    -- projection names
               -> Telescope  -- Γ ⊢ Φ field types
               -> Type       -- Γ ⊢ T target type
               -> Boundary   -- [(i,t_i,b_i)],  Γ.Φ ⊢ [ (i=0) -> t_i; (i=1) -> u_i ] : B_i
               -> TCM CompKit
defineCompData d con params names fsT t boundary = do
  required <- mapM getTerm'
    [ builtinInterval
    , builtinIZero
    , builtinIOne
    , builtinIMin
    , builtinIMax
    , builtinINeg
    , builtinPOr
    , builtinItIsOne
    ]
  if not (all isJust required) then return $ emptyCompKit else do
    hcomp  <- whenDefined (null boundary) [builtinHComp,builtinTrans] (defineTranspOrHCompD DoHComp  d con params names fsT t boundary)
    transp <- whenDefined True            [builtinTrans]              (defineTranspOrHCompD DoTransp d con params names fsT t boundary)
    return $ CompKit
      { nameOfTransp = transp
      , nameOfHComp  = hcomp
      }
  where
    -- Δ^I, i : I |- sub Δ : Δ
    sub tel = [ var n `apply` [Arg defaultArgInfo $ var 0] | n <- [1..size tel] ] ++# EmptyS __IMPOSSIBLE__
    withArgInfo tel = zipWith Arg (map domInfo . telToList $ tel)

    defineTranspOrHCompD cmd d con params names fsT t boundary = do
      let project = (\ t p -> apply (Def p []) [argN t])
      stuff <- defineTranspOrHCompForFields cmd
                 (guard (not $ null boundary) >> Just (Con con ConOSystem $ teleElims fsT boundary))
                 project d params fsT (map argN names) t
      caseMaybe stuff (return Nothing) $ \ ((theName, gamma , ty, _cl_types , bodies), theSub) -> do

      iz <- primIZero
      body <- do
        case cmd of
          DoHComp -> return $ Con con ConOSystem (map Apply $ withArgInfo fsT bodies)
          DoTransp | null boundary {- && null ixs -} -> return $ Con con ConOSystem (map Apply $ withArgInfo fsT bodies)
                   | otherwise -> do
            io <- primIOne
            tIMax <- primIMax
            tIMin <- primIMin
            tINeg <- primINeg
            tPOr  <- fromMaybe __IMPOSSIBLE__ <$> getTerm' builtinPOr
            tHComp <- primHComp
            -- Δ = params
            -- Δ ⊢ Φ = fsT
            -- (δ : Δ) ⊢ T = R δ
            -- (δ : Δ) ⊢ con : Φ → R δ  -- no indexing
            -- boundary = [(i,t_i,u_i)]
            -- Δ.Φ ⊢ [ (i=0) -> t_i; (i=1) -> u_i ] : B_i
            -- Δ.Φ | PiPath Φ boundary (R δ) |- teleElims fsT boundary : R δ
            -- Γ = ((δ : Δ^I), φ, us : Φ[δ 0]) = gamma
            -- Γ ⊢ ty = R (δ i1)
            -- (γ : Γ) ⊢ cl_types = (flatten Φ)[n ↦ f_n (transpR γ)]
            -- Γ ⊢ bodies : Φ[δ i1]
            -- Γ ⊢ t : ty
            -- Γ, i : I ⊢ theSub : Δ.Φ
            let

              -- Δ.Φ ⊢ u = Con con ConOSystem $ teleElims fsT boundary : R δ
              u = Con con ConOSystem $ teleElims fsT boundary
              -- Γ ⊢ u
              the_u = liftS (size fsT) d0 `applySubst` u
                where
                  -- δ : Δ^I, φ : F ⊢ [δ 0] : Δ
                  d0 :: Substitution
                  d0 = wkS 1 -- Δ^I, φ : F ⊢ Δ
                             (consS iz IdS `composeS` sub params) -- Δ^I ⊢ Δ
                                       -- Δ^I , i:I ⊢ sub params : Δ
              the_phi = raise (size fsT) $ var 0
              -- Γ ⊢ sigma : Δ.Φ
              -- sigma = [δ i1,bodies]
              -- sigma = theSub[i1]
              sigma = reverse bodies ++# d1
               where
                -- δ i1
                d1 :: Substitution
                d1 = wkS (size gamma - size params) -- Γ ⊢ Δ
                       (consS io IdS `composeS` sub params) -- Δ^I ⊢ Δ
                                 -- Δ^I , i:I ⊢ sub params : Δ

              -- Δ.Φ ⊢ [ (i=0) -> t_i; (i=1) -> u_i ] : R δ
              bs = fullBoundary fsT boundary
              -- ψ = sigma `applySubst` map (\ i → i ∨ ~ i) . map fst $ boundary
              -- Γ ⊢ t : R (δ i1)
              w1' = Con con ConOSystem $ sigma `applySubst` teleElims fsT boundary
              -- (δ, φ, u0) : Γ ⊢
              -- w1 = hcomp (\ i → R (δ i1))
              --            (\ i → [ ψ ↦ α (~ i), φ ↦ u0])
              --            w1'
              imax x y = pure tIMax <@> x <@> y
              ineg r = pure tINeg <@> r
              lvlOfType = (\ (Type l) -> Level l) . getSort
              pOr la i j u0 u1 = pure tPOr <#> (lvlOfType <$> la) <@> i <@> j
                                           <#> ilam "o" (\ _ -> unEl <$> la) <@> u0 <@> u1
              absAp x y = liftM2 absApp x y

              mkFace (r,(u1,u2)) = runNamesT [] $ do
                -- Γ
                phi <- open the_phi  -- (δ , φ , us) ⊢ φ
                -- Γ ⊢ ty = Abs i. R (δ i)
                ty <- open (Abs "i" $ (liftS 1 (raiseS (size gamma - size params)) `composeS` sub params) `applySubst` t)

                bind "i" $ \ i -> do
                  -- Γ, i
                  [r,u1,u2] <- mapM (open . applySubst theSub) [r,u1,u2]
                  psi <- imax r (ineg r)
                  let
                    -- Γ, i ⊢ squeeze u = primTrans (\ j -> ty [i := i ∨ j]) (φ ∨ i) u
                    squeeze u = cl primTrans
                                          <#> lam "j" (\ j -> lvlOfType <$> ty `absAp` (imax i j))
                                          <@> lam "j" (\ j -> unEl <$> ty `absAp` (imax i j))
                                          <@> (phi `imax` i)
                                          <@> u
                  alpha <- pOr (ty `absAp` i)
                              (ineg r)
                              r
                           (ilam "o" $ \ _ -> squeeze u1) (ilam "o" $ \ _ -> squeeze u2)
                  return $ (psi, alpha)

            -- Γ ⊢ Abs i. [(ψ_n,α_n : [ψ] → R (δ i))]
            faces <- mapM mkFace bs

            runNamesT [] $ do
                -- Γ
                w1' <- open w1'
                phi <- open the_phi
                u   <- open the_u
                -- R (δ i1)
                ty <- open ty
                faces <- mapM (\ x -> liftM2 (,) (open . noabsApp __IMPOSSIBLE__ $ fmap fst x) (open $ fmap snd x)) faces
                let
                  thePsi = foldl1 imax (map fst faces)
                  hcomp ty phi sys a0 = pure tHComp <#> (lvlOfType <$> ty)
                                                    <#> (unEl <$> ty)
                                                    <#> phi
                                                    <@> sys
                                                    <@> a0
                let
                 sys = lam "i" $ \ i -> do
                  let
                    recurse [(psi,alpha)] = alpha `absAp` (ineg i)
                    recurse ((psi,alpha):xs) = pOr ty
                                                   psi  theOr
                                                   (alpha `absAp` (ineg i)) (recurse xs)
                      where
                        theOr = foldl1 imax (map fst xs)
                    recurse [] = __IMPOSSIBLE__
                    sys_alpha = recurse faces
                  pOr ty
                                                   thePsi    phi
                                                   sys_alpha (ilam "o" $ \ _ -> u)
                hcomp ty (thePsi `imax` phi) sys w1'


      let

        -- δ : Δ^I, φ : F ⊢ [δ 0] : Δ
        d0 :: Substitution
        d0 = wkS 1 -- Δ^I, φ : F ⊢ Δ
                       (consS iz IdS `composeS` sub params) -- Δ^I ⊢ Δ
                                 -- Δ^I , i:I ⊢ sub params : Δ

        -- Δ.Φ ⊢ u = Con con ConOSystem $ teleElims fsT boundary : R δ
--        u = Con con ConOSystem $ teleElims fsT boundary
        up = ConP con (ConPatternInfo defaultPatternInfo False False Nothing False) $
               telePatterns (d0 `applySubst` fsT) (liftS (size fsT) d0 `applySubst` boundary)
--        gamma' = telFromList $ take (size gamma - 1) $ telToList gamma

        -- (δ , φ , fs : Φ[d0]) ⊢ u[liftS Φ d0]
        -- (δ , φ, u) : Γ ⊢ body
        -- Δ ⊢ Φ = fsT
        -- (δ , φ , fs : Φ[d0]) ⊢ u[liftS Φ d0] `consS` raiseS Φ : Γ
--        (tel',theta) = (abstract gamma' (d0 `applySubst` fsT), (liftS (size fsT) d0 `applySubst` u) `consS` raiseS (size fsT))

      let
        pats | null boundary = teleNamedArgs gamma
             | otherwise     = take (size gamma - size fsT) (teleNamedArgs gamma) ++ [argN $ unnamed $ up]
        clause = Clause
          { clauseTel         = gamma
          , clauseType        = Just . argN $ ty
          , namedClausePats   = pats
          , clauseFullRange   = noRange
          , clauseLHSRange    = noRange
          , clauseCatchall    = False
          , clauseBody        = Just $ body
          , clauseExact       = Just True
          , clauseRecursive   = Nothing
              -- Andreas 2020-02-06 TODO
              -- Or: Just False;  is it known to be non-recursive?
          , clauseUnreachable = Just False
          , clauseEllipsis    = NoEllipsis
          }
        cs = [clause]
      addClauses theName cs
      (mst, _, cc) <- inTopContext (compileClauses Nothing cs)
      whenJust mst $ setSplitTree theName
      setCompiledClauses theName cc
      setTerminates theName True
      return $ Just theName

    whenDefined False _ _ = return Nothing
    whenDefined True xs m = do
      xs <- mapM getTerm' xs
      if all isJust xs then m else return Nothing

-- Andrea: TODO handle Irrelevant fields somehow.
-- | Define projections for non-indexed data types (families don't work yet).
--   Of course, these projections are partial functions in general.
--
--   Precondition: we are in the context Γ of the data type parameters.
defineProjections :: QName      -- datatype name
                  -> ConHead
                  -> Telescope  -- Γ parameters
                  -> [QName]    -- projection names
                  -> Telescope  -- Γ ⊢ Φ field types
                  -> Type       -- Γ ⊢ T target type
                  -> TCM ()
defineProjections dataName con params names fsT t = do
  let
    -- Γ , (d : T) ⊢ Φ[n ↦ proj n d]
    fieldTypes = ([ Def f [] `apply` [argN $ var 0] | f <- reverse names ] ++# raiseS 1) `applySubst`
                    flattenTel fsT  -- Γ , Φ ⊢ Φ
    -- ⊢ Γ , (d : T)
    projTel    = abstract params (ExtendTel (defaultDom t) (Abs "d" EmptyTel))
    np         = size params

  forM_ (zip3 (downFrom (size fieldTypes)) names fieldTypes) $ \ (i,projName,ty) -> do
    let
      projType = abstract projTel <$> ty
      cpi    = ConPatternInfo defaultPatternInfo False False (Just $ argN $ raise (size fsT) t) False
      conp   = defaultNamedArg $ ConP con cpi $ teleNamedArgs fsT
      sigma  = Con con ConOSystem (map Apply $ teleArgs fsT) `consS` raiseS (size fsT)
      clause = empty
          { clauseTel         = abstract params fsT
          , namedClausePats   = [ conp ]
          , clauseBody        = Just $ var i
          , clauseType        = Just $ argN $ applySubst sigma $ unDom ty
          , clauseRecursive   = Just False  -- non-recursive
          , clauseUnreachable = Just False
          }

    reportSDoc "tc.data.proj" 20 $ inTopContext $ sep
      [ "proj" <+> prettyTCM (i,ty)
      , nest 2 $ sep [ prettyTCM projName, ":", prettyTCM projType ]
      ]

    -- Andreas, 2020-02-14, issue #4437
    -- Define data projections as projection-like from the start.
    noMutualBlock $ do
      let cs = [ clause ]
      (mst, _, cc) <- compileClauses Nothing cs
      let fun = emptyFunction
                { funClauses    = cs
                , funCompiled   = Just cc
                , funSplitTree  = mst
                , funProjection = Just $ Projection
                    { projProper   = Nothing
                    , projOrig     = projName
                    , projFromType = Arg (getArgInfo ty) dataName
                    , projIndex    = np + 1
                    , projLams     = ProjLams $ map (argFromDom . fmap fst) $ telToList projTel
                    }
                , funMutual     = Just []
                , funTerminates = Just True
                }
      lang <- getLanguage
      inTopContext $ addConstant projName $
        (defaultDefn defaultArgInfo projName (unDom projType) lang fun)
          { defNoCompilation  = True
          , defArgOccurrences = [StrictPos]
          }

      reportSDoc "tc.data.proj.fun" 60 $ inTopContext $ vcat
        [ "proj" <+> prettyTCM i
        , nest 2 $ pretty fun
        ]


freshAbstractQName'_ :: String -> TCM QName
freshAbstractQName'_ = freshAbstractQName noFixity' . C.simpleName


-- | Defines and returns the name of the `transpIx` function.
defineTranspIx :: QName  -- ^ datatype name
               -> TCM (Maybe QName)
defineTranspIx d = do
  def <- getConstInfo d
  case theDef def of
    Datatype { dataPars = npars
             , dataIxs = nixs
             , dataSort = s}
     -> do
      let t = defType def
      reportSDoc "tc.data.ixs" 20 $ vcat
        [ "name :" <+> prettyTCM d
        , "type :" <+> prettyTCM t
        , "npars:" <+> pretty npars
        , "nixs :" <+> pretty nixs
        ]
      if nixs == 0 then return Nothing else do
      trIx <- freshAbstractQName'_ $ "transpX-" ++ P.prettyShow (A.qnameName d)
      TelV params t' <- telViewUpTo npars t
      TelV ixs    dT <- telViewUpTo nixs t'
      -- params     ⊢ s
      -- params     ⊢ ixs
      -- params.ixs ⊢ dT
      reportSDoc "tc.data.ixs" 20 $ vcat
        [ "params :" <+> prettyTCM params
        , "ixs    :" <+> (addContext params $ prettyTCM ixs)
        , "dT     :" <+> (addContext params $ addContext ixs $ prettyTCM dT)
        ]
      -- theType <- abstract params <$> undefined
      interval <- primIntervalType
      let deltaI = expTelescope interval ixs
      iz <- primIZero
      io@(Con c _ _) <- primIOne
      imin <- getPrimitiveTerm "primIMin"
      imax <- getPrimitiveTerm "primIMax"
      ineg <- getPrimitiveTerm "primINeg"
      transp <- getPrimitiveTerm builtinTrans
      por <- getPrimitiveTerm "primPOr"
      one <- primItIsOne
      -- reportSDoc "trans.rec" 20 $ text $ show params
      -- reportSDoc "trans.rec" 20 $ text $ show deltaI
      -- reportSDoc "trans.rec" 10 $ text $ show fsT

      -- let thePrefix = "transp-"
      -- theName <- freshAbstractQName'_ $ thePrefix ++ P.prettyShow (A.qnameName name)

      -- reportSLn "trans.rec" 5 $ ("Generated name: " ++ show theName ++ " " ++ showQNameId theName)

      -- record type in 'exponentiated' context
      -- (params : Γ)(ixs : Δ^I), i : I |- T[params, ixs i]
      let rect' = sub ixs `applySubst` El (raise (size ixs) s) (Def d (teleElims (abstract params ixs) []))
      addContext params $ reportSDoc "tc.data.ixs" 20 $ "deltaI:" <+> prettyTCM deltaI
      addContext params $ addContext deltaI $ addContext ("i"::String, defaultDom interval) $ do
        reportSDoc "tc.data.ixs" 20 $ "rect':" <+> pretty (sub ixs)
        reportSDoc "tc.data.ixs" 20 $ "rect':" <+> pretty rect'

      theType <- (abstract (setHiding Hidden <$> params) <$>) . (abstract deltaI <$>) $ runNamesT [] $ do
                  rect' <- open (runNames [] $ bind "i" $ \ x -> let _ = x `asTypeOf` pure (undefined :: Term) in
                                                                 pure rect')
                  nPi' "phi" (primIntervalType) $ \ phi ->
                   (absApp <$> rect' <*> pure iz) --> (absApp <$> rect' <*> pure io)

      TelV ctel ctype <- telView theType
      reportSDoc "tc.data.ixs" 20 $ "transpIx:" <+> prettyTCM theType
      let
        ctel = abstract params $ abstract deltaI $ ExtendTel (defaultDom $ subst 0 iz rect') (Abs "t" EmptyTel)
        ps = telePatterns ctel []
        cpi = noConPatternInfo { conPType = Just (defaultArg interval) }
        pat :: NamedArg (Pattern' DBPatVar)
        pat = defaultNamedArg $ ConP c cpi []
        clause = empty
          { clauseTel         = ctel
          , namedClausePats   = init ps ++ [pat, last ps]

          , clauseBody        = Just $ var 0
          , clauseType        = Just $ defaultArg $ raise 1 $ subst 0 io rect'
          , clauseRecursive   = Just False  -- non-recursive
          , clauseUnreachable = Just False
          }

      noMutualBlock $ do
        let cs = [ clause ]
--        we do not compile clauses as that leads to throwing missing clauses errors.
--        (mst, _, cc) <- compileClauses Nothing cs
        let fun = emptyFunction
                  { funClauses    = cs
               --   , funCompiled   = Just cc
               --   , funSplitTree  = mst
                  , funProjection = Nothing
                  , funMutual     = Just []
                  , funTerminates = Just True
                  }
        inTopContext $ addConstant trIx $
          (defaultDefn defaultArgInfo trIx theType fun)
            { defNoCompilation  = True
            }

        -- reportSDoc "tc.data.proj.fun" 60 $ inTopContext $ vcat
        --   [ "proj" <+> prettyTCM i
        --   , nest 2 $ pretty fun
        --   ]
      -- addContext ctel $ do
      --   let es = teleElims ctel []
      --   r <- reduce $ Def trIx es
      --   reportSDoc "tc.data.ixs" 20 $ "reducedx:" <+> prettyTCM r
      --   r <- reduce $ Def trIx (init es ++ [Apply $ argN io, last es])
      --   reportSDoc "tc.data.ixs" 20 $ "reduced1:" <+> prettyTCM r
      return $ Just trIx
    _ -> __IMPOSSIBLE__
  where

    -- Γ, Δ^I, i : I |- sub (Γ ⊢ Δ) : Γ, Δ
    sub tel = expS $ size tel


defineTranspFun :: QName -- ^ datatype
                -> Maybe QName -- ^ transpX "constructor"
                -> [QName]     -- ^ constructor names
                -> [QName]     -- ^ path cons
                -> TCM (Maybe QName) -- transp function for the datatype.
defineTranspFun d mtrX cons pathCons = do
  def <- getConstInfo d
  case theDef def of
    Datatype { dataPars = npars
             , dataIxs = nixs
             , dataSort = s@(Type _)
--             , dataCons = cons -- not there yet
             }
     -> do
      let t = defType def
      reportSDoc "tc.data.transp" 20 $ vcat
        [ "name :" <+> prettyTCM d
        , "type :" <+> prettyTCM t
        , "npars:" <+> pretty npars
        , "nixs :" <+> pretty nixs
        ]
      trD <- freshAbstractQName'_ $ "transp" ++ P.prettyShow (A.qnameName d)
      TelV params t' <- telViewUpTo npars t
      TelV ixs    dT <- telViewUpTo nixs t'

      let tel = abstract params ixs
      mixs <- runMaybeT $ traverse (traverse (MaybeT . toLType)) ixs
      caseMaybe mixs (return Nothing) $ \ _ -> do

      io@(Con io_c _ []) <- primIOne
      iz <- primIZero

      interval <- primIntervalType
      let telI = expTelescope interval tel
          sigma = sub tel
          dTs = (sigma `applySubst` El s (Def d $ map Apply $ teleArgs tel))

      theType <- (abstract telI <$>) $ runNamesT [] $ do
                  dT <- open $ Abs "i" $ dTs
                  nPi' "phi" primIntervalType $ \ phi ->
                   (absApp <$> dT <*> pure iz) --> (absApp <$> dT <*> pure io)


      reportSDoc "tc.data.transp" 20 $ "transpD:" <+> prettyTCM theType


      noMutualBlock $ do
        inTopContext $ addConstant trD $
          (defaultDefn defaultArgInfo trD theType emptyFunction)
        let
          ctel = abstract telI $ ExtendTel (defaultDom $ subst 0 iz dTs) (Abs "t" EmptyTel)
          ps = telePatterns ctel []
          cpi = noConPatternInfo { conPType = Just (defaultArg interval)
                                 , conPFallThrough = True
                                 }
          pat :: NamedArg (Pattern' DBPatVar)
          pat = defaultNamedArg $ ConP io_c cpi []
          clause = empty
            { clauseTel         = ctel
            , namedClausePats   = init ps ++ [pat, last ps]

            , clauseBody        = Just $ var 0
            , clauseType        = Just $ defaultArg $ raise 1 $ subst 0 io dTs
            , clauseRecursive   = Just False  -- non-recursive
            , clauseUnreachable = Just False
            }
        let debugNoTransp cl = enterClosure cl $ \ t -> do
              reportSDoc "tc.data.transp" 20 $ addContext ("i" :: String, __DUMMY_DOM__) $
                "could not transp" <+> prettyTCM (absBody t)
        -- TODO: if no params nor indexes trD phi u0 = u0.
        ecs <- tryTranspError $ (clause:) <$> defineConClause trD (not $ null pathCons) mtrX npars nixs ixs telI sigma dTs cons
        caseEitherM (pure ecs) (\ cl -> debugNoTransp cl >> return Nothing) $ \ cs -> do
        (mst, _, cc) <- compileClauses Nothing cs
        let fun = emptyFunction
                  { funClauses    = cs
                  , funCompiled   = Just cc
                  , funSplitTree  = mst
                  , funProjection = Nothing
                  , funMutual     = Just []
                  , funTerminates = Just True
                  }
        inTopContext $ addConstant trD $
          (defaultDefn defaultArgInfo trD theType fun)
            { defNoCompilation  = True
            }
        reportSDoc "tc.data.transp" 20 $ sep
          [ "transp: compiled clauses of " <+> prettyTCM trD
          , nest 2 $ return $ P.pretty cc
          ]

        return $ Just trD


    Datatype {} -> return Nothing
    _           -> __IMPOSSIBLE__
  where
    -- Γ, Δ^I, i : I |- sub (Γ ⊢ Δ) : Γ, Δ
    sub tel = expS (size tel)

defineConClause :: QName -- ^ trD
                -> Bool  -- ^ HIT
                -> Maybe QName -- ^ trX
                -> Nat  -- ^ npars = size Δ
                -> Nat  -- ^ nixs = size X
                -> Telescope -- ^ Δ ⊢ X
                -> Telescope -- ^ (Δ.X)^I
                -> Substitution -- ^ (Δ.X)^I, i : I ⊢ σ : Δ.X
                -> Type       -- ^ (Δ.X)^I, i : I ⊢ D[δ i,x i] -- datatype
                -> [QName]      -- ^ Constructors
                -> TCM [Clause]
defineConClause trD' isHIT mtrX npars nixs xTel' telI sigma dT' cnames = do

  unless (isNothing mtrX == (nixs == 0)) $ __IMPOSSIBLE__

  io <- primIOne
  iz <- primIZero
  tHComp <- primHComp
  tINeg <- primINeg
  let max i j = cl primIMax <@> i <@> j
  let min i j = cl primIMin <@> i <@> j
  let neg i = cl primINeg <@> i
  let hcomp ty sys u0 = do
          ty <- ty
          Just (LEl l ty) <- toLType ty
          l <- open $ Level l
          ty <- open $ ty
          face <- (foldr max (pure iz) $ map fst $ sys)
          sys <- lam "i'" $ \ i -> combineSys l ty [(phi, u <@> i) | (phi,u) <- sys]
          pure tHComp <#> l <#> ty <#> pure face <@> pure sys <@> u0
  interval <- primIntervalType
  let intervalTel nm = ExtendTel (defaultDom interval) (Abs nm EmptyTel)

  let (parI,ixsI) = splitTelescopeAt npars telI
  let
    abstract_trD :: MonadFail m => (Vars m -> Vars m -> Vars m -> NamesT m Telescope) -> NamesT m Telescope
    abstract_trD k = do
               ixsI <- open $ AbsN (teleNames parI) ixsI
               parI <- open parI
               abstractN parI $ \ delta -> do
               abstractN (ixsI `applyN` delta) $ \ x -> do
               abstractN (pure $ intervalTel "phi") $ \ phi -> do
               k delta x phi
    bind_trD :: MonadFail m => (ArgVars m -> ArgVars m -> ArgVars m -> NamesT m b) ->
                NamesT m (AbsN (AbsN (AbsN b)))
    bind_trD k = do
      bindNArg (teleArgNames parI) $ \ delta_ps -> do
      bindNArg (teleArgNames ixsI) $ \ x_ps -> do
      bindNArg (teleArgNames $ intervalTel "phi") $ \ phi_ps -> do
      k delta_ps x_ps phi_ps
  let trD = bindNArg (teleArgNames parI) $ \ delta ->
            bindNArg (teleArgNames ixsI) $ \ x ->
            bindN ["phi","u0"]           $ \ [phi,u0] ->
              ((Def trD' [] `apply`) <$> sequence (delta ++ x)) <@> phi <@> u0
  -- [Δ] ⊢ X
  let xTel = pure $ AbsN (teleNames parI) xTel'
  -- [δ : Δ^I, x : X^I, i : I] ⊢ D (δ i) (x i)
  let dT = pure $ AbsN (teleNames parI ++ teleNames ixsI ++ ["i"]) dT'

  let hcompComputes = not $ isHIT || nixs > 0
  c_HComp <- if hcompComputes then return [] else do
      reportSDoc "tc.data.transp.con" 20 $ "======================="
      reportSDoc "tc.data.transp.con" 20 $ "hcomp"
      qHComp <- fromMaybe __IMPOSSIBLE__ <$> getPrimitiveName' builtinHComp
      hcomp_ty <- defType <$> getConstInfo qHComp
      gamma <- runNamesT [] $ do
               ixsI <- open $ AbsN (teleNames parI) ixsI
               parI <- open parI
               abstract_trD $ \ delta x _ -> do
               Just (LEl l ty) <- toLType =<< (dT `applyN` (delta ++ x ++ [pure iz]))
               -- (φ : I), (I → Partial φ (D (δ i0) (x i0))), D (δ i0) (x i0)
               TelV args _ <- lift $ telView =<< piApplyM hcomp_ty [Level l,ty]
               unless (size args == 3) __IMPOSSIBLE__
               pure args
      res <- runNamesT [] $ do
        let hcompArgs = map argN ["phi","u","u0"]
        bind_trD $ \ delta_ps x_ps phi_ps -> do
        let x = map (fmap unArg) x_ps
        let delta = map (fmap unArg) delta_ps
        let [phi] = map (fmap unArg) phi_ps
        bindNArg hcompArgs $ \ as0 -> do -- as0 : aTel[delta 0]
        let
          origPHComp = do
            Just (LEl l t) <- toLType =<< (dT `applyN` (delta ++ x ++ [pure iz]))
            let ds = map (argH . unnamed . dotP) [Level l, t]
            ps0@[_hphi,_u,_u0] <- sequence $ as0
            pure $ DefP defaultPatternInfo qHComp $ ds ++ ps0
          psHComp = sequence $ delta_ps ++ x_ps ++ phi_ps ++ [argN . unnamed <$> origPHComp]
        let
          rhsTy = dT `applyN` (delta ++ x ++ [pure io])
        -- trD δ x φ (hcomp [hφ ↦ u] u0) ↦ rhsHComp
        let rhsHComp = do
              let [hphi,u,u0] = map (fmap unArg) as0
              -- TODO: should trD be transp for the datatype?
              let baseHComp = trD `applyN` delta `applyN` x `applyN` [phi,u0]
              let sideHComp = lam "i" $ \ i -> ilam "o" $ \ o -> do
                     trD `applyN` delta `applyN` x `applyN` [phi,u <@> i <..> o]
              hcomp rhsTy [(hphi, sideHComp)] baseHComp
        (,,) <$> psHComp <*> rhsTy <*> rhsHComp
      let (ps,rhsTy,rhs) = unAbsN $ unAbsN $ unAbsN $ unAbsN $ res
      (:[]) <$> mkClause gamma ps rhsTy rhs


  c_trX   <- caseMaybe mtrX (pure []) $ \ trX -> do
        reportSDoc "tc.data.transp.con" 20 $ "======================="
        reportSDoc "tc.data.transp.con" 20 $ prettyTCM trX
        gamma <- runNamesT [] $ do
                     ixsI <- open $ AbsN (teleNames parI) ixsI
                     parI <- open parI
                     abstract_trD $ \ delta _ _ -> do
                     let delta0_refl = flip map delta $ \ p -> lam "i" $ \ _ -> p <@> pure iz
                     abstractN (ixsI `applyN` delta0_refl) $ \ x' -> do
                     abstractN (pure $ intervalTel "phi'") $ \ _ -> do
                     ty <- dT `applyN` (delta0_refl ++ x' ++ [pure iz])
                     pure $ ExtendTel (defaultDom ty) $ Abs "t" EmptyTel
        res <- runNamesT [] $
          bind_trD $ \ delta_ps x_ps phi_ps -> do
          let x = map (fmap unArg) x_ps
          let delta = map (fmap unArg) delta_ps
          let [phi] = map (fmap unArg) phi_ps
          --- pattern matching args below
          bindNArg (map (fmap (++ "'")) (teleArgNames ixsI)) $ \ x'_ps -> do
          let x' = map (fmap unArg) x'_ps :: [NamesT TCM Term]
          let phi'name = teleArgNames $ intervalTel "phi'"
          bindNArg phi'name $ \ phi'_ps -> do
          let phi's = map (fmap unArg) phi'_ps
          bindNArg [argN "t"] $ \ as0 -> do
          let deltaArg i = do
                i <- i
                xs <- sequence delta_ps
                pure $ flip map xs (fmap (`apply` [argN i]))

          let
            origPTrX = do
              x'_ps <- sequence x'_ps
              phi'_ps <- sequence phi'_ps
              ds <- map (setHiding Hidden . fmap (unnamed . dotP)) <$> deltaArg (pure iz)
              ps0@[_t] <- sequence as0
              pure $ DefP defaultPatternInfo trX $ ds ++ x'_ps ++ phi'_ps ++ ps0
            psTrX = sequence $ delta_ps ++ x_ps ++ phi_ps ++ [argN . unnamed <$> origPTrX]

            rhsTy = dT `applyN` (delta ++ x ++ [pure io])

          -- trD δ x φ (trX x' φ' t) ↦ rhsTrx
          let rhsTrX = do
                let [t] = map (fmap unArg) as0
                let [phi'] = phi's
                let telXdeltai = bind "i" $ \ i -> applyN xTel (map (<@> i) delta)
                let reflx1 = flip map x $ \ q -> lam "i" $ \ _ -> q <@> pure io
                let symx' = flip map x' $ \ q' -> lam "i" $ \ i -> q' <@> neg i
                x_tr <- mapM (open . unArg) =<< transpPathTel' telXdeltai symx' reflx1 phi' x
                let baseTrX = trD `applyN` delta `applyN` x_tr `applyN` [phi `min` phi',t]
                let sideTrX = lam "j" $ \ j -> ilam "o" $ \ _ -> do
                      let trD_f = trD `applyN` (flip map delta $ \ p -> lam "i" $ \ i -> p <@> (i `min` neg j))
                                      `applyN` (flip map x_tr  $ \ p -> lam "i" $ \ i -> p <@> (i `min` neg j))
                                      `applyN` [(phi `min` phi') `max` j,t]
                      let x_tr_f = fmap (fmap (\ (Abs n (Arg i t)) -> Arg i $ Lam defaultArgInfo (Abs n t)) . sequence) $
                           bind "i" $ \ i -> do
                            j <- j
                            map (fmap (`apply` [argN j])) <$> trFillPathTel' telXdeltai symx' reflx1 phi' x (neg i)
                      let args = liftM2 (++) (map (setHiding Hidden) <$> deltaArg (pure io)) x_tr_f
                      (apply (Def trX []) <$> args) <@> (phi' `max` neg j) <@> trD_f
                hcomp rhsTy [(phi,sideTrX),(phi',lam "i" $ \ _ -> ilam "o" $ \ _ -> baseTrX)]
                            baseTrX

          (,,) <$> psTrX <*> rhsTy <*> rhsTrX


        let (ps,rhsTy,rhs) = unAbsN $ unAbsN $ unAbsN $ unAbsN $ unAbsN $ unAbsN $ res
        (:[]) <$> mkClause gamma ps rhsTy rhs

  fmap ((c_HComp ++ c_trX) ++) $ forM cnames $ \ cname -> do
    def <- getConstInfo cname
    let
      Constructor
       { conPars = npars'
       , conArity = nargs
       , conSrcCon = chead
       } = theDef def
    do
        let tcon = defType def

        reportSDoc "tc.data.transp.con" 20 $ "======================="
        reportSDoc "tc.data.transp.con" 20 $ "tcon:" <+> prettyTCM (conName chead) <+> prettyTCM tcon

        unless (conName chead == cname && npars' == npars) $ __IMPOSSIBLE__


        TelV prm tcon' <- telViewUpTo npars' tcon
        -- Δ ⊢ aTel
        -- Δ.aTel ⊢ ty
        -- Δ.aTel ⊢ [(φ,(l,r))] = boundary : ty
        (TelV aTel ty, boundary) <- telViewUpToPathBoundary nargs tcon'

        Def _ es <- unEl <$> reduce ty
        -- Δ.aTel ⊢ con_ixs : X
        let con_ixs = fromMaybe __IMPOSSIBLE__ $ allApplyElims $ snd $ splitAt npars es

        reportSDoc "tc.data.transp.con" 20 $
          addContext prm $ "aTel:" <+> prettyTCM aTel
        reportSDoc "tc.data.transp.con" 20 $
          addContext prm $ addContext aTel $ "ty:" <+> prettyTCM ty
        reportSDoc "tc.data.transp.con" 20 $
          addContext prm $ addContext aTel $ "boundary:" <+> prettyTCM boundary

        gamma <- runNamesT [] $ do
                     ixsI <- open $ AbsN (teleNames parI) ixsI
                     aTel <- open $ AbsN (teleNames prm) aTel
                     parI <- open parI
                     abstract_trD $ \ delta _ _ -> do
                     let args = aTel `applyN` flip map delta (\ p -> p <@> pure iz)
                     args
        res <- runNamesT [] $ do
          let aTelNames = teleNames aTel
              aTelArgs = teleArgNames aTel
          con_ixs <- open $ AbsN (teleNames prm ++ teleNames aTel) $ map unArg con_ixs
          bndry <- open $ AbsN (teleNames prm ++ teleNames aTel) $ boundary
          u    <- open $ AbsN (teleNames prm ++ aTelNames) $ Con chead ConOSystem (teleElims aTel boundary)
          aTel <- open $ AbsN (teleNames prm) aTel
          -- bsys : Abs Δ.Args ([phi] → ty)
          (bsysFace,bsys) <- do
            p <- bindN (teleNames prm ++ aTelNames) $ \ ts -> do
              Just (LEl l ty) <- toLType ty
              l <- open (Level l)
              ty <- open ty
              bs <- bndry `applyN` ts
              xs <- mapM (\(phi,u) -> (,) <$> open phi <*> open u) $ do
                (i,(l,r)) <- bs
                let pElem t = Lam (setRelevance Irrelevant defaultArgInfo) $ NoAbs "o" t
                [(tINeg `apply` [argN i],pElem l),(i,pElem r)]
              combineSys' l ty xs
            (,) <$> open (fst <$> p) <*> open (snd <$> p)
          bind_trD $ \ delta_ps x_ps phi_ps -> do
          let x = map (fmap unArg) x_ps
          let delta = map (fmap unArg) delta_ps
          let [phi] = map (fmap unArg) phi_ps
          --- pattern matching args below
          bindNArg aTelArgs $ \ as0 -> do -- as0 : aTel[delta 0]

          let aTel0 = aTel `applyN` map (<@> pure iz) delta

          -- telePatterns is not context invariant, so we need an open here where the context ends in aTel0.
          ps0 <- (open =<<) $ (telePatterns <$> aTel0 <*> (applyN bndry $ map (<@> pure iz) delta ++ map (fmap unArg) as0))

          let deltaArg i = do
                i <- i
                xs <- sequence delta_ps
                pure $ flip map xs (fmap (`apply` [argN i]))

          let
            origP = do
               conp <- ConP chead noConPatternInfo <$> ps0
               pure conp
            ps = sequence $ delta_ps ++ x_ps ++ phi_ps ++ [argN . unnamed <$> origP]
          let
            orig = patternToTerm <$> origP
            rhsTy = dT `applyN` (delta ++ x ++ [pure io])

          (,,) <$> ps <*> rhsTy <*> do

          -- Declared Constructors.
          let aTelI = bind "i" $ \ i -> aTel `applyN` map (<@> i) delta

          eas1 <- (=<<) (lift . runExceptT) $ transpTel <$> aTelI <*> phi <*> sequence as0

          caseEitherM (pure eas1) (lift . lift . E.throw . CannotTransp) $ \ as1 -> do

          as1 <- mapM (open . unArg) as1

          as01 <- (open =<<) $ bind "i" $ \ i -> do
            eas01 <- (=<<) (lift . runExceptT) $ trFillTel <$> aTelI <*> phi <*> sequence as0 <*> i
            caseEitherM (pure eas01) (lift . lift . E.throw . CannotTransp) pure

          let argApp a t = liftM2 (\ a t -> fmap (`apply` [argN t]) a) a t
          let
            argLam :: MonadFail m => String -> (Var m -> NamesT m (Arg Term)) -> NamesT m (Arg Term)
            argLam n f = (\ (Abs n (Arg i t)) -> Arg i $ Lam defaultArgInfo $ Abs n t) <$> bind "n" f
          let cas1 = applyN u $ map (<@> pure io) delta ++ as1

          let base | Nothing <- mtrX = cas1
                   | Just trX <- mtrX = do
                       let theTel = bind "j" $ \ j -> bind "i" $ \ i -> applyN xTel (map (<@> max i j) delta)
                       let theLeft = lamTel $ bind "i" $ \ i -> do
                             as01 <- mapM (open . unArg) =<< (absApp <$> as01 <*> i)
                             con_ixs `applyN` (map (<@> i) delta ++ as01)
                       theLeft <- mapM open =<< theLeft
                       theRight <- (mapM open =<<) $ lamTel $ bind "i" $ \ i -> do
                         con_ixs `applyN` (map (<@> pure io) delta ++ as1)

                       trx' <- transpPathPTel' theTel x theRight phi theLeft
                       let args = liftM2 (++) (map (setHiding Hidden) <$> deltaArg (pure io)) (forM trx' $ \ q' -> do
                                                                       q' <- open q'
                                                                       argLam "i" $ \ i -> q' `argApp` neg i)
                       (apply (Def trX []) <$> args) <@> phi <@> cas1


          if null boundary then base else do

          -- We have to correct the boundary for path constructors.

          -- bline : Abs I ([phi] → ty)
          let blineFace = applyN bsysFace $ map (<@> pure io) delta ++ as1
          let bline = do
                let theTel = bind "j" $ \ j -> bind "i" $ \ i -> applyN xTel (map (<@> max i j) delta)
                let theLeft = lamTel $ bind "i" $ \ i -> do
                      as01 <- mapM (open . unArg) =<< (absApp <$> as01 <*> i)
                      con_ixs `applyN` (map (<@> i) delta ++ as01)
                theLeft <- mapM open =<< theLeft
                theRight <- (mapM open =<<) $ lamTel $ bind "i" $ \ i -> do
                  con_ixs `applyN` (map (<@> pure io) delta ++ as1)
                let q2_f = bind "i" $ \ i -> map unArg <$> trFillPathPTel' theTel x theRight phi theLeft i

                lam "i" $ \ i -> do
                let v0 = do
                     as01 <- mapM (open . unArg) =<< (absApp <$> as01 <*> i)
                     applyN bsys $ map (<@> i) delta ++ as01
                let squeezedv0 = ilam "o" $ \ o -> do
                      let
                        delta_f :: [NamesT TCM Term]
                        delta_f = flip map delta $ \ p -> lam "j" $ \ j -> p <@> (j `max` i)
                      x_f <- (mapM open =<<) $ lamTel $ bind "j" $ \ j ->
                                 (absApp <$> q2_f <*> j) `appTel` i
                      trD `applyN` delta_f `applyN` x_f `applyN` [phi `max` i, v0 <..> o]

                caseMaybe mtrX squeezedv0 $ \ trX -> ilam "o" $ \ o -> do
                  q2 <- transpPathPTel' theTel x theRight phi theLeft
                  let args = liftM2 (++) (map (setHiding Hidden) <$> deltaArg (pure io))
                                         (forM q2 $ \ q' -> do
                                            q' <- open q'
                                            argLam "j" $ \ j -> q' `argApp` (neg j `min` i))

                  (apply (Def trX []) <$> args) <@> (neg i `max` phi) <@> (squeezedv0 <..> o)
          hcomp
             rhsTy
             [(blineFace,lam "i" $ \ i -> bline <@> (neg i))
             ,(phi      ,lam "i" $ \ _ -> ilam "o" $ \ _ -> orig)
             ]
             base

        let
          (ps,rhsTy,rhs) = unAbsN $ unAbsN $ unAbsN $ unAbsN $ res
        mkClause gamma ps rhsTy rhs
  where
    mkClause gamma ps rhsTy rhs = do
      let
        c = Clause
            { clauseTel         = gamma
            , clauseType        = Just . argN $ rhsTy
            , namedClausePats   = ps
            , clauseFullRange   = noRange
            , clauseLHSRange    = noRange
            , clauseCatchall    = False
            , clauseBody        = Just $ rhs
            , clauseRecursive   = Nothing
            -- it is indirectly recursive through transp, does it count?
            , clauseUnreachable = Just False
            , clauseEllipsis    = NoEllipsis
            }
      reportSDoc "tc.data.transp.con" 20 $
        "gamma:" <+> prettyTCM gamma
      reportSDoc "tc.data.transp.con" 20 $ addContext gamma $
        "ps   :" <+> prettyTCM (patternsToElims ps)
      reportSDoc "tc.data.transp.con" 20 $ addContext gamma $
        "type :" <+> prettyTCM rhsTy
      reportSDoc "tc.data.transp.con" 20 $ addContext gamma $
        "body :" <+> prettyTCM rhs

      reportSDoc "tc.data.transp.con" 30 $
        addContext gamma $ "c:" <+> pretty c
      return c


defineTranspOrHCompForFields
  :: TranspOrHComp
  -> (Maybe Term)            -- ^ PathCons, Δ.Φ ⊢ u : R δ
  -> (Term -> QName -> Term) -- ^ how to apply a "projection" to a term
  -> QName       -- ^ some name, e.g. record name
  -> Telescope   -- ^ param types Δ
  -> Telescope   -- ^ fields' types Δ ⊢ Φ
  -> [Arg QName] -- ^ fields' names
  -> Type        -- ^ record type Δ ⊢ T
  -> TCM (Maybe ((QName, Telescope, Type, [Dom Type], [Term]), Substitution))
defineTranspOrHCompForFields cmd pathCons project name params fsT fns rect =
   case cmd of
       DoTransp -> runMaybeT $ do
         fsT' <- traverse (traverse (MaybeT . toCType)) fsT
         lift $ defineTranspForFields pathCons project name params fsT' fns rect
       DoHComp -> runMaybeT $ do
         fsT' <- traverse (traverse (MaybeT . toLType)) fsT
         rect' <- MaybeT $ toLType rect
         lift $ defineHCompForFields project name params fsT' fns rect'


-- invariant: resulting tel Γ is such that Γ = ... , (φ : I), (a0 : ...)
--            where a0 has type matching the arguments of primTrans.
defineTranspForFields
  :: (Maybe Term)            -- ^ PathCons, Δ.Φ ⊢ u : R δ
  -> (Term -> QName -> Term) -- ^ how to apply a "projection" to a term
  -> QName       -- ^ some name, e.g. record name
  -> Telescope   -- ^ param types Δ
  -> Tele (Dom CType)   -- ^ fields' types Δ ⊢ Φ
  -> [Arg QName] -- ^ fields' names
  -> Type        -- ^ record type Δ ⊢ T
  -> TCM ((QName, Telescope, Type, [Dom Type], [Term]), Substitution)
     -- ^ @((name, tel, rtype, clause_types, bodies), sigma)@
     --   name: name of transport function for this constructor/record. clauses still missing.
     --   tel: Ξ telescope for the RHS, Ξ ⊃ (Δ^I, φ : I), also Ξ ⊢ us0 : Φ[δ 0]
     --   rtype: Ξ ⊢ T' := T[δ 1]
     --   clause_types: Ξ ⊢ Φ' := Φ[δ 1]
     --   bodies: Ξ ⊢ us1 : Φ'
     --   sigma:  Ξ, i : I ⊢ σ : Δ.Φ -- line [δ 0,us0] ≡ [δ 0,us1]
defineTranspForFields pathCons applyProj name params fsT fns rect = do
  interval <- primIntervalType
  let deltaI = expTelescope interval params
  iz <- primIZero
  io <- primIOne
  imin <- getPrimitiveTerm "primIMin"
  imax <- getPrimitiveTerm "primIMax"
  ineg <- getPrimitiveTerm "primINeg"
  transp <- getPrimitiveTerm builtinTrans
  -- por <- getPrimitiveTerm "primPOr"
  -- one <- primItIsOne
  reportSDoc "trans.rec" 20 $ pretty params
  reportSDoc "trans.rec" 20 $ pretty deltaI
  reportSDoc "trans.rec" 10 $ pretty fsT

  let thePrefix = "transp-"
  theName <- freshAbstractQName'_ $ thePrefix ++ P.prettyShow (A.qnameName name)

  reportSLn "trans.rec" 5 $ ("Generated name: " ++ show theName ++ " " ++ showQNameId theName)

  theType <- (abstract deltaI <$>) $ runNamesT [] $ do
              rect' <- open (runNames [] $ bind "i" $ \ x -> let _ = x `asTypeOf` pure (undefined :: Term) in
                                                             pure rect')
              nPi' "phi" primIntervalType $ \ phi ->
               (absApp <$> rect' <*> pure iz) --> (absApp <$> rect' <*> pure io)

  reportSDoc "trans.rec" 20 $ prettyTCM theType
  reportSDoc "trans.rec" 60 $ text $ "sort = " ++ show (getSort rect')

  lang <- getLanguage
  noMutualBlock $ addConstant theName $
    (defaultDefn defaultArgInfo theName theType lang
       (emptyFunction { funTerminates = Just True }))
      { defNoCompilation = True }
  -- ⊢ Γ = gamma = (δ : Δ^I) (φ : I) (u0 : R (δ i0))
  -- Γ ⊢     rtype = R (δ i1)
  TelV gamma rtype <- telView theType


  let
      -- (γ : Γ) ⊢ transpR γ : rtype
      theTerm = Def theName [] `apply` teleArgs gamma

      -- (γ : Γ) ⊢ (flatten Φ[δ i1])[n ↦ f_n (transpR γ)]
      clause_types = parallelS [theTerm `applyProj` (unArg fn)
                               | fn <- reverse fns] `applySubst`
                       flattenTel (singletonS 0 io `applySubst` fsT') -- Γ, Φ[δ i1] ⊢ flatten Φ[δ i1]

      -- Γ, i : I ⊢ [δ i] : Δ
      delta_i = (liftS 1 (raiseS (size gamma - size deltaI)) `composeS` sub params) -- Defined but not used

      -- Γ, i : I ⊢ Φ[δ i]
      fsT' = (liftS 1 (raiseS (size gamma - size deltaI)) `composeS` sub params)  `applySubst`
               fsT -- Δ ⊢ Φ
      lam_i = Lam defaultArgInfo . Abs "i"



      -- (δ , φ , u0) : Γ ⊢ φ : I
      -- the_phi = var 1
      -- -- (δ , φ , u0) : Γ ⊢ u0 : R (δ i0)
      -- the_u0  = var 0

      -- Γ' = (δ : Δ^I, φ : I)
      gamma' = telFromList $ take (size gamma - 1) $ telToList gamma

      -- δ : Δ^I, φ : F ⊢ [δ 0] : Δ
      d0 :: Substitution
      d0 = wkS 1 -- Δ^I, φ : F ⊢ Δ
                       (consS iz IdS `composeS` sub params) -- Δ^I ⊢ Δ
                                 -- Δ^I , i:I ⊢ sub params : Δ

      -- Ξ , Ξ ⊢ θ : Γ, Ξ ⊢ φ, Ξ ⊢ u : R (δ i0), Ξ ⊢ us : Φ[δ i0]
      (tel,theta,the_phi,the_u0, the_fields) =
        case pathCons of
          -- (δ : Δ).Φ ⊢ u : R δ
          Just u -> (abstract gamma' (d0 `applySubst` fmap (fmap fromCType) fsT) -- Ξ = δ : Δ^I, φ : F, _ : Φ[δ i0]
                    , (liftS (size fsT) d0 `applySubst` u) `consS` raiseS (size fsT)
                    , raise (size fsT) (var 0)
                    , (liftS (size fsT) d0 `applySubst` u)
                    , drop (size gamma') $ map unArg $ teleArgs tel)
          Nothing -> (gamma, IdS, var 1, var 0, map (\ fname -> var 0 `applyProj` unArg fname) fns )

      fsT_tel = (liftS 1 (raiseS (size tel - size deltaI)) `composeS` sub params) `applySubst` fsT

      iMin x y = imin `apply` [argN x, argN y]
      iMax x y = imax `apply` [argN x, argN y]
      iNeg x = ineg `apply` [argN x]

      -- .. ⊢ field : filled_ty' i0
      mkBody (field, filled_ty') = do
        let
          filled_ty = lam_i $ (unEl . fromCType . unDom) filled_ty'
          -- Γ ⊢ l : I -> Level of filled_ty
        -- sort <- reduce $ getSort $ unDom filled_ty'
        case unDom filled_ty' of
          LType (LEl l _) -> do
            let lvl = lam_i $ Level l
            return $ runNames [] $ do
             lvl <- open lvl
             [phi,field] <- mapM open [the_phi,field]
             pure transp <#> lvl <@> pure filled_ty
                                 <@> phi
                                 <@> field
          -- interval arg
          ClosedType{}  ->
            return $ runNames [] $ do
            [field] <- mapM open [field]
            field

  let
        -- ' Ξ , i : I ⊢ τ = [(\ j → δ (i ∧ j)), φ ∨ ~ i, u] : Ξ
        tau = parallelS $ us ++ (phi `iMax` iNeg (var 0))
                        : map (\ d -> Lam defaultArgInfo $ Abs "i" $ raise 1 d `apply` [argN $ (iMin (var 0) (var 1))]) ds
         where
          -- Ξ, i : I
          (us, phi:ds) = splitAt (size tel - size gamma') $ reverse (raise 1 (map unArg (teleArgs tel)))

  let
    go acc [] = return []
    go acc ((fname,field_ty) : ps) = do
      -- Ξ, i : I, Φ[δ i]|_f ⊢ Φ_f = field_ty
      -- Ξ ⊢ b : field_ty [i := i1][acc]
      -- Ξ ⊢ parallesS acc : Φ[δ i1]|_f
      -- Ξ , i : I ⊢ τ = [(\ j → δ (i ∨ j), φ ∨ ~ i, us] : Ξ
      -- Ξ , i : I ⊢ parallesS (acc[τ]) : Φ[δ i1]|_f
      -- Ξ, i : I ⊢ field_ty [parallesS (acc[τ])]
      let
        filled_ty = parallelS (tau `applySubst` acc) `applySubst` field_ty
      b <- mkBody (fname,filled_ty)
      bs <- go (b : acc) ps
      return $ b : bs

  bodys <- go [] (zip the_fields (map (fmap snd) $ telToList fsT_tel)) -- ∀ f.  Ξ, i : I, Φ[δ i]|_f ⊢ Φ[δ i]_f
  let
    -- Ξ, i : I ⊢ ... : Δ.Φ
    theSubst = reverse (tau `applySubst` bodys) ++# (liftS 1 (raiseS (size tel - size deltaI)) `composeS` sub params)
  return $ ((theName, tel, theta `applySubst` rtype, map (fmap fromCType) clause_types, bodys), theSubst)
  where
    -- record type in 'exponentiated' context
    -- (params : Δ^I), i : I |- T[params i]
    rect' = sub params `applySubst` rect
    -- Δ^I, i : I |- sub Δ : Δ
    sub tel = expS $ size tel

-- invariant: resulting tel Γ is such that Γ = (δ : Δ), (φ : I), (u : ...), (a0 : R δ))
--            where u and a0 have types matching the arguments of primHComp.
defineHCompForFields
  :: (Term -> QName -> Term) -- ^ how to apply a "projection" to a term
  -> QName       -- ^ some name, e.g. record name
  -> Telescope   -- ^ param types Δ
  -> Tele (Dom LType)   -- ^ fields' types Δ ⊢ Φ
  -> [Arg QName] -- ^ fields' names
  -> LType        -- ^ record type (δ : Δ) ⊢ R[δ]
  -> TCM ((QName, Telescope, Type, [Dom Type], [Term]),Substitution)
defineHCompForFields applyProj name params fsT fns rect = do
  interval <- primIntervalType
  let delta = params
  iz <- primIZero
  io <- primIOne
  imin <- getPrimitiveTerm "primIMin"
  imax <- getPrimitiveTerm "primIMax"
  tIMax <- getPrimitiveTerm "primIMax"
  ineg <- getPrimitiveTerm "primINeg"
  hcomp <- getPrimitiveTerm builtinHComp
  transp <- getPrimitiveTerm builtinTrans
  por <- getPrimitiveTerm "primPOr"
  one <- primItIsOne
  reportSDoc "comp.rec" 20 $ text $ show params
  reportSDoc "comp.rec" 20 $ text $ show delta
  reportSDoc "comp.rec" 10 $ text $ show fsT

  let thePrefix = "hcomp-"
  theName <- freshAbstractQName'_ $ thePrefix ++ P.prettyShow (A.qnameName name)

  reportSLn "hcomp.rec" 5 $ ("Generated name: " ++ show theName ++ " " ++ showQNameId theName)

  theType <- (abstract delta <$>) $ runNamesT [] $ do
              rect <- open $ fromLType rect
              nPi' "phi" primIntervalType $ \ phi ->
               nPi' "i" primIntervalType (\ i ->
                pPi' "o" phi $ \ _ -> rect) -->
               rect --> rect

  reportSDoc "hcomp.rec" 20 $ prettyTCM theType
  reportSDoc "hcomp.rec" 60 $ text $ "sort = " ++ show (lTypeLevel rect)

  lang <- getLanguage
  noMutualBlock $ addConstant theName $
    (defaultDefn defaultArgInfo theName theType lang
       (emptyFunction { funTerminates = Just True }))
      { defNoCompilation = True }
  --   ⊢ Γ = gamma = (δ : Δ) (φ : I) (_ : (i : I) -> Partial φ (R δ)) (_ : R δ)
  -- Γ ⊢     rtype = R δ
  TelV gamma rtype <- telView theType

  let -- Γ ⊢ R δ
      drect_gamma = raiseS (size gamma - size delta) `applySubst` rect

  reportSDoc "hcomp.rec" 60 $ text $ "sort = " ++ show (lTypeLevel drect_gamma)

  let

      -- (γ : Γ) ⊢ hcompR γ : rtype
      compTerm = Def theName [] `apply` teleArgs gamma

      -- (δ, φ, u, u0) : Γ ⊢ φ : I
      the_phi = var 2
      -- (δ, φ, u, u0) : Γ ⊢ u : (i : I) → [φ] → R (δ i)
      the_u   = var 1
      -- (δ, φ, u, u0) : Γ ⊢ u0 : R (δ i0)
      the_u0  = var 0

      -- ' (δ, φ, u, u0) : Γ ⊢ fillR Γ : (i : I) → rtype[ δ ↦ (\ j → δ (i ∧ j))]
      fillTerm = runNames [] $ do
        rect <- open . unEl  . fromLType  $ drect_gamma
        lvl  <- open . Level . lTypeLevel $ drect_gamma
        params     <- mapM open $ take (size delta) $ teleArgs gamma
        [phi,w,w0] <- mapM open [the_phi,the_u,the_u0]
        -- (δ : Δ, φ : I, w : .., w0 : R δ) ⊢
        -- ' fillR Γ = λ i → hcompR δ (φ ∨ ~ i) (\ j → [ φ ↦ w (i ∧ j) , ~ i ↦ w0 ]) w0
        --           = hfillR δ φ w w0
        lam "i" $ \ i -> do
          args <- sequence params
          psi  <- pure imax <@> phi <@> (pure ineg <@> i)
          u <- lam "j" (\ j -> pure por <#> lvl
                                        <@> phi
                                        <@> (pure ineg <@> i)
                                        <#> lam "_" (\ o -> rect)
                                        <@> (w <@> (pure imin <@> i <@> j))
                                        <@> lam "_" (\ o -> w0) -- TODO wait for i = 0
                       )
          u0 <- w0
          pure $ Def theName [] `apply` (args ++ [argN psi, argN u, argN u0])

      -- (γ : Γ) ⊢ (flatten Φ)[n ↦ f_n (compR γ)]
      clause_types = parallelS [compTerm `applyProj` (unArg fn)
                               | fn <- reverse fns] `applySubst`
                       flattenTel (raiseS (size gamma - size delta) `applySubst` fsT) -- Γ, Φ ⊢ flatten Φ
      -- Δ ⊢ Φ = fsT
      -- Γ, i : I ⊢ Φ'
      fsT' = raiseS ((size gamma - size delta) + 1) `applySubst` fsT

      -- Γ, i : I ⊢ (flatten Φ')[n ↦ f_n (fillR Γ i)]
      filled_types = parallelS [raise 1 fillTerm `apply` [argN $ var 0] `applyProj` (unArg fn)
                               | fn <- reverse fns] `applySubst`
                       flattenTel fsT' -- Γ, i : I, Φ' ⊢ flatten Φ'


  comp <- do
        let
          imax i j = pure tIMax <@> i <@> j
        let forward la bA r u = pure transp <#> lam "i" (\ i -> la <@> (i `imax` r))
                                            <@> lam "i" (\ i -> bA <@> (i `imax` r))
                                            <@> r
                                            <@> u
        return $ \ la bA phi u u0 ->
          pure hcomp <#> (la <@> pure io) <#> (bA <@> pure io) <#> phi
                      <@> lam "i" (\ i -> ilam "o" $ \ o ->
                              forward la bA i (u <@> i <..> o))
                      <@> forward la bA (pure iz) u0
  let
      mkBody (fname, filled_ty') = do
        let
          proj t = (`applyProj` unArg fname) <$> t
          filled_ty = Lam defaultArgInfo (Abs "i" $ (unEl . fromLType . unDom) filled_ty')
          -- Γ ⊢ l : I -> Level of filled_ty
        l <- reduce $ lTypeLevel $ unDom filled_ty'
        let lvl = Lam defaultArgInfo (Abs "i" $ Level l)
        return $ runNames [] $ do
             lvl <- open lvl
             [phi,w,w0] <- mapM open [the_phi,the_u,the_u0]
             filled_ty <- open filled_ty

             comp lvl
                  filled_ty
                  phi
                  (lam "i" $ \ i -> ilam "o" $ \ o -> proj $ w <@> i <..> o) -- TODO wait for phi = 1
                  (proj w0)

  reportSDoc "hcomp.rec" 60 $ text $ "filled_types sorts:" ++ show (map (getSort . fromLType . unDom) filled_types)

  bodys <- mapM mkBody (zip fns filled_types)
  return $ ((theName, gamma, rtype, map (fmap fromLType) clause_types, bodys),IdS)


getGeneralizedParameters :: Set Name -> QName -> TCM [Maybe Name]
getGeneralizedParameters gpars name | Set.null gpars = return []
getGeneralizedParameters gpars name = do
  -- Drop the named parameters that shouldn't be in scope (if the user
  -- wrote a split data type)
  let inscope x = x <$ guard (Set.member x gpars)
  map (>>= inscope) . defGeneralizedParams <$> (instantiateDef =<< getConstInfo name)

-- | Bind the named generalized parameters.
bindGeneralizedParameters :: [Maybe Name] -> Type -> (Telescope -> Type -> TCM a) -> TCM a
bindGeneralizedParameters [] t ret = ret EmptyTel t
bindGeneralizedParameters (name : names) t ret =
  case unEl t of
    Pi a b -> ext $ bindGeneralizedParameters names (unAbs b) $ \ tel t -> ret (ExtendTel a (tel <$ b)) t
      where
        ext | Just x <- name = addContext (x, a)
            | otherwise      = addContext (absName b, a)
    _      -> __IMPOSSIBLE__

-- | Bind the parameters of a datatype.
--
--   We allow omission of hidden parameters at the definition site.
--   Example:
--   @
--     data D {a} (A : Set a) : Set a
--     data D A where
--       c : A -> D A
--   @

bindParameters
  :: Int            -- ^ Number of parameters
  -> [A.LamBinding] -- ^ Bindings from definition site.
  -> Type           -- ^ Pi-type of bindings coming from signature site.
  -> (Telescope -> Type -> TCM a)
     -- ^ Continuation, accepting parameter telescope and rest of type.
     --   The parameters are part of the context when the continutation is invoked.
  -> TCM a

bindParameters 0 [] a ret = ret EmptyTel a

bindParameters 0 (par : _) _ _ = setCurrentRange par $
  typeError . GenericDocError =<< do
    text "Unexpected parameter" <+> prettyA par

bindParameters npars [] t ret =
  case unEl t of
    Pi a b | not (visible a) -> do
              x <- freshName_ (absName b)
              bindParameter npars [] x a b ret
           | otherwise ->
              typeError . GenericDocError =<<
                sep [ "Expected binding for parameter"
                    , text (absName b) <+> text ":" <+> prettyTCM (unDom a) ]
    _ -> __IMPOSSIBLE__

bindParameters npars par@(A.DomainFull (A.TBind _ _ xs e) : bs) a ret =
  setCurrentRange par $
  typeError . GenericDocError =<< do
    let s | length xs > 1 = "s"
          | otherwise     = ""
    text ("Unexpected type signature for parameter" ++ s) <+> sep (fmap prettyA xs)

bindParameters _ (A.DomainFull A.TLet{} : _) _ _ = __IMPOSSIBLE__

bindParameters _ (par@(A.DomainFree _ arg) : ps) _ _
  | getModality arg /= defaultModality = setCurrentRange par $
     typeError . GenericDocError =<< do
       text "Unexpected modality/relevance annotation in" <+> prettyA par

bindParameters npars ps0@(par@(A.DomainFree _ arg) : ps) t ret = do
  let x          = namedArg arg
      TelV tel _ = telView' t
  case insertImplicit arg $ telToList tel of
    NoInsertNeeded -> continue ps $ A.unBind $ A.binderName x
    ImpInsert _    -> continue ps0 =<< freshName_ (absName b)
    BadImplicits   -> setCurrentRange par $
     typeError . GenericDocError =<< do
       text "Unexpected parameter" <+> prettyA par
    NoSuchName x   -> setCurrentRange par $
      typeError . GenericDocError =<< do
        text ("No parameter of name " ++ x)
  where
    Pi dom@(Dom{domInfo = info', unDom = a}) b = unEl t -- TODO:: Defined but not used: info', a
    continue ps x = bindParameter npars ps x dom b ret

bindParameter :: Int -> [A.LamBinding] -> Name -> Dom Type -> Abs Type -> (Telescope -> Type -> TCM a) -> TCM a
bindParameter npars ps x a b ret =
  addContext (x, a) $
    bindParameters (npars - 1) ps (absBody b) $ \ tel s ->
      ret (ExtendTel a $ Abs (nameToArgName x) tel) s

-- | Check that the arguments to a constructor fits inside the sort of the datatype.
--   The third argument is the type of the constructor.
--
--   When @--without-K@ is active and the type is fibrant the
--   procedure also checks that the type is usable at the current
--   modality. See #4784 and #5434.
--
--   As a side effect, return the arity of the constructor.

fitsIn :: UniverseCheck -> [IsForced] -> Type -> Sort -> TCM Int
fitsIn uc forceds t s = do
  reportSDoc "tc.data.fits" 10 $
    sep [ "does" <+> prettyTCM t
        , "of sort" <+> prettyTCM (getSort t)
        , "fit in" <+> prettyTCM s <+> "?"
        ]
  -- The code below would be simpler, but doesn't allow datatypes
  -- to be indexed by the universe level.
  -- s' <- instantiateFull (getSort t)
  -- noConstraints $ s' `leqSort` s

  withoutK <- withoutKOption
  when withoutK $ whenM (isFibrant s) $ do
    q <- viewTC eQuantity
    usableAtModality (setQuantity q defaultModality) (unEl t)

  fitsIn' withoutK forceds t s
  where
  fitsIn' withoutK forceds t s = do
    vt <- do
      t <- pathViewAsPi t
      return $ case t of
                    Left (a,b)     -> Just (True ,a,b)
                    Right (El _ t) | Pi a b <- t
                                   -> Just (False,a,b)
                    _              -> Nothing
    case vt of
      Just (isPath, dom, b) -> do
        let (forced,forceds') = nextIsForced forceds
        unless (isForced forced && not withoutK) $ do
          sa <- reduce $ getSort dom
          unless (isPath || uc == NoUniverseCheck || sa == SizeUniv) $
            sa `leqSort` s
        addContext (absName b, dom) $ do
          succ <$> fitsIn' withoutK forceds' (absBody b) (raise 1 s)
      _ -> do
        getSort t `leqSort` s
        return 0

-- | When --without-K is enabled, we should check that the sorts of
--   the index types fit into the sort of the datatype.
checkIndexSorts :: Sort -> Telescope -> TCM ()
checkIndexSorts s = \case
  EmptyTel -> return ()
  ExtendTel a tel' -> do
    let sa = getSort a
    -- Andreas, 2020-10-19, allow Size indices
    unless (sa == SizeUniv) $ sa `leqSort` s
    underAbstraction a tel' $ checkIndexSorts (raise 1 s)

-- | Return the parameters that share variables with the indices
-- nonLinearParameters :: Int -> Type -> TCM [Int]
-- nonLinearParameters nPars t =

data IsPathCons = PathCons | PointCons
  deriving (Eq,Show)

-- | Check that a type constructs something of the given datatype. The first
--   argument is the number of parameters to the datatype and the second the
--   number of additional non-parameters in the context (1 when generalizing, 0
--   otherwise).
--
constructs :: Int -> Int -> Type -> QName -> TCM IsPathCons
constructs nofPars nofExtraVars t q = constrT nofExtraVars t
    where
        -- The number n counts the proper (non-parameter) constructor arguments.
        constrT :: Nat -> Type -> TCM IsPathCons
        constrT n t = do
            t <- reduce t
            pathV <- pathViewAsPi'whnf
            case unEl t of
                Pi _ (NoAbs _ b)  -> constrT n b
                Pi a b            -> underAbstraction a b $ constrT (n + 1)
                  -- OR: addCxtString (absName b) a $ constrT (n + 1) (absBody b)
                _ | Left ((a,b),_) <- pathV t -> do
                      _ <- case b of
                             NoAbs _ b -> constrT n b
                             b         -> underAbstraction a b $ constrT (n + 1)
                      return PathCons
                Def d es | d == q -> do
                  let vs = fromMaybe __IMPOSSIBLE__ $ allApplyElims es
                  let (pars, ixs) = splitAt nofPars vs
                  -- check that the constructor parameters are the data parameters
                  checkParams n pars
                  return PointCons
                MetaV{} -> do
                  def <- getConstInfo q
                  -- Analyse the type of q (name of the data type)
                  let td = defType def
                  TelV tel core <- telView td
                  -- Construct the parameter arguments
                  -- The parameters are @n + nofPars - 1 .. n@
                  let us = zipWith (\ arg x -> var x <$ arg ) (telToArgs tel) $
                             take nofPars $ downFrom (nofPars + n)
                  -- The indices are fresh metas
                  xs <- newArgsMeta =<< piApplyM td us
                  let t' = El (raise n $ dataSort $ theDef def) $ Def q $ map Apply $ us ++ xs
                  -- Andreas, 2017-11-07, issue #2840
                  -- We should not postpone here, otherwise we might upset the positivity checker.
                  ifM (tryConversion $ equalType t t')
                      (constrT n t')
                      (typeError $ ShouldEndInApplicationOfTheDatatype t)
                _ -> typeError $ ShouldEndInApplicationOfTheDatatype t

        checkParams n vs = zipWithM_ sameVar vs ps
            where
                nvs = length vs
                ps  = reverse $ take nvs [n..]

                sameVar arg i
                  -- skip irrelevant parameters
                  | isIrrelevant arg = return ()
                  | otherwise = do
                    t <- typeOfBV i
                    equalTerm t (unArg arg) (var i)


-- | Is the type coinductive? Returns 'Nothing' if the answer cannot
-- be determined.

isCoinductive :: Type -> TCM (Maybe Bool)
isCoinductive t = do
  El s t <- reduce t
  case t of
    Def q _ -> do
      def <- getConstInfo q
      case theDef def of
        Axiom       {} -> return (Just False)
        DataOrRecSig{} -> return Nothing
        Function    {} -> return Nothing
        Datatype    {} -> return (Just False)
        Record      {  recInduction = Just CoInductive } -> return (Just True)
        Record      {  recInduction = _                } -> return (Just False)
        GeneralizableVar{} -> __IMPOSSIBLE__
        Constructor {} -> __IMPOSSIBLE__
        Primitive   {} -> __IMPOSSIBLE__
        PrimitiveSort{} -> __IMPOSSIBLE__
        AbstractDefn{} -> __IMPOSSIBLE__
    Var   {} -> return Nothing
    Lam   {} -> __IMPOSSIBLE__
    Lit   {} -> __IMPOSSIBLE__
    Level {} -> __IMPOSSIBLE__
    Con   {} -> __IMPOSSIBLE__
    Pi    {} -> return (Just False)
    Sort  {} -> return (Just False)
    MetaV {} -> return Nothing
    DontCare{} -> __IMPOSSIBLE__
    Dummy s _  -> __IMPOSSIBLE_VERBOSE__ s<|MERGE_RESOLUTION|>--- conflicted
+++ resolved
@@ -188,17 +188,11 @@
 
         -- Add the datatype to the signature with its constructors.
         -- It was previously added without them.
-<<<<<<< HEAD
         addConstant' name defaultArgInfo name t $
-            dataDef{ dataCons = cons }
-=======
-        addConstant name $
-          defaultDefn defaultArgInfo name t $
             dataDef{ dataCons = cons
                    , dataTranspIx = mtranspix
                    , dataTransp   = transpFun
                    }
->>>>>>> aa6f51fe
 
 
 -- | Ensure that the type is a sort.
@@ -762,7 +756,7 @@
                   , funTerminates = Just True
                   }
         inTopContext $ addConstant trIx $
-          (defaultDefn defaultArgInfo trIx theType fun)
+          (defaultDefn defaultArgInfo trIx theType (Cubical CErased) fun)
             { defNoCompilation  = True
             }
 
@@ -832,7 +826,7 @@
 
       noMutualBlock $ do
         inTopContext $ addConstant trD $
-          (defaultDefn defaultArgInfo trD theType emptyFunction)
+          (defaultDefn defaultArgInfo trD theType (Cubical CErased) emptyFunction)
         let
           ctel = abstract telI $ ExtendTel (defaultDom $ subst 0 iz dTs) (Abs "t" EmptyTel)
           ps = telePatterns ctel []
@@ -866,7 +860,7 @@
                   , funTerminates = Just True
                   }
         inTopContext $ addConstant trD $
-          (defaultDefn defaultArgInfo trD theType fun)
+          (defaultDefn defaultArgInfo trD theType (Cubical CErased) fun)
             { defNoCompilation  = True
             }
         reportSDoc "tc.data.transp" 20 $ sep
@@ -1240,6 +1234,7 @@
             -- it is indirectly recursive through transp, does it count?
             , clauseUnreachable = Just False
             , clauseEllipsis    = NoEllipsis
+            , clauseExact = Nothing
             }
       reportSDoc "tc.data.transp.con" 20 $
         "gamma:" <+> prettyTCM gamma
