--- conflicted
+++ resolved
@@ -80,13 +80,8 @@
       let (wps0, wps1) = genericSplitAt n wps
           ps0          = map defaultNamedArg wps0
       rhs <- buildRHS rhs
-<<<<<<< HEAD
-      (ps1, ps2)  <- genericSplitAt n1 <$> stripWithClausePatterns gamma qs perm ps
+      (ps1, ps2)  <- genericSplitAt n1 <$> stripWithClausePatterns t qs perm ps
       let result = A.Clause (A.SpineLHS i aux (ps1 ++ ps0 ++ ps2) wps1) rhs wh catchall
-=======
-      (ps1, ps2)  <- genericSplitAt n1 <$> stripWithClausePatterns t qs perm ps
-      let result = A.Clause (A.SpineLHS i aux (ps1 ++ ps0 ++ ps2) wps1) rhs wh
->>>>>>> 2ea7af96
       reportSDoc "tc.with" 20 $ vcat
         [ text "buildWithClause returns" <+> prettyA result
         ]
