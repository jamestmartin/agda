{-# LANGUAGE CPP #-}
{-# LANGUAGE DoAndIfThenElse #-}
{-# LANGUAGE TupleSections #-}

module Agda.Interaction.MakeCase where

import Prelude hiding (mapM, mapM_, null)
import Control.Applicative hiding (empty)
import Control.Monad hiding (mapM, mapM_, forM)
import Data.Maybe
import Data.Traversable

import Agda.Syntax.Common
import Agda.Syntax.Position
import qualified Agda.Syntax.Concrete as C
import qualified Agda.Syntax.Abstract as A
import qualified Agda.Syntax.Info as A
import Agda.Syntax.Internal
import Agda.Syntax.Scope.Monad (resolveName, ResolvedName(..))
import Agda.Syntax.Translation.ConcreteToAbstract
import Agda.Syntax.Translation.InternalToAbstract

import Agda.TypeChecking.Monad
import Agda.TypeChecking.Coverage
import Agda.TypeChecking.Pretty
import Agda.TypeChecking.RecordPatterns
import Agda.TypeChecking.Reduce
import Agda.TypeChecking.Substitute
import Agda.TypeChecking.Irrelevance
import Agda.TypeChecking.Rules.LHS.Implicit
import Agda.TheTypeChecker

import Agda.Interaction.Options
import Agda.Interaction.BasicOps

import Agda.Utils.Functor
import Agda.Utils.List
import Agda.Utils.Monad
import Agda.Utils.Null
import qualified Agda.Utils.Pretty as P
import Agda.Utils.Singleton
import Agda.Utils.Size
import qualified Agda.Utils.HashMap as HMap

#include "undefined.h"
import Agda.Utils.Impossible

data CaseContext
  = FunctionDef
  | ExtendedLambda Int Int
  deriving (Eq)

-- | Find the clause whose right hand side is the given meta
-- BY SEARCHING THE WHOLE SIGNATURE. Returns
-- the original clause, before record patterns have been translated
-- away. Raises an error if there is no matching clause.
--
-- Andreas, 2010-09-21: This looks like a SUPER UGLY HACK to me. You are
-- walking through the WHOLE signature to find an information you have
-- thrown away earlier.  (shutter with disgust).
-- This code fails for record rhs because they have been eta-expanded,
-- so the MVar is gone.
findClause :: MetaId -> TCM (CaseContext, QName, Clause)
findClause m = do
  sig <- getImportedSignature
  let res = do
        def <- HMap.elems $ sigDefinitions sig
        Function{funClauses = cs, funExtLam = extlam} <- [theDef def]
        c <- cs
        unless (rhsIsm $ clauseBody c) []
        return (defName def, c, extlam)
  case res of
    []  -> do
      reportSDoc "interaction.case" 10 $ vcat $
        [ text "Interaction.MakeCase.findClause fails"
        , text "expected rhs to be meta var" <+> (text $ show m)
        , text "but could not find it in the signature"
        ]
      reportSDoc "interaction.case" 100 $ vcat $ map (text . show) (HMap.elems $ sigDefinitions sig)  -- you asked for it!
      ifM (isInstantiatedMeta m)
        -- Andreas, 2012-03-22 If the goal has been solved by eta expansion, further
        -- case splitting is pointless and `smart-ass Agda' will refuse.
        -- Maybe not the best solution, but the lazy alternative to replace this
        -- SUPER UGLY HACK.
        (typeError $ GenericError "Since goal is solved, further case distinction is not supported; try `Solve constraints' instead")
        (typeError $ GenericError "Right hand side must be a single hole when making a case distinction")
    [(n,c, Just (h, nh))] -> return (ExtendedLambda h nh , n , c)
    [(n,c, Nothing)]      -> return (FunctionDef , n , c)
    _   -> __IMPOSSIBLE__
  where
    rhsIsm (Bind b)   = rhsIsm $ unAbs b
    rhsIsm NoBody     = False
    rhsIsm (Body e)   = case ignoreSharing e of
      MetaV m' _  -> m == m'
      _           -> False


-- | Parse variables (visible or hidden), returning their de Bruijn indices.
--   Used in 'makeCase'.

parseVariables :: InteractionId -> Range -> [String] -> TCM [Int]
parseVariables ii rng ss = do

  -- Get into the context of the meta.
  mId <- lookupInteractionId ii
  updateMetaVarRange mId rng
  mi  <- getMetaInfo <$> lookupMeta mId
  enterClosure mi $ \ r -> do

    -- Get printed representation of variables in context.
    n  <- getContextSize
    xs <- forM (downFrom n) $ \ i -> do
      (,i) . P.render <$> prettyTCM (var i)

    -- Get number of module parameters.  These cannot be split on.
    fv <- getModuleFreeVars =<< currentModule
    let numSplittableVars = n - fv

    -- Resolve each string to a variable.
    forM ss $ \ s -> do
      let failNotVar = typeError $ GenericError $ "Not a (splittable) variable: " ++ s
          done i
            | i < numSplittableVars = return i
            | otherwise             = failNotVar

      -- Note: the range in the concrete name is only approximate.
      resName <- resolveName $ C.QName $ C.Name r $ C.stringNameParts s
      case resName of

        -- Fail if s is a name, but not of a variable.
        DefinedName{}       -> failNotVar
        FieldName{}         -> failNotVar
        ConstructorName{}   -> failNotVar
        PatternSynResName{} -> failNotVar

        -- If s is a variable name in scope, get its de Bruijn index
        -- via the type checker.
        VarName x -> do
          (v, _) <- getVarInfo x
          case ignoreSharing v of
            Var i [] -> done i
            _        -> failNotVar

        -- If s is not a name, compare it to the printed variable representation.
        -- This fallback is to enable splitting on hidden variables.
        UnknownName -> do
          case filter ((s ==) . fst) xs of
            []      -> typeError $ GenericError $ "Unbound variable " ++ s
            [(_,i)] -> done i
            -- Issue 1325: Variable names in context can be ambiguous.
            _       -> typeError $ GenericError $ "Ambiguous variable " ++ s


-- | Entry point for case splitting tactic.
makeCase :: InteractionId -> Range -> String -> TCM (CaseContext , [A.Clause])
makeCase hole rng s = withInteractionId hole $ do
  meta <- lookupInteractionId hole
  (casectxt, f, clause@(Clause{ clauseTel = tel, clausePerm = perm, namedClausePats = ps })) <- findClause meta
  reportSDoc "interaction.case" 10 $ vcat
    [ text "splitting clause:"
    , nest 2 $ vcat
      [ text "f       =" <+> prettyTCM f
      , text "context =" <+> (prettyTCM =<< getContextTelescope)
      , text "tel     =" <+> prettyTCM tel
      , text "perm    =" <+> text (show perm)
      , text "ps      =" <+> text (show ps)
      ]
    ]
  let vars = words s
  if null vars then do
    -- split result
    (piTel, sc) <- fixTarget $ clauseToSplitClause clause
    -- Andreas, 2015-05-05 If we introduced new function arguments
    -- do not split on result.  This might be more what the user wants.
    -- To split on result, he can then C-c C-c again.
    -- Andreas, 2015-05-21 Issue 1516:  However, if only hidden
    -- arguments are introduced, C-c C-c virtually does nothing
    -- (as they are not shown and get lost on the way to emacs and back).
    newPats <- if null piTel then return False else do
      -- If there were any pattern introduce, they will only have effect
      -- if any of them is shown by the printer
      imp <- optShowImplicit <$> pragmaOptions
      return $ imp || any visible (telToList piTel)
    scs <- if newPats then return [sc] else do
      res <- splitResult f sc
      case res of
        Nothing  -> typeError $ GenericError $ "Cannot split on result here"
        Just cov -> ifNotM (optCopatterns <$> pragmaOptions) failNoCop $ {-else-} do
          mapM (snd <.> fixTarget) $ splitClauses cov
    (casectxt,) <$> mapM (makeAbstractClause f) scs
  else do
    -- split on variables
    vars <- parseVariables hole rng vars
    (casectxt,) <$> do split f vars $ clauseToSplitClause clause
  where

  failNoCop = typeError $ GenericError $
    "OPTION --copatterns needed to split on result here"

  split :: QName -> [Nat] -> SplitClause -> TCM [A.Clause]
  split f [] clause = singleton <$> makeAbstractClause f clause
  split f (var : vars) clause = do
    z <- splitClauseWithAbsurd clause var
    case z of
      Left err          -> typeError $ SplitError err
      Right (Left cl)   -> (:[]) <$> makeAbsurdClause f cl
      Right (Right cov)
        | null vars -> mapM (makeAbstractClause f) $ splitClauses cov
        | otherwise -> concat <$> do
            forM (splitClauses cov) $ \ cl ->
<<<<<<< HEAD
              split f (mapMaybe (newVar cl) vars) $ splitClauseToClause cl
    where
    -- Note that the body of the created clause is the body of the
    -- argument to split.
    splitClauseToClause :: SplitClause -> Clause
    splitClauseToClause c = Clause
      { clauseRange     = noRange
      , clauseTel       = scTel c
      , clausePerm      = scPerm c
      , namedClausePats = scPats c
      , clauseBody      = clauseBody clause
      , clauseType      = scTarget c
      , clauseCatchall  = False
      }
=======
              split f (mapMaybe (newVar cl) vars) cl
>>>>>>> dc1497e4

  -- Finds the new variable corresponding to an old one, if any.
  newVar :: SplitClause -> Nat -> Maybe Nat
  newVar c x = case ignoreSharing $ applySubst (scSubst c) (var x) of
    Var y [] -> Just y
    _        -> Nothing


makeAbsurdClause :: QName -> SplitClause -> TCM A.Clause
makeAbsurdClause f (SClause tel perm ps _ t) = do
  reportSDoc "interaction.case" 10 $ vcat
    [ text "Interaction.MakeCase.makeCase: split clause:"
    , nest 2 $ vcat
      [ text "context =" <+> (prettyTCM =<< getContextTelescope)
      , text "tel =" <+> prettyTCM tel
      , text "perm =" <+> text (show perm)
      , text "ps =" <+> text (show ps)
      ]
    ]
  withCurrentModule (qnameModule f) $ do
    -- Andreas, 2015-05-29 Issue 635
    -- Contract implicit record patterns before printing.
    c <- translateRecordPatterns $ Clause noRange tel perm ps NoBody t
    -- Normalise the dot patterns
<<<<<<< HEAD
    ps <- addCtxTel tel $ normalise ps
    inContext [] $ reify $ QNamed f $ Clause noRange tel perm ps NoBody t False
=======
    ps <- addCtxTel tel $ normalise $ namedClausePats c
    inTopContext $ reify $ QNamed f $ c { namedClausePats = ps }
>>>>>>> dc1497e4

-- | Make a clause with a question mark as rhs.
makeAbstractClause :: QName -> SplitClause -> TCM A.Clause
makeAbstractClause f cl = do
  A.Clause lhs _ _ _ <- makeAbsurdClause f cl
  let ii = __IMPOSSIBLE__  -- No interaction point since we never type check this
  let info = A.emptyMetaInfo -- metaNumber = Nothing in order to print as ?, not ?n
  return $ A.Clause lhs (A.RHS $ A.QuestionMark info ii) [] False

deBruijnIndex :: A.Expr -> TCM Nat
deBruijnIndex e = do
  (v, _) <- -- Andreas, 2010-09-21 allow splitting on irrelevant (record) vars
--            Context.wakeIrrelevantVars $
            applyRelevanceToContext Irrelevant $
              inferExpr e
  case ignoreSharing v of
    Var n _ -> return n
    _       -> typeError . GenericError . show =<< (fsep $
                pwords "The scrutinee of a case distinction must be a variable,"
                ++ [ prettyTCM v ] ++ pwords "isn't.")<|MERGE_RESOLUTION|>--- conflicted
+++ resolved
@@ -208,24 +208,7 @@
         | null vars -> mapM (makeAbstractClause f) $ splitClauses cov
         | otherwise -> concat <$> do
             forM (splitClauses cov) $ \ cl ->
-<<<<<<< HEAD
-              split f (mapMaybe (newVar cl) vars) $ splitClauseToClause cl
-    where
-    -- Note that the body of the created clause is the body of the
-    -- argument to split.
-    splitClauseToClause :: SplitClause -> Clause
-    splitClauseToClause c = Clause
-      { clauseRange     = noRange
-      , clauseTel       = scTel c
-      , clausePerm      = scPerm c
-      , namedClausePats = scPats c
-      , clauseBody      = clauseBody clause
-      , clauseType      = scTarget c
-      , clauseCatchall  = False
-      }
-=======
               split f (mapMaybe (newVar cl) vars) cl
->>>>>>> dc1497e4
 
   -- Finds the new variable corresponding to an old one, if any.
   newVar :: SplitClause -> Nat -> Maybe Nat
@@ -248,15 +231,10 @@
   withCurrentModule (qnameModule f) $ do
     -- Andreas, 2015-05-29 Issue 635
     -- Contract implicit record patterns before printing.
-    c <- translateRecordPatterns $ Clause noRange tel perm ps NoBody t
+    c <- translateRecordPatterns $ Clause noRange tel perm ps NoBody t False
     -- Normalise the dot patterns
-<<<<<<< HEAD
-    ps <- addCtxTel tel $ normalise ps
-    inContext [] $ reify $ QNamed f $ Clause noRange tel perm ps NoBody t False
-=======
     ps <- addCtxTel tel $ normalise $ namedClausePats c
     inTopContext $ reify $ QNamed f $ c { namedClausePats = ps }
->>>>>>> dc1497e4
 
 -- | Make a clause with a question mark as rhs.
 makeAbstractClause :: QName -> SplitClause -> TCM A.Clause
