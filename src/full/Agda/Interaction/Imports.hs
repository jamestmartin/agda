{-# LANGUAGE CPP #-}

{-| This module deals with finding imported modules and loading their
    interface files.
-}
module Agda.Interaction.Imports
  ( Mode(ScopeCheck, TypeCheck)
  , SourceInfo(..)
  , scopeCheckImport
  , sourceInfo
  , typeCheckMain

  -- Currently only used by test/api/Issue1168.hs:
  , readInterface
  ) where

import Prelude hiding (null)

import Control.Arrow
import Control.Monad.Except
import Control.Monad.State
import Control.Monad.Trans.Maybe
import qualified Control.Exception as E

#if __GLASGOW_HASKELL__ < 808
import Control.Monad.Fail (MonadFail)
#endif

import Data.Either (lefts)
import qualified Data.Map as Map
import qualified Data.List as List
import Data.Set (Set)
import qualified Data.Set as Set
import Data.Maybe
import Data.Map (Map)
import qualified Data.HashMap.Strict as HMap
import Data.Text (Text)
import qualified Data.Text.Lazy as TL

import System.Directory (doesFileExist, removeFile)
import System.FilePath ((</>), takeDirectory)

import Agda.Benchmarking

import qualified Agda.Syntax.Abstract as A
import qualified Agda.Syntax.Concrete as C
import Agda.Syntax.Abstract.Name
import Agda.Syntax.Common
import Agda.Syntax.Parser
import Agda.Syntax.Position
import Agda.Syntax.Scope.Base
import Agda.Syntax.Translation.ConcreteToAbstract

import Agda.TypeChecking.Errors
import Agda.TypeChecking.Warnings
import Agda.TypeChecking.Reduce
import Agda.TypeChecking.Rewriting.Confluence ( checkConfluenceOfRules )
import Agda.TypeChecking.MetaVars ( openMetasToPostulates )
import Agda.TypeChecking.Monad
import Agda.TypeChecking.Serialise
import Agda.TypeChecking.Primitive
import Agda.TypeChecking.Pretty as P
import Agda.TypeChecking.DeadCode
import qualified Agda.TypeChecking.Monad.Benchmark as Bench

import Agda.TheTypeChecker

import Agda.Interaction.Base     ( InteractionMode(..) )
import Agda.Interaction.BasicOps ( getGoals, showGoals )
import Agda.Interaction.FindFile
import Agda.Interaction.Highlighting.Generate
import Agda.Interaction.Highlighting.Precise  ( compress )
import Agda.Interaction.Highlighting.Vim
import Agda.Interaction.Library
import Agda.Interaction.Options
import qualified Agda.Interaction.Options.Lenses as Lens
import Agda.Interaction.Options.Warnings (unsolvedWarnings)
import Agda.Interaction.Response
  (RemoveTokenBasedHighlighting(KeepHighlighting))

import Agda.Utils.FileName
import Agda.Utils.Lens
import Agda.Utils.Maybe
import qualified Agda.Utils.Maybe.Strict as Strict
import Agda.Utils.Monad
import Agda.Utils.Null
import Agda.Utils.IO.Binary
import Agda.Utils.Pretty hiding (Mode)
import Agda.Utils.Hash
import qualified Agda.Utils.Trie as Trie

import Agda.Utils.Impossible

-- | Whether to ignore interfaces (@.agdai@) other than built-in modules

ignoreInterfaces :: HasOptions m => m Bool
ignoreInterfaces = optIgnoreInterfaces <$> commandLineOptions

-- | Whether to ignore all interface files (@.agdai@)

ignoreAllInterfaces :: HasOptions m => m Bool
ignoreAllInterfaces = optIgnoreAllInterfaces <$> commandLineOptions

-- | Some information about the source code.

data SourceInfo = SourceInfo
  { siSource     :: TL.Text               -- ^ Source code.
  , siFileType   :: FileType              -- ^ Source file type
  , siOrigin     :: SourceFile            -- ^ Source location at the time of its parsing
  , siModule     :: C.Module              -- ^ The parsed module.
  , siModuleName :: C.TopLevelModuleName  -- ^ The top-level module name.
  , siProjectLibs :: [AgdaLibFile]        -- ^ The .agda-lib file(s) of the project this file belongs to.
  }

-- | Computes a 'SourceInfo' record for the given file.

sourceInfo :: SourceFile -> TCM SourceInfo
sourceInfo sourceFile@(SourceFile f) = Bench.billTo [Bench.Parsing] $ do
  source                <- runPM $ readFilePM f
  (parsedMod, fileType) <- runPM $
                           parseFile moduleParser f $ TL.unpack source
  moduleName            <- moduleName f parsedMod
  let sourceDir = takeDirectory $ filePath f
  useLibs <- optUseLibs <$> commandLineOptions
  libs <- if | useLibs   -> libToTCM $ getAgdaLibFiles sourceDir
             | otherwise -> return []
  return SourceInfo
    { siSource     = source
    , siFileType   = fileType
    , siOrigin     = sourceFile
    , siModule     = parsedMod
    , siModuleName = moduleName
    , siProjectLibs = libs
    }

siPragmas :: SourceInfo -> [OptionsPragma]
siPragmas si = defaultPragmas ++ pragmas
  where
  defaultPragmas = map _libPragmas (siProjectLibs si)
  cpragmas = C.modPragmas (siModule si)
  pragmas = [ opts | C.OptionsPragma _ opts <- cpragmas ]

-- | Is the aim to type-check the top-level module, or only to
-- scope-check it?

data Mode
  = ScopeCheck
  | TypeCheck InteractionMode
      -- ^ Depending on the 'InteractionMode' private declaration may be retained
      --   in the interface.
  deriving (Eq, Show)

-- | Are we loading the interface for the user-loaded file
--   or for an import?
data MainInterface
  = MainInterface Mode -- ^ For the main file.
                       --
                       --   In this case state changes inflicted by
                       --   'createInterface' are preserved.
  | NotMainInterface   -- ^ For an imported file.
                       --
                       --   In this case state changes inflicted by
                       --   'createInterface' are not preserved.
  deriving (Eq, Show)

-- | Should state changes inflicted by 'createInterface' be preserved?

includeStateChanges :: MainInterface -> Bool
includeStateChanges (MainInterface _) = True
includeStateChanges NotMainInterface  = False

-- | Merge an interface into the current proof state.
mergeInterface :: Interface -> TCM ()
mergeInterface i = do
    let sig     = iSignature i
        builtin = Map.toList $ iBuiltin i
        prim    = [ x | (_,Prim x) <- builtin ]
        bi      = Map.fromList [ (x,Builtin t) | (x,Builtin t) <- builtin ]
        warns   = iWarnings i
    bs <- getsTC stBuiltinThings
    reportSLn "import.iface.merge" 10 "Merging interface"
    reportSLn "import.iface.merge" 20 $
      "  Current builtins " ++ show (Map.keys bs) ++ "\n" ++
      "  New builtins     " ++ show (Map.keys bi)
    let check b = case (b1, b2) of
            (Builtin x, Builtin y)
              | x == y    -> return ()
              | otherwise -> typeError $ DuplicateBuiltinBinding b x y
            _ -> __IMPOSSIBLE__
          where
            Just b1 = Map.lookup b bs
            Just b2 = Map.lookup b bi
    mapM_ (check . fst) (Map.toList $ Map.intersection bs bi)
    addImportedThings sig bi
      (iPatternSyns i)
      (iDisplayForms i)
      (iUserWarnings i)
      (iPartialDefs i)
      warns
    reportSLn "import.iface.merge" 20 $
      "  Rebinding primitives " ++ show prim
    mapM_ rebind prim
    whenJustM (optConfluenceCheck <$> pragmaOptions) $ \confChk -> do
      reportSLn "import.iface.confluence" 20 $ "  Checking confluence of imported rewrite rules"
      checkConfluenceOfRules confChk $ concat $ HMap.elems $ sig ^. sigRewriteRules
    where
        rebind (x, q) = do
            PrimImpl _ pf <- lookupPrimitiveFunction x
            stImportedBuiltins `modifyTCLens` Map.insert x (Prim pf{ primFunName = q })

addImportedThings
  :: Signature
  -> BuiltinThings PrimFun
  -> A.PatternSynDefns
  -> DisplayForms
  -> Map A.QName Text      -- ^ Imported user warnings
  -> Set QName             -- ^ Name of imported definitions which are partial
  -> [TCWarning]
  -> TCM ()
addImportedThings isig ibuiltin patsyns display userwarn partialdefs warnings = do
  stImports              `modifyTCLens` \ imp -> unionSignatures [imp, isig]
  stImportedBuiltins     `modifyTCLens` \ imp -> Map.union imp ibuiltin
  stImportedUserWarnings `modifyTCLens` \ imp -> Map.union imp userwarn
  stImportedPartialDefs  `modifyTCLens` \ imp -> Set.union imp partialdefs
  stPatternSynImports    `modifyTCLens` \ imp -> Map.union imp patsyns
  stImportedDisplayForms `modifyTCLens` \ imp -> HMap.unionWith (++) imp display
  stTCWarnings           `modifyTCLens` \ imp -> imp `List.union` warnings
  addImportedInstances isig

-- | Scope checks the given module. A proper version of the module
-- name (with correct definition sites) is returned.

scopeCheckImport :: ModuleName -> TCM (ModuleName, Map ModuleName Scope)
scopeCheckImport x = do
    reportSLn "import.scope" 5 $ "Scope checking " ++ prettyShow x
    verboseS "import.scope" 10 $ do
      visited <- Map.keys <$> getVisitedModules
      reportSLn "import.scope" 10 $
        "  visited: " ++ List.intercalate ", " (map prettyShow visited)
    -- Since scopeCheckImport is called from the scope checker,
    -- we need to reimburse her account.
    i <- Bench.billTo [] $ getInterface x
    addImport x

    -- If that interface was supposed to raise a warning on import, do so.
    whenJust (iImportWarning i) $ warning . UserWarning

    -- let s = publicModules $ iInsideScope i
    let s = iScope i
    return (iModuleName i `withRangesOfQ` mnameToConcrete x, s)

-- | If the module has already been visited (without warnings), then
-- its interface is returned directly. Otherwise the computation is
-- used to find the interface and the computed interface is stored for
-- potential later use (unless the 'MainInterface' is @'MainInterface'
-- 'ScopeCheck'@).

alreadyVisited :: C.TopLevelModuleName ->
                  MainInterface ->
                  PragmaOptions ->
                  TCM (Interface, [TCWarning]) ->
                  TCM (Interface, [TCWarning])
alreadyVisited x isMain currentOptions getIface =
  case isMain of
    -- Andreas, 2020-05-13, issue 4647:
    -- For top-level interaction commands, we may not able to reuse
    -- the existing interface, since it does not contain the private
    -- declarations.  Thus, we always recheck.
<<<<<<< HEAD
    MainInterface (TypeCheck TopLevelInteraction) ->                     loadAndRecordVisited
    MainInterface (TypeCheck RegularInteraction)  -> eitherUseExistingOr loadAndRecordVisited
    NotMainInterface                              -> eitherUseExistingOr loadAndRecordVisited
    MainInterface ScopeCheck                      -> eitherUseExistingOr load
=======
    MainInterface (TypeCheck TopLevelInteraction) -> fallback

    _ -> getVisitedModule x >>= \case

        -- Case: already visited.
        --
        -- A module with warnings should never be allowed to be
        -- imported from another module.
        Just (ModuleInfo i hasWarn isPrim) | not hasWarn -> do
          reportSLn "import.visit" 10 $ "  Already visited " ++ prettyShow x
          -- Check that imported options are compatible with current ones,
          -- but give primitive modules a pass
          wt <- fromMaybe [] <$> getOptionsCompatibilityWarnings isMain isPrim currentOptions i
          return (i, wt)

        -- Case: Not visited already.
        --
        _ -> fallback

>>>>>>> b9f46e63
  where
  eitherUseExistingOr :: TCM (Interface, [TCWarning]) -> TCM (Interface, [TCWarning])
  eitherUseExistingOr notYetVisited = fromMaybeM notYetVisited existingWithoutWarnings

  -- Case: already visited.
  --
  -- A module with warnings should never be allowed to be
  -- imported from another module.
  existingWithoutWarnings :: TCM (Maybe (Interface, [TCWarning]))
  existingWithoutWarnings = runMaybeT $ exceptToMaybeT $ do
    mi <- maybeToExceptT "interface has not been visited in this context" $ MaybeT $
      getVisitedModule x

    let ModuleInfo { miInterface = i, miPrimitive = isPrim, miWarnings = ws } = mi

    when ws $
      throwError "previously-visited interface had warnings"

    reportSLn "import.visit" 10 $ "  Already visited " ++ prettyShow x
    -- Check that imported options are compatible with current ones,
    -- but give primitive modules a pass
    wt <- if isPrim then pure [] else
          fromMaybe [] <$> (lift $ getOptionsCompatibilityWarnings isMain currentOptions i)
    return (i, wt)

  loadAndRecordVisited :: TCM (Interface, [TCWarning])
  loadAndRecordVisited = do
    r <- load
    recordVisited r
    return r

  load :: TCM (Interface, [TCWarning])
  load = do
    reportSLn "import.visit" 5 $ "  Getting interface for " ++ prettyShow x
    r <- getIface
    reportSLn "import.visit" 5 $ "  Now we've looked at " ++ prettyShow x
    return r

  recordVisited :: (Interface, [TCWarning]) -> TCM ()
  recordVisited (i, wt) =
    visitModule ModuleInfo
      { miInterface  = i
      , miWarnings   = not . null $ wt
      , miPrimitive  = False -- will be updated later for primitive modules
      }

-- | Type checks the main file of the interaction.
--   This could be the file loaded in the interacting editor (emacs),
--   or the file passed on the command line.
--
--   First, the primitive modules are imported.
--   Then, @getInterface'@ is called to do the main work.
--
--   If the 'Mode' is 'ScopeCheck', then type-checking is not
--   performed, only scope-checking. (This may include type-checking
--   of imported modules.) In this case the generated, partial
--   interface is not stored in the state ('stDecodedModules'). Note,
--   however, that if the file has already been type-checked, then a
--   complete interface is returned.

typeCheckMain
  :: Mode
     -- ^ Should the file be type-checked, or only scope-checked?
  -> SourceInfo
     -- ^ Information about the source code.
  -> TCM (Interface, [TCWarning])
typeCheckMain mode si = do
  -- liftIO $ putStrLn $ "This is typeCheckMain " ++ prettyShow f
  -- liftIO . putStrLn . show =<< getVerbosity
  reportSLn "import.main" 10 "Importing the primitive modules."
  libdir <- liftIO defaultLibDir
  let libdirPrim = libdir </> "prim"
  reportSLn "import.main" 20 $ "Library dir = " ++ show libdir
  -- Turn off import-chasing messages.
  -- We have to modify the persistent verbosity setting, since
  -- getInterface resets the current verbosity settings to the persistent ones.
  bracket_ (getsTC Lens.getPersistentVerbosity) Lens.putPersistentVerbosity $ do
    Lens.modifyPersistentVerbosity (Trie.delete [])  -- set root verbosity to 0

    -- We don't want to generate highlighting information for Agda.Primitive.
    withHighlightingLevel None $
      forM_ (Set.map (libdirPrim </>) Lens.primitiveModules) $ \f -> do
        si <- sourceInfo (SourceFile $ mkAbsolute f)
        checkModuleName' (siModuleName si) (siOrigin si)
        _ <- getInterface_ (siModuleName si) (Just si)
        -- record that the just visited module is primitive
        mapVisitedModule (siModuleName si) (\ m -> m { miPrimitive = True })

  reportSLn "import.main" 10 $ "Done importing the primitive modules."

  -- Now do the type checking via getInterface'.
  checkModuleName' (siModuleName si) (siOrigin si)
  (i, ws) <- getInterface' (siModuleName si) (MainInterface mode) (Just si)

  stCurrentModule `setTCLens` Just (iModuleName i)

  return (i, ws)
  where
  checkModuleName' m f =
    -- Andreas, 2016-07-11, issue 2092
    -- The error range should be set to the file with the wrong module name
    -- not the importing one (which would be the default).
    setCurrentRange m $ checkModuleName m f Nothing

-- | Tries to return the interface associated to the given (imported) module.
--   The time stamp of the relevant interface file is also returned.
--   Calls itself recursively for the imports of the given module.
--   May type check the module.
--   An error is raised if a warning is encountered.
--
--   Do not use this for the main file, use 'typeCheckMain' instead.

getInterface :: ModuleName -> TCM Interface
getInterface m = getInterface_ (toTopLevelModuleName m) Nothing

-- | See 'getInterface'.

getInterface_
  :: C.TopLevelModuleName
  -> Maybe SourceInfo
     -- ^ Optional information about the source code.
  -> TCM Interface
getInterface_ x msi = do
  (i, wt) <- getInterface' x NotMainInterface msi
  tcWarningsToError wt
  return i

-- | A more precise variant of 'getInterface'. If warnings are
-- encountered then they are returned instead of being turned into
-- errors.

getInterface'
  :: C.TopLevelModuleName
  -> MainInterface
  -> Maybe SourceInfo
     -- ^ Optional information about the source code.
  -> TCM (Interface, [TCWarning])
getInterface' x isMain msi =
  withIncreasedModuleNestingLevel $
    -- Preserve the pragma options unless we are checking the main
    -- interface.
    bracket_ (useTC stPragmaOptions)
             (unless (includeStateChanges isMain) . (stPragmaOptions `setTCLens`)) $ do
     -- We remember but reset the pragma options locally
     -- For the main interface, we also remember the pragmas from the file
     -- Issue #3644 (Abel 2020-05-08): Set approximate range for errors in options
     currentOptions <- setCurrentRange (C.modPragmas . siModule <$> msi) $ do
       when (includeStateChanges isMain) $ do
         let si = fromMaybe __IMPOSSIBLE__ msi
         mapM_ setOptionsFromPragma (siPragmas si)
       currentOptions <- useTC stPragmaOptions
       -- Now reset the options
       setCommandLineOptions . stPersistentOptions . stPersistentState =<< getTC
       return currentOptions

     alreadyVisited x isMain currentOptions $ addImportCycleCheck x $ do
      file <- maybe (findFile x) (pure . siOrigin) msi -- may require source to exist

      isPrim <- Lens.isPrimitiveModule (filePath (srcFilePath file))

      reportSLn "import.iface" 10 $ "  Check for cycle"
      checkForImportCycle

      (stateChangesIncluded, (i, wt)) <- do
        -- -- Andreas, 2014-10-20 AIM XX:
        -- -- Always retype-check the main file to get the iInsideScope
        -- -- which is no longer serialized.
        -- let maySkip = isMain == NotMainInterface
        -- Andreas, 2015-07-13: Serialize iInsideScope again.
        -- Andreas, 2020-05-13 issue #4647: don't skip if reload because of top-level command
        stored <- runExceptT $ Bench.billTo [Bench.Import] $ do
          when (isMain == MainInterface (TypeCheck TopLevelInteraction)) $
            throwError "we always re-check the main interface in top-level interaction"
          (False,) <$> getStoredInterface x file msi

        let recheck = \reason -> do
              reportSLn "import.iface" 5 $ concat ["  ", prettyShow x, " is not up-to-date because ", reason, "."]
              case isMain of
                MainInterface _ -> (True,) <$> createInterface x file isMain msi
                NotMainInterface -> (False,) <$> createInterfaceIsolated x file msi

        either recheck pure stored

      visited <- isVisited x
      reportSLn "import.iface" 5 $ if visited then "  We've been here. Don't merge."
                                   else "  New module. Let's check it out."

<<<<<<< HEAD
=======
      -- Check that imported module options are consistent with
      -- current options (issue #2487)
      -- compute updated warnings if needed
      wt' <- fromMaybe wt <$> getOptionsCompatibilityWarnings isMain isPrim currentOptions i

>>>>>>> b9f46e63
      unless (visited || stateChangesIncluded) $ do
        mergeInterface i
        Bench.billTo [Bench.Highlighting] $
          ifTopLevelAndHighlightingLevelIs NonInteractive $
            highlightFromInterface i file

      -- Check that imported module options are consistent with
      -- current options (issue #2487)
      -- compute updated warnings if needed
      wt' <- fromMaybe wt <$> getOptionsCompatibilityWarnings isMain currentOptions i

      -- Interfaces are not stored if we are only scope-checking, or
      -- if any warnings were encountered.
      case (isMain, wt') of
        (MainInterface ScopeCheck, _) -> return ()
        (_, _:_)                      -> return ()
        _                             -> storeDecodedModule i

      reportS "warning.import" 10
        [ "module: " ++ show (C.moduleNameParts x)
        , "WarningOnImport: " ++ show (iImportWarning i)
        ]
      return (i, wt')

-- | Check if the options used for checking an imported module are
--   compatible with the current options. Raises Non-fatal errors if
--   not.
checkOptionsCompatible :: PragmaOptions -> PragmaOptions -> ModuleName -> TCM Bool
checkOptionsCompatible current imported importedModule = flip execStateT True $ do
  reportSDoc "import.iface.options" 5 $ P.nest 2 $ "current options  =" P.<+> showOptions current
  reportSDoc "import.iface.options" 5 $ P.nest 2 $ "imported options =" P.<+> showOptions imported
  forM_ coinfectiveOptions $ \ (opt, optName) -> do
    unless (opt current `implies` opt imported) $ do
      put False
      warning (CoInfectiveImport optName importedModule)
  forM_ infectiveOptions $ \ (opt, optName) -> do
    unless (opt imported `implies` opt current) $ do
      put False
      warning (InfectiveImport optName importedModule)
  where
    implies :: Bool -> Bool -> Bool
    p `implies` q = p <= q

    showOptions opts = P.prettyList (map (\ (o, n) -> (P.text n <> ": ") P.<+> P.pretty (o opts))
                                 (coinfectiveOptions ++ infectiveOptions))


-- | Compare options and return collected warnings.
-- | Returns `Nothing` if warning collection was skipped.

getOptionsCompatibilityWarnings :: MainInterface -> Bool -> PragmaOptions -> Interface -> TCM (Maybe [TCWarning])
getOptionsCompatibilityWarnings isMain isPrim currentOptions i = runMaybeT $ exceptToMaybeT $ do
  -- We're just dropping these reasons-for-skipping messages for now.
  -- They weren't logged before, but they're nice for documenting the early returns.
  when isPrim $
    throwError "Options consistency checking disabled for always-available primitive module"
  whenM (lift $ checkOptionsCompatible currentOptions (iOptionsUsed i) (iModuleName i)) $
    throwError "No warnings to collect because options were compatible"
  lift $ getAllWarnings' isMain ErrorWarnings

-- | Try to get the interface from interface file or cache.

getStoredInterface
  :: C.TopLevelModuleName
     -- ^ Module name of file we process.
  -> SourceFile
     -- ^ File we process.
  -> Maybe SourceInfo
  -> ExceptT String TCM (Interface, [TCWarning])
getStoredInterface x file msi = do
  -- Check whether interface file exists and is in cache
  --  in the correct version (as testified by the interface file hash).
  --
  -- This is a lazy action which may be skipped if there is no cached interface
  -- and we're ignoring interface files for some reason.
  let getIFileHashesET = do
        -- Check that the interface file exists and return its hash.
        ifile <- maybeToExceptT "the interface file could not be found" $ MaybeT $
          findInterfaceFile' file

        -- Check that the interface file exists and return its hash.
        hashes <- maybeToExceptT "the interface file hash could not be read" $ MaybeT $ liftIO $
          getInterfaceFileHashes ifile

        return (ifile, hashes)

  -- Examine the hash of the interface file. If it is different from the
  -- stored version (in stDecodedModules), or if there is no stored version,
  -- read and decode it. Otherwise use the stored version.
  --
  -- This is a lazy action which may be skipped if the cached or on-disk interface
  -- is invalid, missing, or skipped for some other reason.
  let checkSourceHashET ifaceH = do
        sourceH <- case msi of
                    Nothing -> liftIO $ hashTextFile (srcFilePath file)
                    Just si -> return $ hashText (siSource si)

<<<<<<< HEAD
        unless (sourceH == ifaceH) $
          throwError $ concat
            [ "the source hash (", show sourceH, ")"
            , " does not match the source hash for the interface (", show ifaceH, ")"
=======
  -- Check that it's the right version
  case mi of
    Nothing       -> do
      reportSLn "import.iface" 5 "  bad interface, re-type checking"
      fallback
    Just i        -> do
      reportSLn "import.iface" 5 $ "  imports: " ++ prettyShow (iImportedModules i)

      -- We set the pragma options of the skipped file here, so that
      -- we can check that they are compatible with those of the
      -- imported modules. Also, if the top-level file is skipped we
      -- want the pragmas to apply to interactive commands in the UI.
      mapM_ setOptionsFromPragma (iPragmaOptions i)

      -- Check that options that matter haven't changed compared to
      -- current options (issue #2487)
      optionsChanged <-ifM (Lens.isBuiltinModule fp)
                       {-then-} (return False) {-else-} $ do
        currentOptions <- useTC stPragmaOptions
        let disagreements =
              [ optName | (opt, optName) <- restartOptions,
                          opt currentOptions /= opt (iOptionsUsed i) ]
        if null disagreements then return False else do
          reportSLn "import.iface.options" 4 $ concat
            [ "  Changes in the following options in "
            , prettyShow fp
            , ", re-typechecking: "
            , prettyShow disagreements
>>>>>>> b9f46e63
            ]

        reportSLn "import.iface" 5 $ concat ["  ", prettyShow x, " is up-to-date."]

  -- Check if we have cached the module.
  cachedE <- runExceptT $ maybeToExceptT "the interface has not been decoded" $ MaybeT $
      lift $ getDecodedModule x

  case cachedE of
    -- If it's cached ignoreInterfaces has no effect;
    -- to avoid typechecking a file more than once.
    Right i -> do
      (ifile, hashes) <- getIFileHashesET

      let ifp = filePath $ intFilePath ifile

      -- Make sure the hashes match.
      let cachedIfaceHash = iFullHash i
      let fileIfaceHash = snd hashes
      unless (cachedIfaceHash == fileIfaceHash) $ do
        lift $ dropDecodedModule x
        reportSLn "import.iface" 50 $ "  cached hash = " ++ show cachedIfaceHash
        reportSLn "import.iface" 50 $ "  stored hash = " ++ show fileIfaceHash
        reportSLn "import.iface" 5 $ "  file is newer, re-reading " ++ ifp
        throwError $ concat
          [ "the cached interface hash (", show cachedIfaceHash, ")"
          , " does not match interface file (", show fileIfaceHash, ")"
          ]

      Bench.billTo [Bench.Deserialization] $ do
        checkSourceHashET (iSourceHash i)

        reportSLn "import.iface" 5 $ "  using stored version of " ++ (filePath $ intFilePath ifile)
        validateLoadedInterface file i []

    Left whyNotCached -> withExceptT (\e -> concat [whyNotCached, " and ", e]) $ do
      whenM ignoreAllInterfaces $
        throwError "we're ignoring all interface files"

      whenM ignoreInterfaces $
        unlessM (lift $ Lens.isBuiltinModule (filePath $ srcFilePath file)) $
            throwError "we're ignoring non-builtin interface files"

      (ifile, hashes) <- getIFileHashesET

      let ifp = (filePath . intFilePath $ ifile)

      Bench.billTo [Bench.Deserialization] $ do
        checkSourceHashET (fst hashes)

        reportSLn "import.iface" 5 $ "  no stored version, reading " ++ ifp

        i <- maybeToExceptT "bad interface, re-type checking" $ MaybeT $
          readInterface ifile

        -- Ensure that the given module name matches the one in the file.
        let topLevelName = toTopLevelModuleName $ iModuleName i
        unless (topLevelName == x) $
          -- Andreas, 2014-03-27 This check is now done in the scope checker.
          -- checkModuleName topLevelName file
          lift $ typeError $ OverlappingProjects (srcFilePath file) topLevelName x

        r <- validateLoadedInterface file i []

        lift $ chaseMsg "Loading " x $ Just ifp
        -- print imported warnings
        let ws = filter ((Strict.Just (srcFilePath file) ==) . tcWarningOrigin) (iWarnings i)
        unless (null ws) $ reportSDoc "warning" 1 $ P.vcat $ P.prettyTCM <$> ws

        return r


validateLoadedInterface
  :: SourceFile
     -- ^ File we process.
  -> Interface
  -> [TCWarning]
  -> ExceptT String TCM (Interface, [TCWarning])
validateLoadedInterface file i ws = do
  let fp = filePath $ srcFilePath file

  -- Check that it's the right version
  reportSLn "import.iface" 5 $ "  imports: " ++ prettyShow (iImportedModules i)

  -- We set the pragma options of the skipped file here, so that
  -- we can check that they are compatible with those of the
  -- imported modules. Also, if the top-level file is skipped we
  -- want the pragmas to apply to interactive commands in the UI.
  lift $ mapM_ setOptionsFromPragma (iPragmaOptions i)

  -- Check that options that matter haven't changed compared to
  -- current options (issue #2487)
  whenM ((asksTC envCheckOptionConsistency) `and2M` (lift $ not <$> Lens.isBuiltinModule fp)) $ do
    currentOptions <- useTC stPragmaOptions
    let disagreements =
          [ optName | (opt, optName) <- restartOptions,
                      opt currentOptions /= opt (iOptionsUsed i) ]
    unless (null disagreements) $ do
      reportSLn "import.iface.options" 4 $ concat
        [ "  Changes in the following options in "
        , prettyShow fp
        , ", re-typechecking: "
        , prettyShow disagreements
        ]
      throwError "options changed"

  -- If any of the imports are newer we need to retype check
  badHashMessages <- fmap lefts $ forM (iImportedModules i) $ \(impName, impHash) -> runExceptT $ do
    reportSLn "import.iface" 30 $ concat ["Checking that module hash of import ", prettyShow impName, " matches ", prettyShow impHash ]
    latestImpHash <- lift $ lift $ moduleHash impName
    reportSLn "import.iface" 30 $ concat ["Done checking module hash of import ", prettyShow impName]
    when (impHash /= latestImpHash) $
      throwError $ concat
        [ "module hash for imported module ", prettyShow impName, " is out of date"
        , " (import cached=", prettyShow impHash, ", latest=", prettyShow latestImpHash, ")"
        ]

  unlessNull badHashMessages (throwError . unlines)

  return (i, ws)

-- | Run the type checker on a file and create an interface.
--
--   Mostly, this function calls 'createInterface'.
--   But if it is not the main module we check,
--   we do it in a fresh state, suitably initialize,
--   in order to forget some state changes after successful type checking.

createInterfaceIsolated
  :: C.TopLevelModuleName
     -- ^ Module name of file we process.
  -> SourceFile
     -- ^ File we process.
  -> Maybe SourceInfo
     -- ^ Optional information about the source code.
  -> TCM (Interface, [TCWarning])
createInterfaceIsolated x file msi = do
      cleanCachedLog

      ms          <- getImportPath
      nesting     <- asksTC envModuleNestingLevel
      range       <- asksTC envRange
      call        <- asksTC envCall
      mf          <- useTC stModuleToSource
      vs          <- getVisitedModules
      ds          <- getDecodedModules
      opts        <- stPersistentOptions . stPersistentState <$> getTC
      isig        <- useTC stImports
      ibuiltin    <- useTC stImportedBuiltins
      display     <- useTC stImportsDisplayForms
      userwarn    <- useTC stImportedUserWarnings
      partialdefs <- useTC stImportedPartialDefs
      ipatsyns <- getPatternSynImports
      ho       <- getInteractionOutputCallback
      -- Every interface is treated in isolation. Note: Some changes to
      -- the persistent state may not be preserved if an error other
      -- than a type error or an IO exception is encountered in an
      -- imported module.
      (r, newModToSource, newDecodedModules) <- (either throwError pure =<<) $
           withoutCache $
           -- The cache should not be used for an imported module, and it
           -- should be restored after the module has been type-checked
           freshTCM $
             withImportPath ms $
             localTC (\e -> e { envModuleNestingLevel = nesting
                              -- Andreas, 2014-08-18:
                              -- Preserve the range of import statement
                              -- for reporting termination errors in
                              -- imported modules:
                            , envRange              = range
                            , envCall               = call
                            }) $ do
               setDecodedModules ds
               setCommandLineOptions opts
               setInteractionOutputCallback ho
               stModuleToSource `setTCLens` mf
               setVisitedModules vs
               addImportedThings isig ibuiltin ipatsyns display userwarn partialdefs []

               r  <- createInterface x file NotMainInterface msi
               mf' <- useTC stModuleToSource
               ds' <- getDecodedModules
               return (r, mf', ds')

      stModuleToSource `setTCLens` newModToSource
      setDecodedModules newDecodedModules

      let (i, ws) = r

      -- We skip the file which has just been type-checked to
      -- be able to forget some of the local state from
      -- checking the module.
      -- Note that this doesn't actually read the interface
      -- file, only the cached interface. (This comment is not
      -- correct, see
      -- test/Fail/customised/NestedProjectRoots.err.)
      validated <- runExceptT $ validateLoadedInterface file i ws

      -- NOTE: This attempts to type-check FOREVER if for some
      -- reason it continually fails to validate interface.
      let recheckOnError = \msg -> do
            reportSLn "import.iface" 1 $ "Failed to validate just-loaded interface: " ++ msg
            createInterfaceIsolated x file msi

      either recheckOnError pure validated

-- | Formats and outputs the "Checking", "Finished" and "Loading " messages.

chaseMsg
  :: String               -- ^ The prefix, like @Checking@, @Finished@, @Loading @.
  -> C.TopLevelModuleName -- ^ The module name.
  -> Maybe String         -- ^ Optionally: the file name.
  -> TCM ()
chaseMsg kind x file = do
  indentation <- (`replicate` ' ') <$> asksTC envModuleNestingLevel
  let maybeFile = caseMaybe file "." $ \ f -> " (" ++ f ++ ")."
      vLvl | kind == "Checking" = 1
           | otherwise          = 2
  reportSLn "import.chase" vLvl $ concat
    [ indentation, kind, " ", prettyShow x, maybeFile ]

-- | Print the highlighting information contained in the given interface.

highlightFromInterface
  :: Interface
  -> SourceFile
     -- ^ The corresponding file.
  -> TCM ()
highlightFromInterface i file = do
  reportSLn "import.iface" 5 $
    "Generating syntax info for " ++ filePath (srcFilePath file) ++
    " (read from interface)."
  printHighlightingInfo KeepHighlighting (iHighlighting i)

-- | Read interface file corresponding to a module.

readInterface :: InterfaceFile -> TCM (Maybe Interface)
readInterface file = do
    let ifp = filePath $ intFilePath file
    -- Decode the interface file
    (s, close) <- liftIO $ readBinaryFile' ifp
    do  mi <- liftIO . E.evaluate =<< decodeInterface s

        -- Close the file. Note
        -- ⑴ that evaluate ensures that i is evaluated to WHNF (before
        --   the next IO operation is executed), and
        -- ⑵ that decode returns Nothing if an error is encountered,
        -- so it is safe to close the file here.
        liftIO close

        return $ constructIScope <$> mi
      -- Catch exceptions and close
      `catchError` \e -> liftIO close >> handler e
  -- Catch exceptions
  `catchError` handler
  where
    handler = \case
      IOException _ _ e -> do
        reportSLn "" 0 $ "IO exception: " ++ show e
        return Nothing   -- Work-around for file locking bug.
                         -- TODO: What does this refer to? Please
                         -- document.
      e -> throwError e

-- | Writes the given interface to the given file.
--
-- The written interface is decoded and returned.

writeInterface :: AbsolutePath -> Interface -> TCM Interface
writeInterface file i = let fp = filePath file in do
    reportSLn "import.iface.write" 5  $
      "Writing interface file " ++ fp ++ "."
    -- Andreas, 2015-07-13
    -- After QName memoization (AIM XXI), scope serialization might be cheap enough.
    -- -- Andreas, Makoto, 2014-10-18 AIM XX:
    -- -- iInsideScope is bloating the interface files, so we do not serialize it?
    -- i <- return $
    --   i { iInsideScope  = emptyScopeInfo
    --     }
    -- [Old: Andreas, 2016-02-02 this causes issue #1804, so don't do it:]
    -- Andreas, 2020-05-13, #1804, #4647: removed private declarations
    -- only when we actually write the interface.
    i <- return $
      i { iInsideScope  = withoutPrivates $ iInsideScope i
        }
    reportSLn "import.iface.write" 50 $
      "Writing interface file with hash " ++ show (iFullHash i) ++ "."
    i' <- encodeFile fp i
    reportSLn "import.iface.write" 5 "Wrote interface file."
    i <-
#if __GLASGOW_HASKELL__ >= 804
      Bench.billTo [Bench.Deserialization] (decode i')
#else
      return (Just i)
#endif
    maybe __IMPOSSIBLE__ return i
  `catchError` \e -> do
    reportSLn "" 1 $
      "Failed to write interface " ++ fp ++ "."
    liftIO $
      whenM (doesFileExist fp) $ removeFile fp
    throwError e

-- | Tries to type check a module and write out its interface. The
-- function only writes out an interface file if it does not encounter
-- any warnings.
--
-- If appropriate this function writes out syntax highlighting
-- information.

createInterface
  :: C.TopLevelModuleName  -- ^ The expected module name.
  -> SourceFile            -- ^ The file to type check.
  -> MainInterface         -- ^ Are we dealing with the main module?
  -> Maybe SourceInfo      -- ^ Optional information about the source code.
  -> TCM (Interface, [TCWarning])
createInterface mname file isMain msi = do
  let x = mname
  let fp = filePath $ srcFilePath file
  let checkMsg = case isMain of
                   MainInterface ScopeCheck -> "Reading "
                   _                        -> "Checking"
      withMsgs = bracket_
       (chaseMsg checkMsg x $ Just fp)
       (const $ do ws <- getAllWarnings AllWarnings
                   let classified = classifyWarnings ws
                   let wa' = filter ((Strict.Just (srcFilePath file) ==) . tcWarningOrigin) (tcWarnings classified)
                   unless (null wa') $
                     reportSDoc "warning" 1 $ P.vcat $ P.prettyTCM <$> wa'
                   when (null (nonFatalErrors classified)) $ chaseMsg "Finished" x Nothing)

  withMsgs $
    Bench.billTo [Bench.TopModule mname] $
    localTC (\e -> e { envCurrentPath = Just (srcFilePath file) }) $ do

    let onlyScope = isMain == MainInterface ScopeCheck

    reportSLn "import.iface.create" 5 $
      "Creating interface for " ++ prettyShow mname ++ "."
    verboseS "import.iface.create" 10 $ do
      visited <- Map.keys <$> getVisitedModules
      reportSLn "import.iface.create" 10 $
        "  visited: " ++ List.intercalate ", " (map prettyShow visited)

    si <- maybe (sourceInfo file) pure msi

    let srcPath = srcFilePath $ siOrigin si

    modFile       <- useTC stModuleToSource
    fileTokenInfo <- Bench.billTo [Bench.Highlighting] $
                       generateTokenInfoFromSource
                         srcPath (TL.unpack $ siSource si)
    stTokens `setTCLens` fileTokenInfo

    mapM_ setOptionsFromPragma (siPragmas si)

    verboseS "import.iface.create" 15 $ do
      nestingLevel      <- asksTC envModuleNestingLevel
      highlightingLevel <- asksTC envHighlightingLevel
      reportSLn "import.iface.create" 15 $ unlines
        [ "  nesting      level: " ++ show nestingLevel
        , "  highlighting level: " ++ show highlightingLevel
        ]

    -- Scope checking.
    reportSLn "import.iface.create" 7 "Starting scope checking."
    topLevel <- Bench.billTo [Bench.Scoping] $ do
      let topDecls = C.modDecls $ siModule si
      concreteToAbstract_ (TopLevel srcPath mname topDecls)
    reportSLn "import.iface.create" 7 "Finished scope checking."

    let ds    = topLevelDecls topLevel
        scope = topLevelScope topLevel

    -- Highlighting from scope checker.
    reportSLn "import.iface.create" 7 "Starting highlighting from scope."
    Bench.billTo [Bench.Highlighting] $ do
      -- Generate and print approximate syntax highlighting info.
      ifTopLevelAndHighlightingLevelIs NonInteractive $
        printHighlightingInfo KeepHighlighting fileTokenInfo
      ifTopLevelAndHighlightingLevelIsOr NonInteractive onlyScope $
        mapM_ (\ d -> generateAndPrintSyntaxInfo d Partial onlyScope) ds
    reportSLn "import.iface.create" 7 "Finished highlighting from scope."


    -- Type checking.

    -- Now that all the options are in we can check if caching should
    -- be on.
    activateLoadedFileCache

    -- invalidate cache if pragmas change, TODO move
    cachingStarts
    opts <- useTC stPragmaOptions
    me <- readFromCachedLog
    case me of
      Just (Pragmas opts', _) | opts == opts'
        -> return ()
      _ -> do
        reportSLn "cache" 10 $ "pragma changed: " ++ show (isJust me)
        cleanCachedLog
    writeToCurrentLog $ Pragmas opts

    if onlyScope
      then do
        reportSLn "import.iface.create" 7 "Skipping type checking."
        cacheCurrentLog
      else do
        reportSLn "import.iface.create" 7 "Starting type checking."
        Bench.billTo [Bench.Typing] $ mapM_ checkDeclCached ds `finally_` cacheCurrentLog
        reportSLn "import.iface.create" 7 "Finished type checking."

    -- Ulf, 2013-11-09: Since we're rethrowing the error, leave it up to the
    -- code that handles that error to reset the state.
    -- Ulf, 2013-11-13: Errors are now caught and highlighted in InteractionTop.
    -- catchError_ (checkDecls ds) $ \e -> do
    --   ifTopLevelAndHighlightingLevelIs NonInteractive $
    --     printErrorInfo e
    --   throwError e

    unfreezeMetas

    -- Profiling: Count number of metas.
    verboseS "profile.metas" 10 $ do
      MetaId n <- fresh
      tickN "metas" (fromIntegral n)

    -- Highlighting from type checker.
    reportSLn "import.iface.create" 7 "Starting highlighting from type info."
    Bench.billTo [Bench.Highlighting] $ do

      -- Move any remaining token highlighting to stSyntaxInfo.
      toks <- useTC stTokens
      ifTopLevelAndHighlightingLevelIs NonInteractive $
        printHighlightingInfo KeepHighlighting toks
      stTokens `setTCLens` mempty

      -- Grabbing warnings and unsolved metas to highlight them
      warnings <- getAllWarnings AllWarnings
      unless (null warnings) $ reportSDoc "import.iface.create" 20 $
        "collected warnings: " <> prettyTCM warnings
      unsolved <- getAllUnsolvedWarnings
      unless (null unsolved) $ reportSDoc "import.iface.create" 20 $
        "collected unsolved: " <> prettyTCM unsolved
      let warningInfo = compress $ foldMap warningHighlighting $ unsolved ++ warnings

      stSyntaxInfo `modifyTCLens` \inf -> (inf `mappend` toks) `mappend` warningInfo

      whenM (optGenerateVimFile <$> commandLineOptions) $
        -- Generate Vim file.
        withScope_ scope $ generateVimFile $ filePath $ srcPath
    reportSLn "import.iface.create" 7 "Finished highlighting from type info."

    setScope scope
    reportSLn "scope.top" 50 $ "SCOPE " ++ show scope

    -- TODO: It would be nice if unsolved things were highlighted
    -- after every mutual block.

    openMetas           <- getOpenMetas
    unless (null openMetas) $ do
      reportSLn "import.metas" 10 "We have unsolved metas."
      reportSLn "import.metas" 10 =<< showGoals =<< getGoals

    ifTopLevelAndHighlightingLevelIs NonInteractive printUnsolvedInfo

    -- Andreas, 2016-08-03, issue #964
    -- When open metas are allowed,
    -- permanently freeze them now by turning them into postulates.
    -- This will enable serialization.
    -- savedMetaStore <- useTC stMetaStore
    unless (includeStateChanges isMain) $
      -- Andreas, 2018-11-15, re issue #3393:
      -- We do not get here when checking the main module
      -- (then includeStateChanges is True).
      whenM (optAllowUnsolved <$> pragmaOptions) $ do
        reportSLn "import.iface.create" 7 "Turning unsolved metas (if any) into postulates."
        withCurrentModule (scope ^. scopeCurrent) openMetasToPostulates
        -- Clear constraints as they might refer to what
        -- they think are open metas.
        stAwakeConstraints    `setTCLens` []
        stSleepingConstraints `setTCLens` []

    -- Serialization.
    reportSLn "import.iface.create" 7 "Starting serialization."
    i <- Bench.billTo [Bench.Serialization, Bench.BuildInterface] $
      buildInterface si topLevel

    reportS "tc.top" 101 $
      "Signature:" :
      [ unlines
          [ prettyShow x
          , "  type: " ++ show (defType def)
          , "  def:  " ++ show cc
          ]
      | (x, def) <- HMap.toList $ iSignature i ^. sigDefinitions,
        Function{ funCompiled = cc } <- [theDef def]
      ]
    reportSLn "import.iface.create" 7 "Finished serialization."

    mallWarnings <- getAllWarnings' isMain ErrorWarnings

    reportSLn "import.iface.create" 7 "Considering writing to interface file."
    i <- case (mallWarnings, isMain) of
      (_:_, _) -> do
        -- Andreas, 2018-11-15, re issue #3393
        -- The following is not sufficient to fix #3393
        -- since the replacement of metas by postulates did not happen.
        -- -- | not (allowUnsolved && all (isUnsolvedWarning . tcWarning) allWarnings) -> do
        reportSLn "import.iface.create" 7 "We have warnings, skipping writing interface file."
        return i
      ([], MainInterface ScopeCheck) -> do
        reportSLn "import.iface.create" 7 "We are just scope-checking, skipping writing interface file."
        return i
      ([], MainInterface (TypeCheck TopLevelInteraction)) -> do
        reportSLn "import.iface.create" 7 "We are in top-level interaction mode and want to retain private declarations, skipping writing interface file."
        return i
      ([], _) -> Bench.billTo [Bench.Serialization] $ do
        reportSLn "import.iface.create" 7 "Actually calling writeInterface."
        -- The file was successfully type-checked (and no warnings were
        -- encountered), so the interface should be written out.
        ifile <- toIFile file
        serializedIface <- writeInterface ifile i
        reportSLn "import.iface.create" 7 "Finished writing to interface file."
        return serializedIface

    -- -- Restore the open metas, as we might continue in interaction mode.
    -- Actually, we do not serialize the metas if checking the MainInterface
    -- stMetaStore `setTCLens` savedMetaStore

    -- Profiling: Print statistics.
    printStatistics 30 (Just mname) =<< getStatistics

    -- Get the statistics of the current module
    -- and add it to the accumulated statistics.
    localStatistics <- getStatistics
    lensAccumStatistics `modifyTCLens` Map.unionWith (+) localStatistics
    verboseS "profile" 1 $ reportSLn "import.iface" 5 "Accumulated statistics."

    return $ first constructIScope (i, mallWarnings)

-- | Expert version of 'getAllWarnings'; if 'isMain' is a
-- 'MainInterface', the warnings definitely include also unsolved
-- warnings.

getAllWarnings' :: (MonadFail m, ReadTCState m, MonadWarning m) => MainInterface -> WhichWarnings -> m [TCWarning]
getAllWarnings' (MainInterface _) = getAllWarningsPreserving unsolvedWarnings
getAllWarnings' NotMainInterface  = getAllWarningsPreserving Set.empty

-- Andreas, issue 964: not checking null interactionPoints
-- anymore; we want to serialize with open interaction points now!

-- | Reconstruct the 'iScope' (not serialized)
--   from the 'iInsideScope' (serialized).

constructIScope :: Interface -> Interface
constructIScope i = billToPure [ Deserialization ] $
  i{ iScope = publicModules $ iInsideScope i }

-- | Builds an interface for the current module, which should already
-- have been successfully type checked.

buildInterface
  :: SourceInfo
     -- ^ 'SourceInfo' for the current module.
  -> TopLevelInfo
     -- ^ 'TopLevelInfo' scope information for the current module.
  -> TCM Interface
buildInterface si topLevel = do
    reportSLn "import.iface" 5 "Building interface..."
    let mname = topLevelModuleName topLevel
        source = siSource si
        fileType = siFileType si
        pragmas = siPragmas si
    -- Andreas, 2014-05-03: killRange did not result in significant reduction
    -- of .agdai file size, and lost a few seconds performance on library-test.
    -- Andreas, Makoto, 2014-10-18 AIM XX: repeating the experiment
    -- with discarding also the nameBindingSite in QName:
    -- Saves 10% on serialization time (and file size)!
    --
    -- NOTE: We no longer discard all nameBindingSites (but the commit
    -- that introduced this change seems to have made Agda a bit
    -- faster and interface file sizes a bit smaller, at least for the
    -- standard library).
    builtin     <- useTC stLocalBuiltins
    ms          <- getImports
    mhs         <- mapM (\ m -> (m,) <$> moduleHash m) $ Set.toList ms
    foreignCode <- useTC stForeignCode
    -- Ulf, 2016-04-12:
    -- Non-closed display forms are not applicable outside the module anyway,
    -- and should be dead-code eliminated (#1928).
    display <- HMap.filter (not . null) . HMap.map (filter isClosed) <$> useTC stImportsDisplayForms
    -- TODO: Kill some ranges?
    (display, sig) <- eliminateDeadCode display =<< getSignature
    userwarns      <- useTC stLocalUserWarnings
    importwarn     <- useTC stWarningOnImport
    syntaxInfo     <- useTC stSyntaxInfo
    optionsUsed    <- useTC stPragmaOptions
    partialDefs    <- useTC stLocalPartialDefs

    -- Andreas, 2015-02-09 kill ranges in pattern synonyms before
    -- serialization to avoid error locations pointing to external files
    -- when expanding a pattern synonym.
    patsyns <- killRange <$> getPatternSyns
    let builtin' = Map.mapWithKey (\ x b -> (x,) . primFunName <$> b) builtin
    warnings <- getAllWarnings AllWarnings
    reportSLn "import.iface" 7 "  instantiating all meta variables"
    i <- instantiateFull Interface
      { iSourceHash      = hashText source
      , iSource          = source
      , iFileType        = fileType
      , iImportedModules = mhs
      , iModuleName      = mname
      , iScope           = empty -- publicModules scope
      , iInsideScope     = topLevelScope topLevel
      , iSignature       = sig
      , iDisplayForms    = display
      , iUserWarnings    = userwarns
      , iImportWarning   = importwarn
      , iBuiltin         = builtin'
      , iForeignCode     = foreignCode
      , iHighlighting    = syntaxInfo
      , iPragmaOptions   = pragmas
      , iOptionsUsed     = optionsUsed
      , iPatternSyns     = patsyns
      , iWarnings        = warnings
      , iPartialDefs     = partialDefs
      }
    reportSLn "import.iface" 7 "  interface complete"
    return i

-- | Returns (iSourceHash, iFullHash)
--   We do not need to check that the file exist because we only
--   accept @InterfaceFile@ as an input and not arbitrary @AbsolutePath@!
getInterfaceFileHashes :: InterfaceFile -> IO (Maybe (Hash, Hash))
getInterfaceFileHashes fp = do
  let ifile = filePath $ intFilePath fp
  (s, close) <- readBinaryFile' ifile
  let hs = decodeHashes s
  maybe 0 (uncurry (+)) hs `seq` close
  return hs

moduleHash :: ModuleName -> TCM Hash
moduleHash m = iFullHash <$> getInterface m<|MERGE_RESOLUTION|>--- conflicted
+++ resolved
@@ -266,32 +266,10 @@
     -- For top-level interaction commands, we may not able to reuse
     -- the existing interface, since it does not contain the private
     -- declarations.  Thus, we always recheck.
-<<<<<<< HEAD
     MainInterface (TypeCheck TopLevelInteraction) ->                     loadAndRecordVisited
     MainInterface (TypeCheck RegularInteraction)  -> eitherUseExistingOr loadAndRecordVisited
     NotMainInterface                              -> eitherUseExistingOr loadAndRecordVisited
     MainInterface ScopeCheck                      -> eitherUseExistingOr load
-=======
-    MainInterface (TypeCheck TopLevelInteraction) -> fallback
-
-    _ -> getVisitedModule x >>= \case
-
-        -- Case: already visited.
-        --
-        -- A module with warnings should never be allowed to be
-        -- imported from another module.
-        Just (ModuleInfo i hasWarn isPrim) | not hasWarn -> do
-          reportSLn "import.visit" 10 $ "  Already visited " ++ prettyShow x
-          -- Check that imported options are compatible with current ones,
-          -- but give primitive modules a pass
-          wt <- fromMaybe [] <$> getOptionsCompatibilityWarnings isMain isPrim currentOptions i
-          return (i, wt)
-
-        -- Case: Not visited already.
-        --
-        _ -> fallback
-
->>>>>>> b9f46e63
   where
   eitherUseExistingOr :: TCM (Interface, [TCWarning]) -> TCM (Interface, [TCWarning])
   eitherUseExistingOr notYetVisited = fromMaybeM notYetVisited existingWithoutWarnings
@@ -313,8 +291,7 @@
     reportSLn "import.visit" 10 $ "  Already visited " ++ prettyShow x
     -- Check that imported options are compatible with current ones,
     -- but give primitive modules a pass
-    wt <- if isPrim then pure [] else
-          fromMaybe [] <$> (lift $ getOptionsCompatibilityWarnings isMain currentOptions i)
+    wt <- fromMaybe [] <$> (lift $ getOptionsCompatibilityWarnings isMain isPrim currentOptions i)
     return (i, wt)
 
   loadAndRecordVisited :: TCM (Interface, [TCWarning])
@@ -479,14 +456,6 @@
       reportSLn "import.iface" 5 $ if visited then "  We've been here. Don't merge."
                                    else "  New module. Let's check it out."
 
-<<<<<<< HEAD
-=======
-      -- Check that imported module options are consistent with
-      -- current options (issue #2487)
-      -- compute updated warnings if needed
-      wt' <- fromMaybe wt <$> getOptionsCompatibilityWarnings isMain isPrim currentOptions i
-
->>>>>>> b9f46e63
       unless (visited || stateChangesIncluded) $ do
         mergeInterface i
         Bench.billTo [Bench.Highlighting] $
@@ -496,7 +465,7 @@
       -- Check that imported module options are consistent with
       -- current options (issue #2487)
       -- compute updated warnings if needed
-      wt' <- fromMaybe wt <$> getOptionsCompatibilityWarnings isMain currentOptions i
+      wt' <- fromMaybe wt <$> getOptionsCompatibilityWarnings isMain isPrim currentOptions i
 
       -- Interfaces are not stored if we are only scope-checking, or
       -- if any warnings were encountered.
@@ -584,41 +553,10 @@
                     Nothing -> liftIO $ hashTextFile (srcFilePath file)
                     Just si -> return $ hashText (siSource si)
 
-<<<<<<< HEAD
         unless (sourceH == ifaceH) $
           throwError $ concat
             [ "the source hash (", show sourceH, ")"
             , " does not match the source hash for the interface (", show ifaceH, ")"
-=======
-  -- Check that it's the right version
-  case mi of
-    Nothing       -> do
-      reportSLn "import.iface" 5 "  bad interface, re-type checking"
-      fallback
-    Just i        -> do
-      reportSLn "import.iface" 5 $ "  imports: " ++ prettyShow (iImportedModules i)
-
-      -- We set the pragma options of the skipped file here, so that
-      -- we can check that they are compatible with those of the
-      -- imported modules. Also, if the top-level file is skipped we
-      -- want the pragmas to apply to interactive commands in the UI.
-      mapM_ setOptionsFromPragma (iPragmaOptions i)
-
-      -- Check that options that matter haven't changed compared to
-      -- current options (issue #2487)
-      optionsChanged <-ifM (Lens.isBuiltinModule fp)
-                       {-then-} (return False) {-else-} $ do
-        currentOptions <- useTC stPragmaOptions
-        let disagreements =
-              [ optName | (opt, optName) <- restartOptions,
-                          opt currentOptions /= opt (iOptionsUsed i) ]
-        if null disagreements then return False else do
-          reportSLn "import.iface.options" 4 $ concat
-            [ "  Changes in the following options in "
-            , prettyShow fp
-            , ", re-typechecking: "
-            , prettyShow disagreements
->>>>>>> b9f46e63
             ]
 
         reportSLn "import.iface" 5 $ concat ["  ", prettyShow x, " is up-to-date."]
@@ -711,7 +649,7 @@
 
   -- Check that options that matter haven't changed compared to
   -- current options (issue #2487)
-  whenM ((asksTC envCheckOptionConsistency) `and2M` (lift $ not <$> Lens.isBuiltinModule fp)) $ do
+  unlessM (lift $ Lens.isBuiltinModule fp) $ do
     currentOptions <- useTC stPragmaOptions
     let disagreements =
           [ optName | (opt, optName) <- restartOptions,
