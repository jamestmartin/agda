# Top-level Makefile for Agda 2
# Authors: Ulf Norell, Nils Anders Danielsson, Francesco Mazzoli, Liang-Ting Chen

# Profiling verbosity for std-lib-test
PROFVERB=7

# Various paths and commands

TOP=.

# mk/path.mk uses TOP, so include after the definition of TOP.
include ./mk/paths.mk
include ./mk/cabal.mk
include ./mk/stack.mk

# mk/prtty.mk pretty prints information, depending on whether it is run on Travis on not
include ./mk/pretty.mk

# Run in interactive and parallel mode by default

# You can use the PARALLEL_TESTS variable to control the number of parallel
# tests. The default is one per processor. Invoke make like this:
#   make PARALLEL_TESTS=123 test
# Or set it in ./mk/config.mk, which is .gitignored
ifeq ($(PARALLEL_TESTS),)
PARALLEL_TESTS := $(shell getconf _NPROCESSORS_ONLN)
endif

AGDA_TESTS_OPTIONS ?=-i -j$(PARALLEL_TESTS)

CABAL_INSTALL_HELPER = $(CABAL) $(CABAL_INSTALL_CMD) --disable-documentation
STACK_INSTALL_HELPER = $(STACK) install Agda --no-haddock

# If running on Travis, use --system-ghc.
# Developers running `make` will usually want to use the GHC version they've
# specified in their stack.yaml. Otherwise they can put that option in
# themselves.
# Note that GitHub workflows currently do not use the Makefile, but instead
# invoke `stack` directly. (See: .github/workflows/stack.yml)
ifneq ($(TRAVIS),)
STACK_INSTALL_HELPER += --system-ghc
endif

# 2016-07-15. We use a different build directory in the quick
# installation for avoiding recompilation (see Issue #2083 and
# https://github.com/haskell/cabal/issues/1893).

# quicker install: -O0, no tests

QUICK_BUILD_DIR       = $(BUILD_DIR)-quick
QUICK_STACK_BUILD_DIR = .stack-work-quick

QUICK_CABAL_INSTALL = $(CABAL_INSTALL_HELPER) --builddir=$(QUICK_BUILD_DIR)
QUICK_STACK_INSTALL = $(STACK_INSTALL_HELPER) --work-dir=$(QUICK_STACK_BUILD_DIR)

# fast install: -O0, but tests

FAST_BUILD_DIR       = $(BUILD_DIR)-fast
FAST_STACK_BUILD_DIR = .stack-work-fast

FAST_CABAL_INSTALL = $(CABAL_INSTALL_HELPER) --builddir=$(FAST_BUILD_DIR) \
                     --enable-tests --ghc-options=-O0 --program-suffix=-fast
FAST_STACK_INSTALL = $(STACK_INSTALL_HELPER) --work-dir=$(FAST_STACK_BUILD_DIR) \
                     --test --no-run-tests --fast

# ordinary install: optimizations and tests

SLOW_CABAL_INSTALL_OPTS = --builddir=$(BUILD_DIR) --enable-tests
SLOW_STACK_INSTALL_OPTS = --test --no-run-tests

CABAL_INSTALL           = $(CABAL_INSTALL_HELPER) \
                          $(SLOW_CABAL_INSTALL_OPTS)
STACK_INSTALL           = $(STACK_INSTALL_HELPER) \
                          $(SLOW_STACK_INSTALL_OPTS)

# Depending on your machine and ghc version you might want to tweak the amount of memory
# given to ghc to compile Agda. To do this set GHC_RTS_OPTS in mk/config.mk (gitignored).
ifeq ($(GHC_RTS_OPTS),)
ifeq ("$(shell $(GHC) --info | grep 'target word size' | cut -d\" -f4)","4")
<<<<<<< HEAD
GHC_RTS_OPTS := -M1.7G
=======
GHC_OPTS           = "+RTS -M2.3G -RTS"
>>>>>>> d30045fa
else
ifeq ($(GHC_VERSION),8.10)
GHC_RTS_OPTS := -M6G
else
GHC_RTS_OPTS := -M4G
endif
endif
endif
GHC_OPTS = "+RTS $(GHC_RTS_OPTS) -RTS"

# The following options are used in several invocations of cabal
# install/configure below. They are always the last options given to
# the command.
CABAL_INSTALL_OPTS = -fenable-cluster-counting --ghc-options=$(GHC_OPTS) $(CABAL_OPTS)
STACK_INSTALL_OPTS = --flag Agda:enable-cluster-counting --ghc-options $(GHC_OPTS) $(STACK_OPTS)

CABAL_INSTALL_BIN_OPTS = --disable-library-profiling \
                         $(CABAL_INSTALL_OPTS)
STACK_INSTALL_BIN_OPTS = --no-library-profiling \
                         $(STACK_INSTALL_OPTS)

CABAL_CONFIGURE_OPTS = $(SLOW_CABAL_INSTALL_OPTS) \
                       $(CABAL_INSTALL_BIN_OPTS)

##############################################################################
## Installation

.PHONY: default
default: install-bin

.PHONY: install ## Install Agda, test suites, and Emacs mode via cabal (or stack if stack.yaml exists).
install: install-bin compile-emacs-mode setup-emacs-mode

.PHONY: ensure-hash-is-correct
ensure-hash-is-correct:
	touch src/full/Agda/VersionCommit.hs

.PHONY: install-bin ## Install Agda and test suites via cabal (or stack if stack.yaml exists).
install-bin: ensure-hash-is-correct
ifdef HAS_STACK
	@echo "===================== Installing using Stack with test suites ============"
	time $(STACK_INSTALL) $(STACK_INSTALL_BIN_OPTS)
	mkdir -p $(BUILD_DIR)/build/
	cp -r $(shell $(STACK) path --dist-dir)/build $(BUILD_DIR)
else
# `cabal new-install --enable-tests` emits the error message (bug?):
# cabal: --enable-tests was specified, but tests can't be enabled in a remote package
	@echo "===================== Installing using Cabal with test suites ============"
	time $(CABAL_INSTALL) $(CABAL_INSTALL_BIN_OPTS)
endif

.PHONY: fast-install-bin ## Install Agda -O0 and test suites via cabal (or stack if stack.yaml exists).
fast-install-bin:
ifdef HAS_STACK
	@echo "============= Installing using Stack with -O0 and test suites ============"
	time $(FAST_STACK_INSTALL) $(STACK_INSTALL_BIN_OPTS)
	mkdir -p $(BUILD_DIR)/build/
	cp -r $(shell $(STACK) path --dist-dir)/build $(BUILD_DIR)
else
# `cabal new-install --enable-tests` emits the error message (bug?):
# cabal: --enable-tests was specified, but tests can't be enabled in a remote package
	@echo "============= Installing using Cabal with -O0 and test suites ============"
	time $(FAST_CABAL_INSTALL) $(CABAL_INSTALL_BIN_OPTS)
endif

# Andreas, 2020-06-02, AIM XXXII, quick-install-bin seems obsolete since we have quicker-install-bin
# .PHONY: quick-install-bin ## Install Agda via cabal (or stack if stack.yaml exists).
# quick-install-bin: ensure-hash-is-correct
# ifdef HAS_STACK
# 	@echo "===================== Installing using Stack ============================="
# 	$(QUICK_STACK_INSTALL) $(STACK_INSTALL_BIN_OPTS)
# else
# 	@echo "===================== Installing using Cabal ============================="
# 	$(QUICK_CABAL_INSTALL) $(CABAL_INSTALL_BIN_OPTS)
# endif

# Disabling optimizations leads to *much* quicker build times.
# The performance loss is acceptable for running small tests.

.PHONY: quicker-install-bin ## Install Agda (compiled with -O0) via cabal (or stack if stack.yaml exists).
quicker-install-bin:
ifdef HAS_STACK
	@echo "===================== Installing using Stack with -O0 ===================="
	time $(QUICK_STACK_INSTALL) $(STACK_INSTALL_BIN_OPTS) --fast
else
	@echo "===================== Installing using Cabal with -O0 ===================="
	time $(QUICK_CABAL_INSTALL) $(CABAL_INSTALL_BIN_OPTS) --ghc-options=-O0 --program-suffix=-quicker
endif

# Type check the Agda source only (-fno-code).
# Takes max 40s; can be quicker than make quicker-install-bin (max 5min).

.PHONY: type-check
type-check:
	@echo "================= Type checking using Cabal with -fno-code ==============="
	time $(CABAL) $(CABAL_BUILD_CMD) --builddir=$(BUILD_DIR)-no-code \
	  --ghc-options=-fno-code \
	  --ghc-options=-fwrite-interface \
	  2>&1 \
	  | $(SED) -e '/.*dist.*build.*: No such file or directory/d' \
	           -e '/.*Warning: the following files would be used as linker inputs, but linking is not being done:.*/d'


.PHONY : install-prof-bin ## Install Agda with profiling enabled via cabal.
install-prof-bin : ensure-hash-is-correct
	$(CABAL_INSTALL) --enable-library-profiling --enable-profiling \
          --program-suffix=_p $(CABAL_INSTALL_OPTS)

# --program-suffix is not for the executable name in
# $(BUILD_DIR)/build/, only for installing it into .cabal/bin

# Builds Agda with the debug flag enabled. A separate build directory
# is used. The suffix "-debug" is used for the binaries.

.PHONY : install-debug ## Install Agda with debug enabled via cabal.
install-debug : ensure-hash-is-correct
	$(CABAL_INSTALL) --disable-library-profiling \
        -fdebug --program-suffix=-debug --builddir=$(BUILD_DIR)-debug \
        $(CABAL_INSTALL_OPTS)

.PHONY : debug-install-quick ## Install Agda (compiled with -O0) with debug enabled via cabal.
debug-install-quick :
	$(QUICK_CABAL_INSTALL) --disable-library-profiling \
        -fdebug --program-suffix=-debug-quick --builddir=$(BUILD_DIR)-debug-quick \
        $(CABAL_INSTALL_BIN_OPTS) --ghc-options=-O0

.PHONY : compile-emacs-mode ## Compile Agda's Emacs mode using Emacs.
compile-emacs-mode: install-bin
	$(AGDA_MODE) compile

.PHONY : setup-emacs-mode ## Configure Agda's Emacs mode.
setup-emacs-mode : install-bin
	@echo
	@echo "If the agda-mode command is not found, make sure that the directory"
	@echo "in which it was installed is located on your shell's search path."
	@echo
	$(AGDA_MODE) setup

## Clean ####################################################################
clean_helper = if [ -d $(1) ]; then $(CABAL) $(CABAL_CLEAN_CMD) --builddir=$(1); fi;

clean : ## Clean all local builds
	$(call clean_helper,$(BUILD_DIR))
	$(call clean_helper,$(QUICK_BUILD_DIR))
	$(STACK) clean --full
	$(STACK) clean --full --work-dir=$(QUICK_STACK_BUILD_DIR)

## Haddock ###################################################################

.PHONY : haddock ##
haddock :
	$(CABAL) $(CABAL_CONFIGURE_CMD) $(CABAL_CONFIGURE_OPTS)
	$(CABAL) $(CABAL_HADDOCK_CMD) --builddir=$(BUILD_DIR)

##############################################################################
## The user manual

.PHONY : user-manual-html ## Make the user manual (HTML).
user-manual-html :
	@$(call decorate, "User manual (HTML)", $(MAKE) -C doc/user-manual html)

.PHONY : user-manual-pdf ## Make the user manual (PDF).
user-manual-pdf :
	@$(call decorate, "User manual (PDF)", $(MAKE) -C doc/user-manual latexpdf)
	cp doc/user-manual/_build/latex/Agda.pdf doc/user-manual.pdf

.PHONY: user-manual-linkcheck ##
user-manual-linkcheck :
	@$(call decorate, "User manual (linkcheck)", $(MAKE) -C doc/user-manual linkcheck)
	cp doc/user-manual/_build/latex/Agda.pdf doc/user-manual.pdf

##############################################################################
## Making the source distribution

.PHONY : tags ##
tags :
	$(MAKE) -C $(FULL_SRC_DIR) tags

.PHONY : TAGS ##
TAGS :
	@$(call decorate, "TAGS", \
		$(MAKE) -C $(FULL_SRC_DIR) TAGS)

##############################################################################
## Standard library
.PHONY : std-lib ## Update the standard library.
std-lib :
	git submodule update --init std-lib

.PHONY : up-to-date-std-lib ##
up-to-date-std-lib : std-lib
	@($(MAKE) -C std-lib setup)

.PHONY : fast-forward-std-lib ##
fast-forward-std-lib :
	git submodule update --init --remote std-lib
	@($(MAKE) -C std-lib setup)

##############################################################################
## Cubical library
.PHONY : cubical ## Update the cubical library.
cubical :
	git submodule update --init cubical

.PHONY : up-to-date-cubical ##
up-to-date-cubical : cubical

.PHONY : fast-forward-cubical ##
fast-forward-cubical :
	git submodule update --init --remote cubical

##############################################################################
## Testing

.PHONY : test ## Run all test suites.
test : check-whitespace \
       common \
       succeed \
       fail \
       bugs \
       interaction \
       examples \
       std-lib-test \
       cubical-test \
       interactive \
       latex-html-test \
       api-test \
       internal-tests \
       benchmark-without-logs \
       compiler-test \
       std-lib-compiler-test \
       std-lib-succeed \
       std-lib-interaction \
       user-manual-test \
       test-size-solver

.PHONY : test-using-std-lib ## Run all tests which use the standard library.
test-using-std-lib : std-lib-test \
                     benchmark-without-logs \
                     std-lib-compiler-test \
                     std-lib-succeed \
                     std-lib-interaction

.PHONY : quicktest ## Run successful and failing tests.
quicktest : common succeed fail

.PHONY : bugs ##
bugs :
	@$(call decorate, "Suite of tests for bugs", \
	  AGDA_BIN=$(AGDA_BIN) $(AGDA_TESTS_BIN) $(AGDA_TESTS_OPTIONS) --regex-include all/Bugs)

.PHONY : internal-tests ##
internal-tests :
	@$(call decorate, "Internal test suite", \
		AGDA_BIN=$(AGDA_BIN) $(AGDA_TESTS_BIN) $(AGDA_TESTS_OPTIONS) --regex-include all/Internal )

.PHONY : common ##
common :
	@$(call decorate, "Suite of successful tests: mini-library Common", \
		$(MAKE) -C test/Common )

.PHONY : succeed ##
succeed :
	@$(call decorate, "Suite of successful tests", \
		echo $(AGDA_BIN) > test/Succeed/exec-tc/executables && \
		AGDA_BIN=$(AGDA_BIN) $(AGDA_TESTS_BIN) $(AGDA_TESTS_OPTIONS) --regex-include all/Succeed ; \
		rm test/Succeed/exec-tc/executables )

.PHONY : fail ##
fail :
	@$(call decorate, "Suite of failing tests", \
		AGDA_BIN=$(AGDA_BIN) $(AGDA_TESTS_BIN) $(AGDA_TESTS_OPTIONS) --regex-include all/Fail)

.PHONY : interaction ##
interaction :
	@$(call decorate, "Suite of interaction tests", \
		$(MAKE) -C test/interaction)

.PHONY : interactive ##
interactive :
	@$(call decorate, "Suite of interactive tests", \
		AGDA_BIN=$(AGDA_BIN) $(AGDA_TESTS_BIN) $(AGDA_TESTS_OPTIONS) --regex-include all/Interactive)

.PHONY : examples ##
examples :
	@$(call decorate, "Suite of examples", \
		$(MAKE) -C examples)

.PHONY : latex-html-test ## Tests the LaTeX and HTML backends.
latex-html-test :
	@$(call decorate, "Suite of tests for the LaTeX and HTML backends", \
	  AGDA_BIN=$(AGDA_BIN) $(AGDA_TESTS_BIN) $(AGDA_TESTS_OPTIONS) --regex-include all/LaTeXAndHTML)

.PHONY : html-test ##
html-test :
	@$(call decorate, "Suite of tests for the HTML backend", \
	  AGDA_BIN=$(AGDA_BIN) $(AGDA_TESTS_BIN) $(AGDA_TESTS_OPTIONS) --regex-include all/HTMLOnly)

.PHONY : latex-test ##
latex-test :
	@$(call decorate, "Suite of tests for the LaTeX backend", \
		AGDA_BIN=$(AGDA_BIN) $(AGDA_TESTS_BIN) $(AGDA_TESTS_OPTIONS) --regex-include all/LaTeXOnly)

.PHONY : quicklatex-test ##
quicklatex-test :
	@$(call decorate, "Suite of tests for the QuickLaTeX backend", \
	  AGDA_BIN=$(AGDA_BIN) $(AGDA_TESTS_BIN) $(AGDA_TESTS_OPTIONS) --regex-include all/QuickLaTeXOnly)

.PHONY : std-library-test ##
std-lib-test :
	@$(call decorate, "Standard library test", \
		(cd std-lib && $(RUNGHC) GenerateEverything.hs && \
						time $(AGDA_BIN) $(AGDA_OPTS) --ignore-interfaces --no-default-libraries -v profile:$(PROFVERB) \
														 -i. -isrc README.agda \
														 +RTS -s))

.PHONY : cubical-test ##
cubical-test :
	-rm -r cubical/_build
	@$(call decorate, "Cubical library test", \
		time $(MAKE) -C cubical \
                  AGDA_EXEC=$(AGDA_BIN) RTS_OPTIONS=$(AGDA_OPTS))

.PHONY : continue-std-lib-test ##
continue-std-lib-test :
	@(cd std-lib && \
          time $(AGDA_BIN) -v profile:$(PROFVERB) --no-default-libraries -i. -isrc README.agda +RTS -s)

.PHONY : std-lib-succeed ##
std-lib-succeed :
	@$(call decorate, "Successful tests using the standard library", \
	  find test/LibSucceed -type f -name '*.agdai' -delete ; \
	  AGDA_BIN=$(AGDA_BIN) $(AGDA_TESTS_BIN) $(AGDA_TESTS_OPTIONS) --regex-include all/LibSucceed)

.PHONY : std-lib-interaction ##
std-lib-interaction :
	@$(call decorate, "Interaction tests using the standard library", \
	  $(MAKE) -C test/lib-interaction)

.PHONY : compiler-test ##
compiler-test :
	@$(call decorate, "Compiler tests", \
		AGDA_BIN=$(AGDA_BIN) $(AGDA_TESTS_BIN) $(AGDA_TESTS_OPTIONS) --regex-include all/Compiler --regex-exclude AllStdLib)

.PHONY : std-lib-compiler-test ##
std-lib-compiler-test :
	@$(call decorate, "Standard library compiler tests", \
	  AGDA_BIN=$(AGDA_BIN) $(AGDA_TESTS_BIN) $(AGDA_TESTS_OPTIONS) --regex-include AllStdLib)

.PHONY : api-test ##
api-test :
	@$(call decorate, "Successful tests using Agda as a Haskell library", \
		$(MAKE) -C test/api clean; $(MAKE) -C test/api)

.PHONY : benchmark ##
benchmark :
	@$(call decorate, "Benchmark suite", \
		$(MAKE) -C benchmark)

.PHONY : benchmark-without-logs ##
benchmark-without-logs :
	@$(call decorate, "Benchmark suite without creating logs", \
	  $(MAKE) -C benchmark without-creating-logs)

.PHONY : benchmark-summary ##
benchmark-summary :
	@$(call decorate, "Benchmark summary", \
	  $(MAKE) -C benchmark summary)

.PHONY : user-manual-test ##
user-manual-test :
	@$(call decorate, "User manual (test)", \
		find doc/user-manual -type f -name '*.agdai' -delete; \
		AGDA_BIN=$(AGDA_BIN) $(AGDA_TESTS_BIN) $(AGDA_TESTS_OPTIONS) --regex-include all/UserManual)

.PHONY : testing-emacs-mode ##
testing-emacs-mode:
	@$(call decorate, "Testing the Emacs mode", \
	  $(AGDA_MODE) compile)

##############################################################################
## Size solver

# NB. It is necessary to install the Agda library (i.e run `make install-bin`)
# before installing the `size-solver` program.
.PHONY : install-size-solver ## Install the size solver.
install-size-solver :
	@$(call decorate, "Installing the size-solver program", \
		$(MAKE) -C src/size-solver install-bin)

.PHONY : test-size-solver ##
test-size-solver : install-size-solver
	@$(call decorate, "Testing the size-solver program", \
		$(MAKE) -C src/size-solver test)

##############################################################################
## Development

## Whitespace-related #######################################################
# Agda can fail to compile on Windows if files which are CPP-processed
# don't end with a newline character (because we use -Werror).

FIXW_PATH = src/fix-whitespace
FIXW_BIN  = $(FIXW_PATH)/dist/build/fix-whitespace/fix-whitespace

.PHONY : fix-whitespace ## Fix the whitespace issue.
fix-whitespace : $(FIXW_BIN)
	$(FIXW_BIN)

.PHONY : check-whitespace ## Check the whitespace issue without fixing it.
check-whitespace : $(FIXW_BIN)
	$(FIXW_BIN) --check

.PHONY : install-fix-whitespace ## Build fix-whitespace.
install-fix-whitespace : $(FIXW_BIN)

$(FIXW_BIN) :
	git submodule update --init src/fix-whitespace
ifdef HAS_STACK
	$(STACK) build fix-whitespace
	mkdir -p $(FIXW_PATH)/dist/build/fix-whitespace/
	cp $(shell $(STACK) path --local-install-root)/bin/fix-whitespace $(FIXW_BIN)
else
	cd $(FIXW_PATH) && $(CABAL) $(CABAL_INSTALL_CMD)
endif

## agda-bisect standalone program ############################################
.PHONY : install-agda-bisect ## Install agda-bisect.
install-agda-bisect :
	@$(call decorate, "Installing the agda-bisect program", \
		cd src/agda-bisect && $(CABAL) $(CABAL_INSTALL_CMD))

## HPC #######################################################################
.PHONY: hpc-build ##
hpc-build: ensure-hash-is-correct
	$(CABAL) $(CABAL_CLEAN_CMD) $(CABAL_OPTS)
	$(CABAL) $(CABAL_CONFIGURE_CMD) --enable-library-coverage $(CABAL_INSTALL_OPTS)
	$(CABAL) $(CABAL_BUILD_CMD) $(CABAL_OPTS)

agda.tix: ./examples/agda.tix ./test/common/agda.tix ./test/Succeed/agda.tix ./test/compiler/agda.tix ./test/api/agda.tix ./test/interaction/agda.tix ./test/fail/agda.tix ./test/lib-succeed/agda.tix ./std-lib/agda.tix ##
	hpc sum --output=$@ $^

.PHONY: hpc ## Generate a code coverage report via cabal.
hpc: hpc-build test agda.tix
	hpc report --hpcdir=$(BUILD_DIR)/hpc/mix/Agda-$(VERSION) agda.tix
	hpc markup --hpcdir=$(BUILD_DIR)/hpc/mix/Agda-$(VERSION) agda --destdir=hpc-report

## Lines of Code #############################################################

agdalocfiles=$(shell find . \( \( -name '*.agda' -o -name '*.in' \) ! -name '.*' \) )

agda-loc : ## Agda files (tests) in this project
	@wc $(agdalocfiles)

loc : ## Source code of Agda
	$(MAKE) -C src/full loc

## Module dependency graph ###################################################

mod-dep : module-dependency-graph.pdf ## Generate a module dependency graph (PDF).
mod-dot : module-dependency-graph.dot ## Generate a module dependency graph (DOT).

module-dependency-graph.pdf : %.pdf : %.dot
	dot -Tpdf $< > $@

module-dependency-graph.dot :
	graphmod --no-cluster --prune-edges > $@

## HLint ####################################################################

hlint : $(BUILD_DIR)/build/autogen/cabal_macros.h ##
	hlint --cpp-file=$< \
              --cpp-include=$(FULL_SRC_DIR) \
	      --report=hlint-report.html \
	      $(FULL_SRC_DIR)/Agda

##############################################################################
## Auxiliary targets

help: ## Display this information.
	@echo "Available targets:"
	@$(SED) -n \
		-e 's/^\.PHONY[[:blank:]]*:[[:blank:]]*\([[:graph:]]*[[:blank:]]*##\)/\1/p' \
		-e 's/\([[:alnum:]_-]\{1,\}\)[[:blank:]]*:[[:blank:]]*[^#]*##[[:blank:]]*\([^\#]*\)$$/\1 ## \2/p' \
		-e 's/^\(#\{2,\}\)$$//p' \
		-e "s/^\(#\{2,\}[[:blank:]]*\)\([^#]\{1,\}\)$$/\2/p" \
		Makefile | \
		awk 'BEGIN {FS = "##"}; \
			NF == 0 { print }; \
			NF == 1 { print $$1 };\
	  	NF == 2 { printf "  \033[36m%-26s\033[0m %s\n", $$1, $$2};'

debug : ## Print debug information.
	@echo "AGDA_BIN              = $(AGDA_BIN)"
	@echo "AGDA_TESTS_BIN        = $(AGDA_TESTS_BIN)"
	@echo "AGDA_TESTS_OPTIONS    = $(AGDA_TESTS_OPTIONS)"
	@echo "BUILD_DIR             = $(BUILD_DIR)"
	@echo "CABAL_BUILD_CMD       = $(CABAL_BUILD_CMD)"
	@echo "CABAL_CLEAN_CMD       = $(CABAL_CLEAN_CMD)"
	@echo "CABAL                 = $(CABAL)"
	@echo "CABAL_CONFIGURE_CMD   = $(CABAL_CONFIGURE_CMD)"
	@echo "CABAL_CONFIGURE_OPTS  = $(CABAL_CONFIGURE_OPTS)"
	@echo "CABAL_HADDOCK_CMD     = $(CABAL_HADDOCK_CMD)"
	@echo "CABAL_INSTALL_CMD     = $(CABAL_INSTALL_CMD)"
	@echo "CABAL_INSTALL_OPTS    = $(CABAL_INSTALL_OPTS)"
	@echo "CABAL_OPTS            = $(CABAL_OPTS)"
	@echo "GHC_VERSION           = $(GHC_VERSION)"
	@echo "PARALLEL_TESTS        = $(PARALLEL_TESTS)"
	@echo "STACK                 = $(STACK)"
	@echo "STACK_INSTALL_OPTS    = $(STACK_INSTALL_OPTS)"
	@echo
	@echo "Run \`make -pq\` to get a detailed report."
	@echo

# EOF<|MERGE_RESOLUTION|>--- conflicted
+++ resolved
@@ -77,11 +77,7 @@
 # given to ghc to compile Agda. To do this set GHC_RTS_OPTS in mk/config.mk (gitignored).
 ifeq ($(GHC_RTS_OPTS),)
 ifeq ("$(shell $(GHC) --info | grep 'target word size' | cut -d\" -f4)","4")
-<<<<<<< HEAD
-GHC_RTS_OPTS := -M1.7G
-=======
-GHC_OPTS           = "+RTS -M2.3G -RTS"
->>>>>>> d30045fa
+GHC_RTS_OPTS := -M2.3G
 else
 ifeq ($(GHC_VERSION),8.10)
 GHC_RTS_OPTS := -M6G
