--- conflicted
+++ resolved
@@ -3,16 +3,9 @@
   dotted vars:    fromList [1]
   offending vars: fromList [1]
 Issue1303.agda:13,1-23,7
-<<<<<<< HEAD
 Unable to unquote the term (clause (arg (argInfo visible relevant)
 dot ∷ arg (argInfo visible relevant) (con (quote box) (arg₀ (var
-"dot") ∷ [])) ∷ []) (var 1 [])) of type Clause. Reason: the
-right-hand side contains variables that are referring to a dot
-pattern. Offending De Bruijn indices: 1.
-=======
-Unable to unquote the term (clause (arg₀ dot ∷ arg₀ (con (quote
-box) (arg₀ var ∷ [])) ∷ []) (var 1 [])) of type Clause.
+"dot") ∷ [])) ∷ []) (var 1 [])) of type Clause.
 Reason: the right-hand side contains variables that are referring
 to a dot pattern.
-Offending De Bruijn indices: 1.
->>>>>>> 7f16a035
+Offending De Bruijn indices: 1.