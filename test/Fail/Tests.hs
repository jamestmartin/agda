{-# LANGUAGE CPP               #-}
{-# LANGUAGE DoAndIfThenElse   #-}
{-# LANGUAGE OverloadedStrings #-}

module Fail.Tests where

import Test.Tasty
import Test.Tasty.Silver
import Test.Tasty.Silver.Advanced (readFileMaybe, goldenTest1, GDiff (..), GShow (..))
import System.FilePath
import qualified Data.Text as T
import Data.Text.Encoding
import System.Exit
import System.Directory
import qualified Data.ByteString as BS

#if __GLASGOW_HASKELL__ <= 708
import Control.Applicative ((<$>))
#endif

import qualified Text.Regex.TDFA.Text as RT
import qualified Text.Regex.TDFA as R

import Utils


testDir :: FilePath
testDir = "test" </> "Fail"

tests :: IO TestTree
tests = do
  inpFiles <- getAgdaFilesInDir NonRec testDir

  let tests' = map mkFailTest inpFiles

  return $ testGroup "Fail" tests'

data AgdaResult
  = AgdaResult T.Text -- the cleaned stdout
  | AgdaUnexpectedSuccess ProgramResult

mkFailTest :: FilePath -- inp file
    -> TestTree
mkFailTest inp =
  goldenTest1 testName readGolden (printAgdaResult <$> doRun) resDiff resShow updGolden
--  goldenVsAction testName goldenFile doRun printAgdaResult
  where testName   = asTestName testDir inp
        goldenFile = dropExtension inp <.> ".err"
        flagFile   = dropExtension inp <.> ".flags"

        readGolden = fmap decodeUtf8 <$> readFileMaybe goldenFile
        updGolden  = BS.writeFile goldenFile . encodeUtf8

<<<<<<< HEAD
        doRun = (do
          flags <- fromMaybe [] . fmap (T.unpack . decodeUtf8) <$> readFileMaybe flagFile
          let agdaArgs = ["-v0", "-i" ++ testDir, "-itest/" , inp, "--ignore-interfaces", "--no-default-libraries"] ++ words flags
=======
        doRun = do
          flags <- maybe [] (T.unpack . decodeUtf8) <$> readFileMaybe flagFile
          let agdaArgs = ["-v0", "-i" ++ testDir, "-itest/" , inp, "--ignore-interfaces"] ++ words flags
>>>>>>> 61694fe2
          res@(ret, stdout, _) <- readAgdaProcessWithExitCode agdaArgs T.empty

          if ret == ExitSuccess
            then
              return $ AgdaUnexpectedSuccess res
            else
              AgdaResult <$> clean stdout

mkRegex :: T.Text -> R.Regex
mkRegex r = either (error "Invalid regex") id $
  RT.compile R.defaultCompOpt R.defaultExecOpt r

-- | Treats newlines or consecutive whitespaces as one single whitespace.
--
-- Philipp20150923: On travis lines are wrapped at different positions sometimes.
-- It's not really clear to me why this happens, but just ignoring line breaks
-- for comparing the results should be fine.
resDiff :: T.Text -> T.Text -> GDiff
resDiff t1 t2 =
  if strip t1 == strip t2
    then
      Equal
    else
      DiffText Nothing t1 t2
  where
    strip = replace (mkRegex " +") " " . replace (mkRegex "(\n|\r)") " "

resShow :: T.Text -> GShow
resShow = ShowText

printAgdaResult :: AgdaResult -> T.Text
printAgdaResult (AgdaResult t)            = t
printAgdaResult (AgdaUnexpectedSuccess p) = "AGDA_UNEXPECTED_SUCCESS\n\n" `T.append` printProcResult p

clean :: T.Text -> IO T.Text
clean inp = do
  pwd <- getCurrentDirectory

  return $ clean' pwd inp
  where
    clean' pwd t = foldl (\t' (rgx,n) -> replace rgx n t') t rgxs
      where
        rgxs = map (\(r, x) -> (mkRegex r, x))
          [ ("[^ (]*test.Fail.", "")
          , ("[^ (]*test.Common.", "")
          , (T.pack pwd `T.append` ".test", "..")
          , ("\\\\", "/")
          , (":[[:digit:]]\\+:$", "")
          , ("[^ (]*lib.prim", "agda-default-include-path")
          , ("\xe2\x80\x9b|\xe2\x80\x99|\xe2\x80\x98|`", "'")
          ]
<|MERGE_RESOLUTION|>--- conflicted
+++ resolved
@@ -51,15 +51,9 @@
         readGolden = fmap decodeUtf8 <$> readFileMaybe goldenFile
         updGolden  = BS.writeFile goldenFile . encodeUtf8
 
-<<<<<<< HEAD
-        doRun = (do
-          flags <- fromMaybe [] . fmap (T.unpack . decodeUtf8) <$> readFileMaybe flagFile
-          let agdaArgs = ["-v0", "-i" ++ testDir, "-itest/" , inp, "--ignore-interfaces", "--no-default-libraries"] ++ words flags
-=======
         doRun = do
           flags <- maybe [] (T.unpack . decodeUtf8) <$> readFileMaybe flagFile
-          let agdaArgs = ["-v0", "-i" ++ testDir, "-itest/" , inp, "--ignore-interfaces"] ++ words flags
->>>>>>> 61694fe2
+          let agdaArgs = ["-v0", "-i" ++ testDir, "-itest/" , inp, "--ignore-interfaces", "--no-default-libraries"] ++ words flags
           res@(ret, stdout, _) <- readAgdaProcessWithExitCode agdaArgs T.empty
 
           if ret == ExitSuccess
