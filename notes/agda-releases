When releasing a new version of Agda, the following procedure can be
followed:

* Update in the bug tracker the milestone field of open issues to the
  next Agda version. (If the label for the next milestone version
  (e.g. Milestone-2.4.6) does not exist, create an issue asking for
  it).

* Get a clean Agda repository.

    git clone git@github.com:agda/agda Agda.release
    cd Agda.release

* Clone the standard library branch related to the Agda new version.

    make std-lib

* Create Everything.agda in the standard library

    cd std-lib
    make Everything.agda
    cd ..

* Finish the release notes in
  doc/release-notes/<version-written-with-dashes>.txt.

  Copy the contents of the release notes to the top of the CHANGELOG file.

* Update README.md, if necessary.

* Update the LICENSE file, if necessary.

* Update the version numbers in Agda.cabal (twice),
  src/data/emacs-mode/agda2-mode.el, mk/version.mk.

* Add a second source-repository section to Agda.cabal:

    source-repository this
      type:     git
      location: https://github.com/agda/agda
      tag:      <version>

* Remove -Werror and -fprof-auto from Agda.cabal (this is required by
  `cabal --check`).

* Remove the Cabal test-suite:

  ** Remove the agda-tests test suite in Agda.cabal.

  ** Remove --enable-tests from the install-bin rule in Makefile.

  ** Remove exec-test from the tests rule in Makefile.

* Ensure that cabal haddock works (requires at least cabal-install
  version 1.20.0.3 using version 1.20.0.2 of the Cabal library):

    cabal configure && cabal haddock

<<<<<<< HEAD
* Ensure that the Emacs mode can be compiled without errors or
  warnings (except for the "cl package required at runtime" warning):

    (cd src/data/emacs-mode && \
    for file in *.el; do \
        emacs --batch -L . -f batch-byte-compile $file; \
        rm -f $(basename $file .el).elc; done)

* Disable sharing by default. Note that this change induces some
  changes in the test suite.

  N.B. that succeed/Issue1351.agda fails when sharing is disable.

  ** Disable sharing by default in the Agda.Interaction.Options
     module.

  ** Change the message "(default: ON)" to "(default: OFF)" in the
     above module.

=======
>>>>>>> 5f6788f7
* Test compilation using cpp instead of cpphs:

    make install-bin CABAL_OPTS='-f -cpphs'
    make clean

* Ensure that the Emacs mode can be compiled without errors or
  warnings (except for the "cl package required at runtime" warning):

    agda-mode compile

* Run make test (and accept the updates the Agda version in the files
  test/interaction/Issue1244a.out and test/interaction/Issue1244b.out).

* Tag and build source distributions. (Do not forget to commit the
  changes above first.)

    VERSION=<version>
    cabal configure
    cabal check
    cabal sdist
    cabal install
    git tag -a $VERSION -m "Agda $VERSION release"

* Ensure that the package builds properly (with multiple versions of GHC if
  possible) in Linux, MacOS X and Windows.

    BASE=`pwd`
    cd ${TMPDIR:-/tmp}
    tar xzf $BASE/dist/Agda-$VERSION.tar.gz
    cd Agda-$VERSION
    cabal configure
    cabal install

  Do not forget to test the Emacs mode.

* Upload the Cabal package using cabal upload.

    cd $BASE
    cabal upload dist/Agda-$VERSION.tar.gz

* Push the release to github

  git push
  git push --tags

* Restore the Cabal test-suite:

  ** Restore the agda-tests test suite in Agda.cabal.

  ** Add --enable-tests to the install-bin rule in Makefile.

  ** Add exec-test to the tests rule in Makefile.

* Restore -Werror and -fprof-auto in Agda.cabal.

* Remove the "this" source-repository section from the Cabal
  file. (This would be unnecessary if we had two repositories, one
  stable and one for development.)

* Create a maintenance branch

    git checkout -b maint-$VERSION

* Update the version numbers in the maintenance branch to $VERSION.1.

    Agda.cabal (twice)
    src/data/emacs-mode/agda2-mode.el
    mk/version.mk
    test/interaction/Issue1244a.out
    test/interaction/Issue1244b.out

* Add program suffix option to Makefile on maintenance branch
    CABAL_OPTS+=--program-suffix=-$(VERSION)

* Update the branches whitelist in .travis.yml.

* Update with maint-$VERSION the branch used for reporting the build
  status in README.md.

* Commit the above changes.

* Merge maint-$VERSION. Comment the CABAL_OPTS line in
  the Makefile.

    git checkout master
    git merge maint-$VERSION

* Update the version numbers in master.

    Agda.cabal (twice)
    src/data/emacs-mode/agda2-mode.el
    mk/version.mk
    test/interaction/Issue1244a.out
    test/interaction/Issue1244b.out

* Remove the release notes for the released version from doc/release-notes and
  create a template for the next version.

* Enable sharing by default. Note that this change induces some
  changes in the test suite.

  ** Enable sharing by default in the Agda.Interaction.Options module.

  ** Change the message "(default: OFF)" to "(default: ON)" in the
     above module.

* Push all changes

    git push
    git checkout maint-$VERSION
    git push -u origin maint-$VERSION

* Update the Agda Wiki:

  ** Update the Download page:

     *** Move the current version information to the old releases
         section.

     *** Update the last release information.

  ** Update the Release Notes page (under Documentation).

  ** Update the Main page.

* Announce the release of the new version on the Agda mailing lists
  (users and developers).<|MERGE_RESOLUTION|>--- conflicted
+++ resolved
@@ -56,15 +56,6 @@
 
     cabal configure && cabal haddock
 
-<<<<<<< HEAD
-* Ensure that the Emacs mode can be compiled without errors or
-  warnings (except for the "cl package required at runtime" warning):
-
-    (cd src/data/emacs-mode && \
-    for file in *.el; do \
-        emacs --batch -L . -f batch-byte-compile $file; \
-        rm -f $(basename $file .el).elc; done)
-
 * Disable sharing by default. Note that this change induces some
   changes in the test suite.
 
@@ -76,8 +67,6 @@
   ** Change the message "(default: ON)" to "(default: OFF)" in the
      above module.
 
-=======
->>>>>>> 5f6788f7
 * Test compilation using cpp instead of cpphs:
 
     make install-bin CABAL_OPTS='-f -cpphs'
